// Copyright 2013 Canonical Ltd.
// Licensed under the AGPLv3, see LICENCE file for details.

package ssh_test

import (
	"io/ioutil"
	"os"
	"path/filepath"
	"strings"

	gc "launchpad.net/gocheck"

	"launchpad.net/juju-core/cmd"
	"launchpad.net/juju-core/testing/testbase"
	"launchpad.net/juju-core/utils/ssh"
)

type SSHCommandSuite struct {
	testbase.LoggingSuite
	testbin string
	fakessh string
	fakescp string
	client  ssh.Client
}

var _ = gc.Suite(&SSHCommandSuite{})

const echoCommandScript = "#!/bin/sh\necho $0 \"$@\" | tee $0.args"

func (s *SSHCommandSuite) SetUpTest(c *gc.C) {
	s.LoggingSuite.SetUpTest(c)
	s.testbin = c.MkDir()
	s.fakessh = filepath.Join(s.testbin, "ssh")
	s.fakescp = filepath.Join(s.testbin, "scp")
	err := ioutil.WriteFile(s.fakessh, []byte(echoCommandScript), 0755)
	c.Assert(err, gc.IsNil)
	err = ioutil.WriteFile(s.fakescp, []byte(echoCommandScript), 0755)
	c.Assert(err, gc.IsNil)
	s.PatchEnvPathPrepend(s.testbin)
	s.client, err = ssh.NewOpenSSHClient()
	c.Assert(err, gc.IsNil)
	s.PatchValue(ssh.DefaultIdentities, nil)
}

func (s *SSHCommandSuite) command(args ...string) *ssh.Cmd {
	return s.commandOptions(args, nil)
}

func (s *SSHCommandSuite) commandOptions(args []string, opts *ssh.Options) *ssh.Cmd {
	return s.client.Command("localhost", args, opts)
}

func (s *SSHCommandSuite) assertCommandArgs(c *gc.C, cmd *ssh.Cmd, expected string) {
	out, err := cmd.Output()
	c.Assert(err, gc.IsNil)
	c.Assert(strings.TrimSpace(string(out)), gc.Equals, expected)
}

func (s *SSHCommandSuite) TestDefaultClient(c *gc.C) {
	ssh.InitDefaultClient()
	c.Assert(ssh.DefaultClient, gc.FitsTypeOf, &ssh.OpenSSHClient{})
	s.PatchEnvironment("PATH", "")
	ssh.InitDefaultClient()
	c.Assert(ssh.DefaultClient, gc.FitsTypeOf, &ssh.GoCryptoClient{})
}

func (s *SSHCommandSuite) TestCommandSSHPass(c *gc.C) {
	// First create a fake sshpass, but don't set $SSHPASS
	fakesshpass := filepath.Join(s.testbin, "sshpass")
	err := ioutil.WriteFile(fakesshpass, []byte(echoCommandScript), 0755)
	s.assertCommandArgs(c, s.command("echo", "123"),
		s.fakessh+" -o StrictHostKeyChecking no -o PasswordAuthentication no localhost -- echo 123",
	)
	// Now set $SSHPASS.
	s.PatchEnvironment("SSHPASS", "anyoldthing")
	s.assertCommandArgs(c, s.command("echo", "123"),
		fakesshpass+" -e ssh -o StrictHostKeyChecking no -o PasswordAuthentication no localhost -- echo 123",
	)
	// Finally, remove sshpass from $PATH.
	err = os.Remove(fakesshpass)
	c.Assert(err, gc.IsNil)
	s.assertCommandArgs(c, s.command("echo", "123"),
		s.fakessh+" -o StrictHostKeyChecking no -o PasswordAuthentication no localhost -- echo 123",
	)
}

func (s *SSHCommandSuite) TestCommand(c *gc.C) {
	s.assertCommandArgs(c, s.command("echo", "123"),
		s.fakessh+" -o StrictHostKeyChecking no -o PasswordAuthentication no localhost -- echo 123",
	)
}

func (s *SSHCommandSuite) TestCommandEnablePTY(c *gc.C) {
	var opts ssh.Options
	opts.EnablePTY()
	s.assertCommandArgs(c, s.commandOptions([]string{"echo", "123"}, &opts),
		s.fakessh+" -o StrictHostKeyChecking no -o PasswordAuthentication no -t localhost -- echo 123",
	)
}

func (s *SSHCommandSuite) TestCommandAllowPasswordAuthentication(c *gc.C) {
	var opts ssh.Options
	opts.AllowPasswordAuthentication()
	s.assertCommandArgs(c, s.commandOptions([]string{"echo", "123"}, &opts),
		s.fakessh+" -o StrictHostKeyChecking no localhost -- echo 123",
	)
}

func (s *SSHCommandSuite) TestCommandIdentities(c *gc.C) {
	var opts ssh.Options
	opts.SetIdentities("x", "y")
	s.assertCommandArgs(c, s.commandOptions([]string{"echo", "123"}, &opts),
		s.fakessh+" -o StrictHostKeyChecking no -o PasswordAuthentication no -i x -i y localhost -- echo 123",
	)
}

func (s *SSHCommandSuite) TestCommandPort(c *gc.C) {
	var opts ssh.Options
	opts.SetPort(2022)
	s.assertCommandArgs(c, s.commandOptions([]string{"echo", "123"}, &opts),
		s.fakessh+" -o StrictHostKeyChecking no -o PasswordAuthentication no -p 2022 localhost -- echo 123",
	)
}

func (s *SSHCommandSuite) TestCopy(c *gc.C) {
	var opts ssh.Options
	opts.EnablePTY()
	opts.AllowPasswordAuthentication()
	opts.SetIdentities("x", "y")
	opts.SetPort(2022)
	err := s.client.Copy("/tmp/blah", "foo@bar.com:baz", &opts)
	c.Assert(err, gc.IsNil)
	out, err := ioutil.ReadFile(s.fakescp + ".args")
	c.Assert(err, gc.IsNil)
	// EnablePTY has no effect for Copy
	c.Assert(string(out), gc.Equals, s.fakescp+" -o StrictHostKeyChecking no -i x -i y -P 2022 /tmp/blah foo@bar.com:baz\n")
}

func (s *SSHCommandSuite) TestCommandClientKeys(c *gc.C) {
	clientKeysDir := c.MkDir()
	defer ssh.ClearClientKeys()
	err := ssh.LoadClientKeys(clientKeysDir)
	c.Assert(err, gc.IsNil)
	ck := filepath.Join(clientKeysDir, "juju_id_rsa")
	var opts ssh.Options
	opts.SetIdentities("x", "y")
	s.assertCommandArgs(c, s.commandOptions([]string{"echo", "123"}, &opts),
		s.fakessh+" -o StrictHostKeyChecking no -o PasswordAuthentication no -i x -i y -i "+ck+" localhost -- echo 123",
	)
}

<<<<<<< HEAD
func (s *SSHCommandSuite) TestCommandDefaultIdentities(c *gc.C) {
	var opts ssh.Options
	s.PatchValue(ssh.DefaultIdentities, []string{"def1", "def2"})
=======
func (s *SSHCommandSuite) TestCommandError(c *gc.C) {
	var opts ssh.Options
	err := ioutil.WriteFile(s.fakessh, []byte("#!/bin/sh\nexit 42"), 0755)
	c.Assert(err, gc.IsNil)
	command := s.client.Command("ignored", []string{"echo", "foo"}, &opts)
	err = command.Run()
	c.Assert(cmd.IsRcPassthroughError(err), gc.Equals, true)
}

func (s *SSHCommandSuite) TestCommandDefaultIdentities(c *gc.C) {
	var opts ssh.Options
	tempdir := c.MkDir()
	def1 := filepath.Join(tempdir, "def1")
	def2 := filepath.Join(tempdir, "def2")
	s.PatchValue(ssh.DefaultIdentities, []string{def1, def2})
>>>>>>> e7940e21
	// If no identities are specified, then the defaults aren't added.
	s.assertCommandArgs(c, s.commandOptions([]string{"echo", "123"}, &opts),
		s.fakessh+" -o StrictHostKeyChecking no -o PasswordAuthentication no localhost -- echo 123",
	)
	// If identities are specified, then the defaults are must added.
<<<<<<< HEAD
	opts.SetIdentities("x", "y")
	s.assertCommandArgs(c, s.commandOptions([]string{"echo", "123"}, &opts),
		s.fakessh+" -o StrictHostKeyChecking no -o PasswordAuthentication no -i x -i y -i def1 -i def2 localhost -- echo 123",
=======
	// Only the defaults that exist on disk will be added.
	err := ioutil.WriteFile(def2, nil, 0644)
	c.Assert(err, gc.IsNil)
	opts.SetIdentities("x", "y")
	s.assertCommandArgs(c, s.commandOptions([]string{"echo", "123"}, &opts),
		s.fakessh+" -o StrictHostKeyChecking no -o PasswordAuthentication no -i x -i y -i "+def2+" localhost -- echo 123",
>>>>>>> e7940e21
	)
}<|MERGE_RESOLUTION|>--- conflicted
+++ resolved
@@ -150,11 +150,6 @@
 	)
 }
 
-<<<<<<< HEAD
-func (s *SSHCommandSuite) TestCommandDefaultIdentities(c *gc.C) {
-	var opts ssh.Options
-	s.PatchValue(ssh.DefaultIdentities, []string{"def1", "def2"})
-=======
 func (s *SSHCommandSuite) TestCommandError(c *gc.C) {
 	var opts ssh.Options
 	err := ioutil.WriteFile(s.fakessh, []byte("#!/bin/sh\nexit 42"), 0755)
@@ -170,23 +165,16 @@
 	def1 := filepath.Join(tempdir, "def1")
 	def2 := filepath.Join(tempdir, "def2")
 	s.PatchValue(ssh.DefaultIdentities, []string{def1, def2})
->>>>>>> e7940e21
 	// If no identities are specified, then the defaults aren't added.
 	s.assertCommandArgs(c, s.commandOptions([]string{"echo", "123"}, &opts),
 		s.fakessh+" -o StrictHostKeyChecking no -o PasswordAuthentication no localhost -- echo 123",
 	)
 	// If identities are specified, then the defaults are must added.
-<<<<<<< HEAD
-	opts.SetIdentities("x", "y")
-	s.assertCommandArgs(c, s.commandOptions([]string{"echo", "123"}, &opts),
-		s.fakessh+" -o StrictHostKeyChecking no -o PasswordAuthentication no -i x -i y -i def1 -i def2 localhost -- echo 123",
-=======
 	// Only the defaults that exist on disk will be added.
 	err := ioutil.WriteFile(def2, nil, 0644)
 	c.Assert(err, gc.IsNil)
 	opts.SetIdentities("x", "y")
 	s.assertCommandArgs(c, s.commandOptions([]string{"echo", "123"}, &opts),
 		s.fakessh+" -o StrictHostKeyChecking no -o PasswordAuthentication no -i x -i y -i "+def2+" localhost -- echo 123",
->>>>>>> e7940e21
 	)
 }