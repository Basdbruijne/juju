--- conflicted
+++ resolved
@@ -28,86 +28,14 @@
 	envtools "github.com/juju/juju/environs/tools"
 	"github.com/juju/juju/juju"
 	jujutesting "github.com/juju/juju/juju/testing"
-<<<<<<< HEAD
-	"github.com/juju/juju/jujuversion"
-=======
 	"github.com/juju/juju/jujuclient"
 	"github.com/juju/juju/jujuclient/jujuclienttesting"
->>>>>>> 2564190a
+	"github.com/juju/juju/jujuversion"
 	"github.com/juju/juju/network"
 	"github.com/juju/juju/provider/dummy"
 	coretesting "github.com/juju/juju/testing"
 )
 
-<<<<<<< HEAD
-type NewAPIStateSuite struct {
-	coretesting.FakeJujuHomeSuite
-	testing.MgoSuite
-	envtesting.ToolsFixture
-}
-
-var _ = gc.Suite(&NewAPIStateSuite{})
-
-func (cs *NewAPIStateSuite) SetUpSuite(c *gc.C) {
-	cs.FakeJujuHomeSuite.SetUpSuite(c)
-	cs.MgoSuite.SetUpSuite(c)
-}
-
-func (cs *NewAPIStateSuite) TearDownSuite(c *gc.C) {
-	cs.MgoSuite.TearDownSuite(c)
-	cs.FakeJujuHomeSuite.TearDownSuite(c)
-}
-
-func (cs *NewAPIStateSuite) SetUpTest(c *gc.C) {
-	cs.FakeJujuHomeSuite.SetUpTest(c)
-	cs.MgoSuite.SetUpTest(c)
-	cs.ToolsFixture.SetUpTest(c)
-}
-
-func (cs *NewAPIStateSuite) TearDownTest(c *gc.C) {
-	dummy.Reset()
-	cs.ToolsFixture.TearDownTest(c)
-	cs.MgoSuite.TearDownTest(c)
-	cs.FakeJujuHomeSuite.TearDownTest(c)
-}
-
-func (cs *NewAPIStateSuite) TestNewAPIState(c *gc.C) {
-	cs.PatchValue(&jujuversion.Current, coretesting.FakeVersionNumber)
-	cfg, err := config.New(config.NoDefaults, dummy.SampleConfig())
-	c.Assert(err, jc.ErrorIsNil)
-	ctx := envtesting.BootstrapContext(c)
-	env, err := environs.Prepare(cfg, ctx, configstore.NewMem())
-	c.Assert(err, jc.ErrorIsNil)
-
-	storageDir := c.MkDir()
-	cs.PatchValue(&envtools.DefaultBaseURL, storageDir)
-	stor, err := filestorage.NewFileStorageWriter(storageDir)
-	c.Assert(err, jc.ErrorIsNil)
-	envtesting.UploadFakeTools(c, stor, "released", "released")
-
-	err = bootstrap.Bootstrap(ctx, env, bootstrap.BootstrapParams{})
-	c.Assert(err, jc.ErrorIsNil)
-
-	cfg = env.Config()
-	cfg, err = cfg.Apply(map[string]interface{}{
-		"secret": "fnord",
-	})
-	c.Assert(err, jc.ErrorIsNil)
-	err = env.SetConfig(cfg)
-	c.Assert(err, jc.ErrorIsNil)
-
-	st, err := juju.NewAPIState(dummy.AdminUserTag(), env, api.DialOpts{})
-	c.Assert(st, gc.NotNil)
-
-	// the secrets will not be updated, as they already exist
-	attrs, err := st.Client().EnvironmentGet()
-	c.Assert(attrs["secret"], gc.Equals, "pork")
-
-	c.Assert(st.Close(), gc.IsNil)
-}
-
-=======
->>>>>>> 2564190a
 type NewAPIClientSuite struct {
 	coretesting.FakeJujuXDGDataHomeSuite
 	testing.MgoSuite
@@ -177,55 +105,7 @@
 
 	err = bootstrap.Bootstrap(ctx, env, bootstrap.BootstrapParams{})
 	c.Assert(err, jc.ErrorIsNil)
-<<<<<<< HEAD
-	info, err := store.ReadInfo(envName)
-	c.Assert(err, jc.ErrorIsNil)
-	creds := info.APICredentials()
-	creds.User = dummy.AdminUserTag().Name()
-	c.Logf("set creds: %#v", creds)
-	info.SetAPICredentials(creds)
-	err = info.Write()
-	c.Assert(err, jc.ErrorIsNil)
-	c.Logf("creds: %#v", info.APICredentials())
-	info, err = store.ReadInfo(envName)
-	c.Assert(err, jc.ErrorIsNil)
-	c.Logf("read creds: %#v", info.APICredentials())
-	c.Logf("store: %#v", store)
-}
-
-func (s *NewAPIClientSuite) TestNameDefault(c *gc.C) {
-	coretesting.WriteEnvironments(c, coretesting.MultipleEnvConfig)
-	// The connection logic should not delay the config connection
-	// at all when there is no environment info available.
-	// Make sure of that by providing a suitably long delay
-	// and checking that the connection happens within that
-	// time.
-	s.PatchValue(juju.ProviderConnectDelay, coretesting.LongWait)
-	s.PatchValue(&jujuversion.Current, coretesting.FakeVersionNumber)
-	s.bootstrapEnv(c, coretesting.SampleEnvName, defaultConfigStore(c))
-
-	startTime := time.Now()
-	apiclient, err := juju.NewAPIClientFromName("", nil)
-	c.Assert(err, jc.ErrorIsNil)
-	defer apiclient.Close()
-	c.Assert(time.Since(startTime), jc.LessThan, coretesting.LongWait)
-
-	// We should get the default sample environment if we ask for ""
-	assertEnvironmentName(c, apiclient, coretesting.SampleEnvName)
-}
-
-func (s *NewAPIClientSuite) TestNameNotDefault(c *gc.C) {
-	envName := coretesting.SampleCertName + "-2"
-	coretesting.WriteEnvironments(c, coretesting.MultipleEnvConfig, envName)
-	s.PatchValue(&jujuversion.Current, coretesting.FakeVersionNumber)
-	s.bootstrapEnv(c, envName, defaultConfigStore(c))
-	apiclient, err := juju.NewAPIClientFromName(envName, nil)
-	c.Assert(err, jc.ErrorIsNil)
-	defer apiclient.Close()
-	assertEnvironmentName(c, apiclient, envName)
-=======
 	return legacyStore, store
->>>>>>> 2564190a
 }
 
 func (s *NewAPIClientSuite) TestWithInfoOnly(c *gc.C) {
@@ -267,30 +147,6 @@
 	c.Assert(st, gc.Equals, expectState)
 	c.Assert(called, gc.Equals, 2)
 	c.Assert(mockStore.written, jc.IsFalse)
-<<<<<<< HEAD
-}
-
-func (s *NewAPIClientSuite) TestWithConfigAndNoInfo(c *gc.C) {
-	c.Skip("not really possible now that there is no defined admin user")
-	s.PatchValue(&jujuversion.Current, coretesting.FakeVersionNumber)
-	coretesting.MakeSampleJujuHome(c)
-
-	store := newConfigStore(coretesting.SampleEnvName, &environInfo{
-		bootstrapConfig: map[string]interface{}{
-			"type":                      "dummy",
-			"name":                      "myenv",
-			"state-server":              true,
-			"authorized-keys":           "i-am-a-key",
-			"default-series":            config.LatestLtsSeries(),
-			"firewall-mode":             config.FwInstance,
-			"development":               false,
-			"ssl-hostname-verification": true,
-			"admin-secret":              "adminpass",
-		},
-	})
-	s.bootstrapEnv(c, coretesting.SampleEnvName, store)
-=======
->>>>>>> 2564190a
 
 	controllerAfter, err := store.ControllerByName("noconfig")
 	c.Assert(err, jc.ErrorIsNil)
@@ -452,18 +308,10 @@
 }
 
 func (s *NewAPIClientSuite) TestWithSlowInfoConnect(c *gc.C) {
-<<<<<<< HEAD
+	c.Skip("wallyworld - this is a dumb test relying on an arbitary 50ms delay to pass")
 	s.PatchValue(&jujuversion.Current, coretesting.FakeVersionNumber)
-	coretesting.MakeSampleJujuHome(c)
-	store := configstore.NewMem()
-	s.bootstrapEnv(c, coretesting.SampleEnvName, store)
-	setEndpointAddressAndHostname(c, store, coretesting.SampleEnvName, "0.1.2.3", "infoapi.invalid")
-=======
-	c.Skip("wallyworld - this is a dumb test relying on an arbitary 50ms delay to pass")
-	s.PatchValue(&version.Current, coretesting.FakeVersionNumber)
 	legacyStore, store := s.bootstrapEnv(c)
 	setEndpointAddressAndHostname(c, store, "0.1.2.3", "infoapi.invalid")
->>>>>>> 2564190a
 
 	infoOpenedState := mockedAPIState(noFlags)
 	infoEndpointOpened := make(chan struct{})
@@ -552,12 +400,7 @@
 }
 
 func (s *NewAPIClientSuite) TestWithSlowConfigConnect(c *gc.C) {
-<<<<<<< HEAD
 	s.PatchValue(&jujuversion.Current, coretesting.FakeVersionNumber)
-	coretesting.MakeSampleJujuHome(c)
-=======
-	s.PatchValue(&version.Current, coretesting.FakeVersionNumber)
->>>>>>> 2564190a
 
 	legacyStore, store := s.bootstrapEnv(c)
 	setEndpointAddressAndHostname(c, store, "0.1.2.3", "infoapi.invalid")
@@ -626,17 +469,9 @@
 }
 
 func (s *NewAPIClientSuite) TestBothError(c *gc.C) {
-<<<<<<< HEAD
 	s.PatchValue(&jujuversion.Current, coretesting.FakeVersionNumber)
-	coretesting.MakeSampleJujuHome(c)
-	store := configstore.NewMem()
-	s.bootstrapEnv(c, coretesting.SampleEnvName, store)
-	setEndpointAddressAndHostname(c, store, coretesting.SampleEnvName, "0.1.2.3", "infoapi.invalid")
-=======
-	s.PatchValue(&version.Current, coretesting.FakeVersionNumber)
 	legacyStore, store := s.bootstrapEnv(c)
 	setEndpointAddressAndHostname(c, store, "0.1.2.3", "infoapi.invalid")
->>>>>>> 2564190a
 
 	s.PatchValue(juju.ProviderConnectDelay, 0*time.Second)
 	apiOpen := func(info *api.Info, opts api.DialOpts) (api.Connection, error) {
@@ -657,39 +492,8 @@
 }
 
 func (s *NewAPIClientSuite) TestWithBootstrapConfigAndNoEnvironmentsFile(c *gc.C) {
-<<<<<<< HEAD
 	s.PatchValue(&jujuversion.Current, coretesting.FakeVersionNumber)
-	coretesting.MakeSampleJujuHome(c)
-	store := configstore.NewMem()
-	s.bootstrapEnv(c, coretesting.SampleEnvName, store)
-	info, err := store.ReadInfo(coretesting.SampleEnvName)
-	c.Assert(err, jc.ErrorIsNil)
-	c.Assert(info.BootstrapConfig(), gc.NotNil)
-	c.Assert(info.APIEndpoint().Addresses, gc.HasLen, 0)
-
-	err = os.Remove(osenv.JujuHomePath("environments.yaml"))
-	c.Assert(err, jc.ErrorIsNil)
-
-	apiOpen := func(*api.Info, api.DialOpts) (api.Connection, error) {
-		return mockedAPIState(noFlags), nil
-	}
-	st, err := juju.NewAPIFromStore(coretesting.SampleEnvName, store, apiOpen)
-	c.Check(err, jc.ErrorIsNil)
-	st.Close()
-}
-
-func (s *NewAPIClientSuite) TestWithBootstrapConfigTakesPrecedence(c *gc.C) {
-	s.PatchValue(&jujuversion.Current, coretesting.FakeVersionNumber)
-	// We want to make sure that the code is using the bootstrap
-	// config rather than information from environments.yaml,
-	// even when there is an entry in environments.yaml
-	// We can do that by changing the info bootstrap config
-	// so it has a different environment name.
-	coretesting.WriteEnvironments(c, coretesting.MultipleEnvConfig)
-=======
-	s.PatchValue(&version.Current, coretesting.FakeVersionNumber)
 	legacyStore, store := s.bootstrapEnv(c)
->>>>>>> 2564190a
 
 	details, err := store.ControllerByName("local.my-controller")
 	c.Assert(err, jc.ErrorIsNil)
