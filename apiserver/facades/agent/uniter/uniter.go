--- conflicted
+++ resolved
@@ -567,48 +567,6 @@
 	return u.st.Machine(tag.Id())
 }
 
-<<<<<<< HEAD
-=======
-func (u *UniterAPI) getOneMachinePorts(canAccess common.AuthFunc, machineTag string) params.MachinePortsResult {
-	tag, err := names.ParseMachineTag(machineTag)
-	if err != nil {
-		return params.MachinePortsResult{Error: common.ServerError(common.ErrPerm)}
-	}
-	if !canAccess(tag) {
-		return params.MachinePortsResult{Error: common.ServerError(common.ErrPerm)}
-	}
-	machine, err := u.getMachine(tag)
-	if err != nil {
-		return params.MachinePortsResult{Error: common.ServerError(err)}
-	}
-	allPorts, err := machine.AllPorts()
-	if err != nil {
-		return params.MachinePortsResult{Error: common.ServerError(err)}
-	}
-	var resultPorts []params.MachinePortRange
-	for _, ports := range allPorts {
-		// AllPortRanges gives a map, but apis require a stable order
-		// for results, so sort the port ranges.
-		portRangesToUnits := ports.AllPortRanges()
-		portRanges := make([]network.PortRange, 0, len(portRangesToUnits))
-		for portRange := range portRangesToUnits {
-			portRanges = append(portRanges, portRange)
-		}
-		network.SortPortRanges(portRanges)
-		for _, portRange := range portRanges {
-			unitName := portRangesToUnits[portRange]
-			resultPorts = append(resultPorts, params.MachinePortRange{
-				UnitTag:   names.NewUnitTag(unitName).String(),
-				PortRange: params.FromNetworkPortRange(portRange),
-			})
-		}
-	}
-	return params.MachinePortsResult{
-		Ports: resultPorts,
-	}
-}
-
->>>>>>> 049451e8
 // PublicAddress returns the public address for each given unit, if set.
 func (u *UniterAPI) PublicAddress(args params.Entities) (params.StringResults, error) {
 	result := params.StringResults{
@@ -1146,15 +1104,11 @@
 			continue
 		}
 
-<<<<<<< HEAD
 		// This API method never supported opening a port across multiple
 		// subnets. Instead, it was assumed that the port range was
 		// always opened in all subnets. To emulate this behavior, we
 		// simply open the requested port range for all endpoints.
-		unitPortRanges.Open("", corenetwork.PortRange{
-=======
-		openPortRange := []network.PortRange{{
->>>>>>> 049451e8
+		unitPortRanges.Open("", network.PortRange{
 			FromPort: entity.FromPort,
 			ToPort:   entity.ToPort,
 			Protocol: entity.Protocol,
@@ -1193,7 +1147,6 @@
 			continue
 		}
 
-<<<<<<< HEAD
 		unitPortRanges, err := unit.OpenedPortRanges()
 		if err != nil {
 			result.Results[i].Error = apiservererrors.ServerError(err)
@@ -1204,10 +1157,7 @@
 		// subnets. Instead, it was assumed that the port range was
 		// always opened in all subnets. To emulate this behavior, we
 		// simply close the requested port range for all endpoints.
-		unitPortRanges.Close("", corenetwork.PortRange{
-=======
-		closePortRange := []network.PortRange{{
->>>>>>> 049451e8
+		unitPortRanges.Close("", network.PortRange{
 			FromPort: entity.FromPort,
 			ToPort:   entity.ToPort,
 			Protocol: entity.Protocol,
@@ -3705,30 +3655,22 @@
 	}
 
 	if len(changes.OpenPorts)+len(changes.ClosePorts) > 0 {
-<<<<<<< HEAD
 		unitPortRanges, err := unit.OpenedPortRanges()
 		if err != nil {
 			return errors.Trace(err)
 		}
 
-=======
-		var openPortRanges, closePortRanges []network.PortRange
->>>>>>> 049451e8
 		for _, r := range changes.OpenPorts {
 			// Ensure the tag in the port open request matches the root unit name
 			if r.Tag != changes.Tag {
 				return apiservererrors.ErrPerm
 			}
-<<<<<<< HEAD
 
 			// Pre-2.9 clients (using V15 or V16 of this API) do
 			// not populate the new Endpoint field; this
 			// effectively opens the port for all endpoints and
 			// emulates pre-2.9 behavior.
-			unitPortRanges.Open(r.Endpoint, corenetwork.PortRange{
-=======
-			openPortRanges = append(openPortRanges, network.PortRange{
->>>>>>> 049451e8
+			unitPortRanges.Open(r.Endpoint, network.PortRange{
 				FromPort: r.FromPort,
 				ToPort:   r.ToPort,
 				Protocol: r.Protocol,
@@ -3739,16 +3681,12 @@
 			if r.Tag != changes.Tag {
 				return apiservererrors.ErrPerm
 			}
-<<<<<<< HEAD
 
 			// Pre-2.9 clients (using V15 or V16 of this API) do
 			// not populate the new Endpoint field; this
 			// effectively closes the port for all endpoints and
 			// emulates pre-2.9 behavior.
-			unitPortRanges.Close(r.Endpoint, corenetwork.PortRange{
-=======
-			closePortRanges = append(closePortRanges, network.PortRange{
->>>>>>> 049451e8
+			unitPortRanges.Close(r.Endpoint, network.PortRange{
 				FromPort: r.FromPort,
 				ToPort:   r.ToPort,
 				Protocol: r.Protocol,
