// Copyright 2015 Canonical Ltd.
// Licensed under the AGPLv3, see LICENCE file for details.

package backups

import (
	"fmt"
	"path/filepath"
	"strings"

	"github.com/juju/cmd"
	"github.com/juju/errors"
	"launchpad.net/gnuflag"

	"github.com/juju/juju/api/backups"
	"github.com/juju/juju/cmd/modelcmd"
	"github.com/juju/juju/constraints"
	"github.com/juju/juju/environs"
	"github.com/juju/juju/environs/bootstrap"
)

func newRestoreCommand() cmd.Command {
	return modelcmd.Wrap(&restoreCommand{getEnvironFunc: getEnviron})
}

// restoreCommand is a subcommand of backups that implement the restore behavior
// it is invoked with "juju restore-backup".
type restoreCommand struct {
	CommandBase
	constraints    constraints.Value
	filename       string
	backupId       string
	bootstrap      bool
	uploadTools    bool
	getEnvironFunc func(string) (environs.Environ, error)
}

var restoreDoc = `
Restores a backup that was previously created with "juju create-backup".

This command creates a new controller and arranges for it to replace
the previous controller for a model.  It does *not* restore
an existing server to a previous state, but instead creates a new server
with equivalent state.  As part of restore, all known instances are
configured to treat the new controller as their master.

The given constraints will be used to choose the new instance.

If the provided state cannot be restored, this command will fail with
an appropriate message.  For instance, if the existing bootstrap
instance is already running then the command will fail with a message
to that effect.
`

var BootstrapFunc = bootstrap.Bootstrap

// Info returns the content for --help.
func (c *restoreCommand) Info() *cmd.Info {
	return &cmd.Info{
		Name:    "restore",
		Purpose: "restore from a backup archive to a new controller",
		Args:    "",
		Doc:     strings.TrimSpace(restoreDoc),
	}
}

// SetFlags handles known option flags.
func (c *restoreCommand) SetFlags(f *gnuflag.FlagSet) {
	c.CommandBase.SetFlags(f)
	f.Var(constraints.ConstraintsValue{Target: &c.constraints},
		"constraints", "set model constraints")

	f.BoolVar(&c.bootstrap, "b", false, "bootstrap a new state machine")
	f.StringVar(&c.filename, "file", "", "provide a file to be used as the backup.")
	f.StringVar(&c.backupId, "id", "", "provide the name of the backup to be restored.")
	f.BoolVar(&c.uploadTools, "upload-tools", false, "upload tools if bootstraping a new machine.")
}

// Init is where the preconditions for this commands can be checked.
func (c *restoreCommand) Init(args []string) error {
	if c.filename == "" && c.backupId == "" {
		return errors.Errorf("you must specify either a file or a backup id.")
	}
	if c.filename != "" && c.backupId != "" {
		return errors.Errorf("you must specify either a file or a backup id but not both.")
	}
	if c.backupId != "" && c.bootstrap {
		return errors.Errorf("it is not possible to rebootstrap and restore from an id.")
	}
	var err error
	if c.filename != "" {
		c.filename, err = filepath.Abs(c.filename)
		if err != nil {
			return errors.Trace(err)
		}
	}
	return nil
}

// runRestore will implement the actual calls to the different Client parts
// of restore.
func (c *restoreCommand) runRestore(ctx *cmd.Context) error {
	client, closer, err := c.newClient()
	if err != nil {
		return errors.Trace(err)
	}
	defer closer()
	var target string
	var rErr error
	if c.filename != "" {
		target = c.filename
		archive, meta, err := getArchive(c.filename)
		if err != nil {
			return errors.Trace(err)
		}
		defer archive.Close()

		rErr = client.RestoreReader(archive, meta, c.newClient)
	} else {
		target = c.backupId
		rErr = client.Restore(c.backupId, c.newClient)
	}
	if rErr != nil {
		return errors.Trace(rErr)
	}

	fmt.Fprintf(ctx.Stdout, "restore from %q completed\n", target)
	return nil
}

<<<<<<< HEAD
// rebootstrap will bootstrap a new server in safe-mode (not killing any other agent)
// if there is no current server available to restore to.
func (c *restoreCommand) rebootstrap(ctx *cmd.Context) error {

	// TODO(axw) delete this and -b before 2.0. We will update bootstrap
	// with a flag to specify a restore file. When we do that, we'll need
	// to extract the CA cert from the backup, and we'll need to reset the
	// password after restore so the admin user can login.
	controllerName := c.ControllerName()
	cfg, err := modelcmd.NewGetBootstrapConfigFunc(c.ClientStore())(controllerName)
=======
// getEnviron returns the environ for the specified controller, or
// mocked out environ for testing.
func getEnviron(controllerName string) (environs.Environ, error) {
	// TODO(axw) delete this and -b in 2.0-beta2. We will update bootstrap
	// with a flag to specify a restore file. When we do that, we'll need
	// to extract the CA cert from the backup, and we'll need to reset the
	// password after restore so the admin user can login.

	legacyStore, err := configstore.Default()
	if err != nil {
		return nil, errors.Trace(err)
	}
	info, err := legacyStore.ReadInfo(configstore.EnvironInfoName(
		controllerName, configstore.AdminModelName(controllerName),
	))
	if err != nil {
		return nil, errors.Trace(err)
	}
	cfg, err := config.New(config.NoDefaults, info.BootstrapConfig())
>>>>>>> 172f057b
	if err != nil {
		return nil, errors.Trace(err)
	}

	// Turn on safe mode so that the newly bootstrapped instance
	// will not destroy all the instances it does not know about.
	cfg, err = cfg.Apply(map[string]interface{}{
		"provisioner-safe-mode": true,
	})
	if err != nil {
		return nil, errors.Annotatef(err, "cannot enable provisioner-safe-mode")
	}
	return environs.New(cfg)
}

// rebootstrap will bootstrap a new server in safe-mode (not killing any other agent)
// if there is no current server available to restore to.
func (c *restoreCommand) rebootstrap(ctx *cmd.Context) error {
	env, err := c.getEnvironFunc(c.ControllerName())
	if err != nil {
		return errors.Trace(err)
	}
	instanceIds, err := env.ControllerInstances()
	if err != nil {
		return errors.Annotatef(err, "cannot determine controller instances")
	}
	if len(instanceIds) > 0 {
		inst, err := env.Instances(instanceIds)
		if err == nil {
			return errors.Errorf("old bootstrap instance %q still seems to exist; will not replace", inst)
		}
		if err != environs.ErrNoInstances {
			return errors.Annotatef(err, "cannot detect whether old instance is still running")
		}
	}

	cons := c.constraints
<<<<<<< HEAD
	args := bootstrap.BootstrapParams{ModelConstraints: cons, UploadTools: c.uploadTools}
	if err := bootstrap.Bootstrap(modelcmd.BootstrapContext(ctx), env, args); err != nil {
=======
	args := bootstrap.BootstrapParams{EnvironConstraints: cons, UploadTools: c.uploadTools}
	if err := BootstrapFunc(modelcmd.BootstrapContext(ctx), env, args); err != nil {
>>>>>>> 172f057b
		return errors.Annotatef(err, "cannot bootstrap new instance")
	}
	return nil
}

func (c *restoreCommand) newClient() (*backups.Client, func() error, error) {
	client, err := c.NewAPIClient()
	if err != nil {
		return nil, nil, errors.Trace(err)
	}
	backupsClient, ok := client.(*backups.Client)
	if !ok {
		return nil, nil, errors.Errorf("invalid client for backups")
	}
	return backupsClient, client.Close, nil
}

// Run is the entry point for this command.
func (c *restoreCommand) Run(ctx *cmd.Context) error {
	if c.Log != nil {
		if err := c.Log.Start(ctx); err != nil {
			return err
		}
	}
	if c.bootstrap {
		if err := c.rebootstrap(ctx); err != nil {
			return errors.Trace(err)
		}
	}
	return c.runRestore(ctx)
}<|MERGE_RESOLUTION|>--- conflicted
+++ resolved
@@ -20,7 +20,11 @@
 )
 
 func newRestoreCommand() cmd.Command {
-	return modelcmd.Wrap(&restoreCommand{getEnvironFunc: getEnviron})
+	restoreCmd := &restoreCommand{}
+	restoreCmd.getEnvironFunc = func(controllerNme string) (environs.Environ, error) {
+		return restoreCmd.getEnviron(controllerNme)
+	}
+	return modelcmd.Wrap(restoreCmd)
 }
 
 // restoreCommand is a subcommand of backups that implement the restore behavior
@@ -128,38 +132,14 @@
 	return nil
 }
 
-<<<<<<< HEAD
-// rebootstrap will bootstrap a new server in safe-mode (not killing any other agent)
-// if there is no current server available to restore to.
-func (c *restoreCommand) rebootstrap(ctx *cmd.Context) error {
-
-	// TODO(axw) delete this and -b before 2.0. We will update bootstrap
-	// with a flag to specify a restore file. When we do that, we'll need
-	// to extract the CA cert from the backup, and we'll need to reset the
-	// password after restore so the admin user can login.
-	controllerName := c.ControllerName()
-	cfg, err := modelcmd.NewGetBootstrapConfigFunc(c.ClientStore())(controllerName)
-=======
 // getEnviron returns the environ for the specified controller, or
 // mocked out environ for testing.
-func getEnviron(controllerName string) (environs.Environ, error) {
+func (c *restoreCommand) getEnviron(controllerName string) (environs.Environ, error) {
 	// TODO(axw) delete this and -b in 2.0-beta2. We will update bootstrap
 	// with a flag to specify a restore file. When we do that, we'll need
 	// to extract the CA cert from the backup, and we'll need to reset the
 	// password after restore so the admin user can login.
-
-	legacyStore, err := configstore.Default()
-	if err != nil {
-		return nil, errors.Trace(err)
-	}
-	info, err := legacyStore.ReadInfo(configstore.EnvironInfoName(
-		controllerName, configstore.AdminModelName(controllerName),
-	))
-	if err != nil {
-		return nil, errors.Trace(err)
-	}
-	cfg, err := config.New(config.NoDefaults, info.BootstrapConfig())
->>>>>>> 172f057b
+	cfg, err := modelcmd.NewGetBootstrapConfigFunc(c.ClientStore())(controllerName)
 	if err != nil {
 		return nil, errors.Trace(err)
 	}
@@ -197,13 +177,8 @@
 	}
 
 	cons := c.constraints
-<<<<<<< HEAD
 	args := bootstrap.BootstrapParams{ModelConstraints: cons, UploadTools: c.uploadTools}
-	if err := bootstrap.Bootstrap(modelcmd.BootstrapContext(ctx), env, args); err != nil {
-=======
-	args := bootstrap.BootstrapParams{EnvironConstraints: cons, UploadTools: c.uploadTools}
 	if err := BootstrapFunc(modelcmd.BootstrapContext(ctx), env, args); err != nil {
->>>>>>> 172f057b
 		return errors.Annotatef(err, "cannot bootstrap new instance")
 	}
 	return nil
