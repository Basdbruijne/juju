// Copyright 2016 Canonical Ltd.
// Licensed under the AGPLv3, see LICENCE file for details.

package migration

import (
	"time"

	"github.com/juju/names"

	"github.com/juju/juju/version"
)

<<<<<<< HEAD
type HasConstraints interface {
	Constraints() Constraints
	SetConstraints(ConstraintsArgs)
=======
// HasAnnotations defines the common methods for setting and
// getting annotations for the various entities.
type HasAnnotations interface {
	Annotations() map[string]string
	SetAnnotations(map[string]string)
>>>>>>> 9c323084
}

// Model is a database agnostic representation of an existing model.
type Model interface {
<<<<<<< HEAD
	HasConstraints
=======
	HasAnnotations
>>>>>>> 9c323084

	Tag() names.ModelTag
	Owner() names.UserTag
	Config() map[string]interface{}
	LatestToolsVersion() version.Number

	Users() []User
	AddUser(UserArgs)

	Machines() []Machine
	AddMachine(MachineArgs) Machine

	Services() []Service
	AddService(ServiceArgs) Service

	Relations() []Relation
	AddRelation(RelationArgs) Relation

	Validate() error
}

// User represents a user of the model. Users are able to connect to, and
// depending on the read only flag, modify the model.
type User interface {
	Name() names.UserTag
	DisplayName() string
	CreatedBy() names.UserTag
	DateCreated() time.Time
	LastConnection() time.Time
	ReadOnly() bool
}

// Address represents an IP Address of some form.
type Address interface {
	Value() string
	Type() string
	NetworkName() string
	Scope() string
	Origin() string
}

// AgentTools represent the version and related binary file
// that the machine and unit agents are using.
type AgentTools interface {
	Version() version.Binary
	URL() string
	SHA256() string
	Size() int64
}

// Machine represents an existing live machine or container running in the
// model.
type Machine interface {
<<<<<<< HEAD
	HasConstraints
=======
	HasAnnotations
>>>>>>> 9c323084

	Id() string
	Tag() names.MachineTag
	Nonce() string
	PasswordHash() string
	Placement() string
	Series() string
	ContainerType() string
	Jobs() []string
	SupportedContainers() ([]string, bool)

	Instance() CloudInstance
	SetInstance(CloudInstanceArgs)

	// Life() string -- only transmit alive things?
	ProviderAddresses() []Address
	MachineAddresses() []Address
	SetAddresses(machine []AddressArgs, provider []AddressArgs)

	PreferredPublicAddress() Address
	PreferredPrivateAddress() Address
	SetPreferredAddresses(public AddressArgs, private AddressArgs)

	Tools() AgentTools
	SetTools(AgentToolsArgs)

	Containers() []Machine
	AddContainer(MachineArgs) Machine

	Status() Status
	SetStatus(StatusArgs)

	// StatusHistory() []Status

	// TODO:
	// status history
	// Storage

	NetworkPorts() []NetworkPorts
	AddNetworkPorts(NetworkPortsArgs) NetworkPorts

	// THINKING: Validate() error to make sure the machine has
	// enough stuff set, like tools, and addresses etc.
	Validate() error

	// status
	// constraints
	// requested networks
	// annotations
	// reboot doc
	// block devices
	// network interfaces
	// port docs
	// machine filesystems
}

// NetworkPorts represents a collection of port ranges that are open on
// a particular network. NetworkPorts are always associated with a Machine.
type NetworkPorts interface {
	NetworkName() string
	OpenPorts() []PortRange
}

// PortRange represents one or more contiguous ports opened by a particular
// Unit.
type PortRange interface {
	UnitName() string
	FromPort() int
	ToPort() int
	Protocol() string
}

// CloudInstance holds information particular to a machine
// instance in a cloud.
type CloudInstance interface {
	InstanceId() string
	Status() string
	Architecture() string
	Memory() uint64
	RootDisk() uint64
	CpuCores() uint64
	CpuPower() uint64
	Tags() []string
	AvailabilityZone() string
}

// Constraints holds information about particular deployment
// constraints for entities.
type Constraints interface {
	Architecture() string
	Container() string
	CpuCores() uint64
	CpuPower() uint64
	InstanceType() string
	Memory() uint64
	RootDisk() uint64

	Spaces() []string
	Tags() []string
}

// Status represents an agent, service, or workload status.
type Status interface {
	Value() string
	Message() string
	Data() map[string]interface{}
	Updated() time.Time
}

// Service represents a deployed charm in a model.
type Service interface {
<<<<<<< HEAD
	HasConstraints
=======
	HasAnnotations
>>>>>>> 9c323084

	Tag() names.ServiceTag
	Name() string
	Series() string
	Subordinate() bool
	CharmURL() string
	ForceCharm() bool
	Exposed() bool
	MinUnits() int

	Settings() map[string]interface{}
	SettingsRefCount() int
	LeadershipSettings() map[string]interface{}
	MetricsCredentials() []byte

	Status() Status
	SetStatus(StatusArgs)

	Units() []Unit
	AddUnit(UnitArgs) Unit

	Validate() error
}

// Unit represents an instance of a service in a model.
type Unit interface {
<<<<<<< HEAD
	HasConstraints
=======
	HasAnnotations
>>>>>>> 9c323084

	Tag() names.UnitTag
	Name() string
	Machine() names.MachineTag

	PasswordHash() string

	Principal() names.UnitTag
	Subordinates() []names.UnitTag

	MeterStatusCode() string
	MeterStatusInfo() string

	// TODO: storage

	Tools() AgentTools
	SetTools(AgentToolsArgs)

	WorkloadStatus() Status
	SetWorkloadStatus(StatusArgs)

	AgentStatus() Status
	SetAgentStatus(StatusArgs)

	Validate() error
}

// Relation represents a relationship between two services,
// or a peer relation between different instances of a service.
type Relation interface {
	Id() int
	Key() string

	Endpoints() []Endpoint
	AddEndpoint(EndpointArgs) Endpoint
}

// Endpoint represents one end of a relation. A named endpoint provided
// by the charm that is deployed for the service.
type Endpoint interface {
	ServiceName() string
	Name() string
	// Role, Interface, Optional, Limit, and Scope should all be available
	// through the Charm associated with the Service. There is no real need
	// for this information to be denormalised like this. However, for now,
	// since the import may well take place before the charms have been loaded
	// into the model, we'll send this information over.
	Role() string
	Interface() string
	Optional() bool
	Limit() int
	Scope() string

	// UnitCount returns the number of units the endpoint has settings for.
	UnitCount() int

	Settings(unitName string) map[string]interface{}
	SetUnitSettings(unitName string, settings map[string]interface{})
}<|MERGE_RESOLUTION|>--- conflicted
+++ resolved
@@ -11,26 +11,24 @@
 	"github.com/juju/juju/version"
 )
 
-<<<<<<< HEAD
-type HasConstraints interface {
-	Constraints() Constraints
-	SetConstraints(ConstraintsArgs)
-=======
 // HasAnnotations defines the common methods for setting and
 // getting annotations for the various entities.
 type HasAnnotations interface {
 	Annotations() map[string]string
 	SetAnnotations(map[string]string)
->>>>>>> 9c323084
+}
+
+// HasConstraints defines the common methods for setting and
+// getting constraints for the various entities.
+type HasConstraints interface {
+	Constraints() Constraints
+	SetConstraints(ConstraintsArgs)
 }
 
 // Model is a database agnostic representation of an existing model.
 type Model interface {
-<<<<<<< HEAD
-	HasConstraints
-=======
-	HasAnnotations
->>>>>>> 9c323084
+	HasAnnotations
+	HasConstraints
 
 	Tag() names.ModelTag
 	Owner() names.UserTag
@@ -84,11 +82,8 @@
 // Machine represents an existing live machine or container running in the
 // model.
 type Machine interface {
-<<<<<<< HEAD
-	HasConstraints
-=======
-	HasAnnotations
->>>>>>> 9c323084
+	HasAnnotations
+	HasConstraints
 
 	Id() string
 	Tag() names.MachineTag
@@ -200,11 +195,8 @@
 
 // Service represents a deployed charm in a model.
 type Service interface {
-<<<<<<< HEAD
-	HasConstraints
-=======
-	HasAnnotations
->>>>>>> 9c323084
+	HasAnnotations
+	HasConstraints
 
 	Tag() names.ServiceTag
 	Name() string
@@ -231,11 +223,8 @@
 
 // Unit represents an instance of a service in a model.
 type Unit interface {
-<<<<<<< HEAD
-	HasConstraints
-=======
-	HasAnnotations
->>>>>>> 9c323084
+	HasAnnotations
+	HasConstraints
 
 	Tag() names.UnitTag
 	Name() string
