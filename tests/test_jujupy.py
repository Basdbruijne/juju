from contextlib import contextmanager
import copy
from datetime import (
    datetime,
    timedelta,
)
import errno
from itertools import count
import logging
import os
import socket
import StringIO
import subprocess
import sys
from tempfile import NamedTemporaryFile
from textwrap import dedent
import types

from mock import (
    call,
    MagicMock,
    Mock,
    patch,
)
import yaml

from deploy_stack import GET_TOKEN_SCRIPT
from jujuconfig import (
    get_environments_path,
    get_jenv_path,
    NoSuchEnvironment,
)
from jujupy import (
    BootstrapMismatch,
    CannotConnectEnv,
    CONTROLLER,
    Controller,
    EnvJujuClient,
    EnvJujuClient1X,
    EnvJujuClient22,
    EnvJujuClient24,
    EnvJujuClient25,
    EnvJujuClient26,
    EnvJujuClient2A1,
    EnvJujuClient2A2,
    EnvJujuClient2B2,
    ErroredUnit,
    GroupReporter,
    get_cache_path,
    get_local_root,
    get_machine_dns_name,
    get_timeout_path,
    jes_home_path,
    JESByDefault,
    JESNotSupported,
    JujuData,
    JUJU_DEV_FEATURE_FLAGS,
    KILL_CONTROLLER,
    Machine,
    make_client,
    make_safe_config,
    parse_new_state_server_from_error,
    SimpleEnvironment,
    Status,
    SYSTEM,
    tear_down,
    temp_bootstrap_env,
    _temp_env as temp_env,
    temp_yaml_file,
    uniquify_local,
    UpgradeMongoNotSupported,
)
from tests import (
    TestCase,
    FakeHomeTestCase,
)
from utility import (
    scoped_environ,
    temp_dir,
)


__metaclass__ = type


class AdminOperation(Exception):

    def __init__(self, operation):
        super(AdminOperation, self).__init__(
            'Operation "{}" can only be performed on admin models.'.format(
                operation))


def assert_juju_call(test_case, mock_method, client, expected_args,
                     call_index=None):
    if call_index is None:
        test_case.assertEqual(len(mock_method.mock_calls), 1)
        call_index = 0
    empty, args, kwargs = mock_method.mock_calls[call_index]
    test_case.assertEqual(args, (expected_args,))


class FakeControllerState:

    def __init__(self):
        self.state = 'not-bootstrapped'
        self.models = {}

    def create_model(self, name):
        state = FakeEnvironmentState()
        state.name = name
        self.models[name] = state
        state.controller = self
        state.controller.state = 'created'
        return state


class FakeEnvironmentState:
    """A Fake environment state that can be used by multiple FakeClients."""

    def __init__(self, controller=None):
        self._clear()
        if controller is not None:
            self.controller = controller

    def _clear(self):
        self.controller = FakeControllerState()
        self.name = None
        self.machine_id_iter = count()
        self.state_servers = []
        self.services = {}
        self.machines = set()
        self.containers = {}
        self.relations = {}
        self.token = None
        self.exposed = set()
        self.machine_host_names = {}
        self.current_bundle = None
        self.model_config = None

    @property
    def state(self):
        return self.controller.state

    def add_machine(self):
        machine_id = str(self.machine_id_iter.next())
        self.machines.add(machine_id)
        self.machine_host_names[machine_id] = '{}.example.com'.format(
            machine_id)
        return machine_id

    def add_ssh_machines(self, machines):
        for machine in machines:
            self.add_machine()

    def add_container(self, container_type):
        host = self.add_machine()
        container_name = '{}/{}/{}'.format(host, container_type, '0')
        self.containers[host] = {container_name}

    def remove_container(self, container_id):
        for containers in self.containers.values():
            containers.discard(container_id)

    def remove_machine(self, machine_id):
        self.machines.remove(machine_id)
        self.containers.pop(machine_id, None)

    def remove_state_server(self, machine_id):
        self.remove_machine(machine_id)
        self.state_servers.remove(machine_id)

    def bootstrap(self, env, commandline_config, separate_admin):
        self.name = env.environment
        if separate_admin:
            admin_model = self.controller.create_model('admin')
        else:
            admin_model = self
        self.controller.admin_model = admin_model
        admin_model.state_servers.append(admin_model.add_machine())
        self.controller.state = 'bootstrapped'
        self.model_config = copy.deepcopy(env.config)
        self.model_config.update(commandline_config)
        self.controller.models[self.name] = self

    def destroy_environment(self):
        self._clear()
        self.controller.state = 'destroyed'
        return 0

    def kill_controller(self):
        self._clear()
        self.controller.state = 'controller-killed'

    def destroy_model(self):
        del self.controller.models[self.name]
        self._clear()
        self.controller.state = 'model-destroyed'

    def deploy(self, charm_name, service_name):
        self.add_unit(service_name)

    def deploy_bundle(self, bundle_path):
        self.current_bundle = bundle_path

    def add_unit(self, service_name):
        machines = self.services.setdefault(service_name, set())
        machines.add(
            ('{}/{}'.format(service_name, str(len(machines))),
             self.add_machine()))

    def remove_unit(self, to_remove):
        for units in self.services.values():
            for unit_id, machine_id in units:
                if unit_id == to_remove:
                    self.remove_machine(machine_id)
                    units.remove((unit_id, machine_id))
                    break

    def destroy_service(self, service_name):
        for unit, machine_id in self.services.pop(service_name):
            self.remove_machine(machine_id)

    def get_status_dict(self):
        machines = {}
        for machine_id in self.machines:
            machine_dict = {}
            hostname = self.machine_host_names.get(machine_id)
            if hostname is not None:
                machine_dict['dns-name'] = hostname
            machines[machine_id] = machine_dict
        for host, containers in self.containers.items():
            machines[host]['containers'] = dict((c, {}) for c in containers)
        services = {}
        for service, units in self.services.items():
            unit_map = {}
            for unit_id, machine_id in units:
                unit_map[unit_id] = {'machine': machine_id}
            services[service] = {
                'units': unit_map,
                'relations': self.relations.get(service, {}),
                'exposed': service in self.exposed,
                }
        return {'machines': machines, 'services': services}


class FakeJujuClient:
    """A fake juju client for tests.

    This is a partial implementation, but should be suitable for many uses,
    and can be extended.

    The state is provided by _backing_state, so that multiple clients can
    manipulate the same state.
    """
    def __init__(self, env=None, full_path=None, debug=False,
                 jes_enabled=False):
        self._backing_state = FakeEnvironmentState()
        if env is None:
            env = SimpleEnvironment('name', {
                'type': 'foo',
                'default-series': 'angsty',
                }, juju_home='foo')
        self.env = env
        self.full_path = full_path
        self.debug = debug
        self.bootstrap_replaces = {}
        self._jes_enabled = jes_enabled
        self._separate_admin = jes_enabled

    def clone(self, env, full_path=None, debug=None):
        if full_path is None:
            full_path = self.full_path
        if debug is None:
            debug = self.debug
        client = self.__class__(env, full_path, debug,
                                jes_enabled=self._jes_enabled)
        client._backing_state = self._backing_state
        return client

    def by_version(self, env, path, debug):
        return FakeJujuClient(env, path, debug)

    def get_matching_agent_version(self):
        return '1.2-alpha3'

    def _acquire_state_client(self, state):
        if state.name == self.env.environment:
            return self
        new_env = self.env.clone(model_name=state.name)
        new_client = self.clone(new_env)
        new_client._backing_state = state
        return new_client

    def get_admin_client(self):
        admin_model = self._backing_state.controller.admin_model
        return self._acquire_state_client(admin_model)

    def iter_model_clients(self):
        if not self._jes_enabled:
            raise JESNotSupported()
        for state in self._backing_state.controller.models.values():
            yield self._acquire_state_client(state)

    def is_jes_enabled(self):
        return self._jes_enabled

    def get_cache_path(self):
        return get_cache_path(self.env.juju_home, models=True)

    def get_juju_output(self, command, *args, **kwargs):
        if (command, args) == ('ssh', ('dummy-sink/0', GET_TOKEN_SCRIPT)):
            return self._backing_state.token
        if (command, args) == ('ssh', ('0', 'lsb_release', '-c')):
            return 'Codename:\t{}\n'.format(self.env.config['default-series'])

    def juju(self, cmd, args, include_e=True):
        # TODO: Use argparse or change all call sites to use functions.
        if (cmd, args[:1]) == ('set', ('dummy-source',)):
            name, value = args[1].split('=')
            if name == 'token':
                self._backing_state.token = value
        if cmd == 'deploy':
            self.deploy(*args)
        if cmd == 'destroy-service':
            self._backing_state.destroy_service(*args)
        if cmd == 'add-relation':
            if args[0] == 'dummy-source':
                self._backing_state.relations[args[1]] = {'source': [args[0]]}
        if cmd == 'expose':
            (service,) = args
            self._backing_state.exposed.add(service)
        if cmd == 'unexpose':
            (service,) = args
            self._backing_state.exposed.remove(service)
        if cmd == 'add-unit':
            (service,) = args
            self._backing_state.add_unit(service)
        if cmd == 'remove-unit':
            (unit_id,) = args
            self._backing_state.remove_unit(unit_id)
        if cmd == 'add-machine':
            (container_type,) = args
            self._backing_state.add_container(container_type)
        if cmd == 'remove-machine':
            (machine_id,) = args
            if '/' in machine_id:
                self._backing_state.remove_container(machine_id)
            else:
                self._backing_state.remove_machine(machine_id)

    def bootstrap(self, upload_tools=False, bootstrap_series=None):
        commandline_config = {}
        if bootstrap_series is not None:
            commandline_config['default-series'] = bootstrap_series
        self._backing_state.bootstrap(self.env, commandline_config,
                                      self._separate_admin)

    @contextmanager
    def bootstrap_async(self, upload_tools=False):
        yield

    def quickstart(self, bundle):
        self._backing_state.bootstrap(self.env, {}, self._separate_admin)
        self._backing_state.deploy_bundle(bundle)

    def create_environment(self, controller_client, config_file):
        if not self._jes_enabled:
            raise JESNotSupported()
        model_state = controller_client._backing_state.controller.create_model(
            self.env.environment)
        self._backing_state = model_state

    def destroy_model(self):
        if not self._jes_enabled:
            raise JESNotSupported()
        self._backing_state.destroy_model()

    def destroy_environment(self, force=True, delete_jenv=False):
        self._backing_state.destroy_environment()
        return 0

    def kill_controller(self):
        self._backing_state.kill_controller()

    def add_ssh_machines(self, machines):
        self._backing_state.add_ssh_machines(machines)

    def deploy(self, charm_name, service_name=None):
        if service_name is None:
            service_name = charm_name.split(':')[-1].split('/')[-1]
        self._backing_state.deploy(charm_name, service_name)

    def remove_service(self, service):
        self._backing_state.destroy_service(service)

    def wait_for_started(self, timeout=1200, start=None):
        return self.get_status()

    def wait_for_deploy_started(self):
        pass

    def show_status(self):
        pass

    def get_status(self, admin=False):
        status_dict = self._backing_state.get_status_dict()
        return Status(status_dict, yaml.safe_dump(status_dict))

    def status_until(self, timeout):
        yield self.get_status()

    def set_config(self, service, options):
        option_strings = ['{}={}'.format(*item) for item in options.items()]
        self.juju('set', (service,) + tuple(option_strings))

    def get_config(self, service):
        pass

    def get_model_config(self):
        return copy.deepcopy(self._backing_state.model_config)

    def deployer(self, bundle, name=None):
        pass

    def wait_for_workloads(self, timeout=600):
        pass

    def get_juju_timings(self):
        pass

    def _require_admin(self, operation):
        if self.get_admin_client() != self:
            raise AdminOperation(operation)

    def backup(self):
        self._require_admin('backup')

    def restore_backup(self, backup_file):
        self._require_admin('restore')
        if len(self._backing_state.state_servers) > 0:
            exc = subprocess.CalledProcessError('Operation not permitted', 1,
                                                2)
            exc.stderr = 'Operation not permitted'
            raise exc

    def enable_ha(self):
        self._require_admin('enable-ha')

    def wait_for_ha(self):
        self._require_admin('wait-for-ha')

    def get_controller_leader(self):
        return self.get_controller_members()[0]

    def get_controller_members(self):
        return [Machine(s, {'instance-id': s})
                for s in self._backing_state.state_servers]


class TestErroredUnit(TestCase):

    def test_output(self):
        e = ErroredUnit('bar', 'baz')
        self.assertEqual('bar is in state baz', str(e))


class ClientTest(FakeHomeTestCase):

    def setUp(self):
        super(ClientTest, self).setUp()
        patcher = patch('jujupy.pause')
        self.addCleanup(patcher.stop)
        self.pause_mock = patcher.start()


class CloudSigmaTest:

    def test__shell_environ_no_flags(self):
        client = self.client_class(
            SimpleEnvironment('baz', {'type': 'ec2'}), '1.25-foobar', 'path')
        env = client._shell_environ()
        self.assertEqual(env.get(JUJU_DEV_FEATURE_FLAGS, ''), '')

    def test__shell_environ_cloudsigma(self):
        client = self.client_class(
            SimpleEnvironment('baz', {'type': 'cloudsigma'}),
            '1.25-foobar', 'path')
        env = client._shell_environ()
        self.assertTrue('cloudsigma' in env[JUJU_DEV_FEATURE_FLAGS].split(","))

    def test__shell_environ_juju_home(self):
        client = self.client_class(
            SimpleEnvironment('baz', {'type': 'ec2'}), '1.25-foobar', 'path',
            'asdf')
        env = client._shell_environ()
        self.assertEqual(env['JUJU_HOME'], 'asdf')


class TestTempYamlFile(TestCase):

    def test_temp_yaml_file(self):
        with temp_yaml_file({'foo': 'bar'}) as yaml_file:
            with open(yaml_file) as f:
                self.assertEqual({'foo': 'bar'}, yaml.safe_load(f))


class TestEnvJujuClient26(ClientTest, CloudSigmaTest):

    client_class = EnvJujuClient26

    def test_enable_jes_already_supported(self):
        client = self.client_class(
            SimpleEnvironment('baz', {}),
            '1.26-foobar', 'path')
        fake_popen = FakePopen(CONTROLLER, '', 0)
        with patch('subprocess.Popen', autospec=True,
                   return_value=fake_popen) as po_mock:
            with self.assertRaises(JESByDefault):
                client.enable_jes()
        self.assertNotIn('jes', client.feature_flags)
        assert_juju_call(
            self, po_mock, client, ('juju', '--show-log', 'help', 'commands'))

    def test_enable_jes_unsupported(self):
        client = self.client_class(
            SimpleEnvironment('baz', {}),
            '1.24-foobar', 'path')
        with patch('subprocess.Popen', autospec=True,
                   return_value=FakePopen('', '', 0)) as po_mock:
            with self.assertRaises(JESNotSupported):
                client.enable_jes()
        self.assertNotIn('jes', client.feature_flags)
        assert_juju_call(
            self, po_mock, client, ('juju', '--show-log', 'help', 'commands'),
            0)
        assert_juju_call(
            self, po_mock, client, ('juju', '--show-log', 'help', 'commands'),
            1)
        self.assertEqual(po_mock.call_count, 2)

    def test_enable_jes_requires_flag(self):
        client = self.client_class(
            SimpleEnvironment('baz', {}),
            '1.25-foobar', 'path')
        # The help output will change when the jes feature flag is set.
        with patch('subprocess.Popen', autospec=True, side_effect=[
                FakePopen('', '', 0),
                FakePopen(SYSTEM, '', 0)]) as po_mock:
            client.enable_jes()
        self.assertIn('jes', client.feature_flags)
        assert_juju_call(
            self, po_mock, client, ('juju', '--show-log', 'help', 'commands'),
            0)
        # GZ 2015-10-26: Should assert that env has feature flag at call time.
        assert_juju_call(
            self, po_mock, client, ('juju', '--show-log', 'help', 'commands'),
            1)
        self.assertEqual(po_mock.call_count, 2)

    def test_disable_jes(self):
        client = self.client_class(
            SimpleEnvironment('baz', {}),
            '1.25-foobar', 'path')
        client.feature_flags.add('jes')
        client.disable_jes()
        self.assertNotIn('jes', client.feature_flags)

    def test__shell_environ_jes(self):
        client = self.client_class(
            SimpleEnvironment('baz', {}),
            '1.25-foobar', 'path')
        client.feature_flags.add('jes')
        env = client._shell_environ()
        self.assertIn('jes', env[JUJU_DEV_FEATURE_FLAGS].split(","))

    def test__shell_environ_jes_cloudsigma(self):
        client = self.client_class(
            SimpleEnvironment('baz', {'type': 'cloudsigma'}),
            '1.25-foobar', 'path')
        client.feature_flags.add('jes')
        env = client._shell_environ()
        flags = env[JUJU_DEV_FEATURE_FLAGS].split(",")
        self.assertItemsEqual(['cloudsigma', 'jes'], flags)

    def test_clone_unchanged(self):
        client1 = self.client_class(
            SimpleEnvironment('foo'), '1.27', 'full/path', debug=True)
        client2 = client1.clone()
        self.assertIsNot(client1, client2)
        self.assertIs(type(client1), type(client2))
        self.assertIs(client1.env, client2.env)
        self.assertEqual(client1.version, client2.version)
        self.assertEqual(client1.full_path, client2.full_path)
        self.assertIs(client1.debug, client2.debug)

    def test_clone_changed(self):
        client1 = self.client_class(
            SimpleEnvironment('foo'), '1.27', 'full/path', debug=True)
        env2 = SimpleEnvironment('bar')
        client2 = client1.clone(env2, '1.28', 'other/path', debug=False,
                                cls=EnvJujuClient1X)
        self.assertIs(EnvJujuClient1X, type(client2))
        self.assertIs(env2, client2.env)
        self.assertEqual('1.28', client2.version)
        self.assertEqual('other/path', client2.full_path)
        self.assertIs(False, client2.debug)

    def test_clone_defaults(self):
        client1 = self.client_class(
            SimpleEnvironment('foo'), '1.27', 'full/path', debug=True)
        client2 = client1.clone()
        self.assertIsNot(client1, client2)
        self.assertIs(self.client_class, type(client2))
        self.assertEqual(set(), client2.feature_flags)

    def test_clone_enabled(self):
        client1 = self.client_class(
            SimpleEnvironment('foo'), '1.27', 'full/path', debug=True)
        client1.enable_feature('jes')
        client1.enable_feature('address-allocation')
        client2 = client1.clone()
        self.assertIsNot(client1, client2)
        self.assertIs(self.client_class, type(client2))
        self.assertEqual(
            set(['jes', 'address-allocation']),
            client2.feature_flags)

    def test_clone_old_feature(self):
        client1 = self.client_class(
            SimpleEnvironment('foo'), '1.27', 'full/path', debug=True)
        client1.enable_feature('actions')
        client1.enable_feature('address-allocation')
        client2 = client1.clone()
        self.assertIsNot(client1, client2)
        self.assertIs(self.client_class, type(client2))
        self.assertEqual(set(['address-allocation']), client2.feature_flags)


class TestEnvJujuClient25(TestEnvJujuClient26):

    client_class = EnvJujuClient25


class TestEnvJujuClient22(ClientTest):

    client_class = EnvJujuClient22

    def test__shell_environ(self):
        client = self.client_class(
            SimpleEnvironment('baz', {'type': 'ec2'}), '1.22-foobar', 'path')
        env = client._shell_environ()
        self.assertEqual(env.get(JUJU_DEV_FEATURE_FLAGS), 'actions')

    def test__shell_environ_juju_home(self):
        client = self.client_class(
            SimpleEnvironment('baz', {'type': 'ec2'}), '1.22-foobar', 'path',
            'asdf')
        env = client._shell_environ()
        self.assertEqual(env['JUJU_HOME'], 'asdf')


class TestEnvJujuClient24(ClientTest, CloudSigmaTest):

    client_class = EnvJujuClient24

    def test_no_jes(self):
        client = self.client_class(
            SimpleEnvironment('baz', {'type': 'cloudsigma'}),
            '1.25-foobar', 'path')
        with self.assertRaises(JESNotSupported):
            client.enable_jes()
        client._use_jes = True
        env = client._shell_environ()
        self.assertNotIn('jes', env[JUJU_DEV_FEATURE_FLAGS].split(","))

    def test_add_ssh_machines(self):
        client = self.client_class(SimpleEnvironment('foo', {}), None, '')
        with patch('subprocess.check_call', autospec=True) as cc_mock:
            client.add_ssh_machines(['m-foo', 'm-bar', 'm-baz'])
        assert_juju_call(self, cc_mock, client, (
            'juju', '--show-log', 'add-machine', '-e', 'foo', 'ssh:m-foo'), 0)
        assert_juju_call(self, cc_mock, client, (
            'juju', '--show-log', 'add-machine', '-e', 'foo', 'ssh:m-bar'), 1)
        assert_juju_call(self, cc_mock, client, (
            'juju', '--show-log', 'add-machine', '-e', 'foo', 'ssh:m-baz'), 2)
        self.assertEqual(cc_mock.call_count, 3)

    def test_add_ssh_machines_no_retry(self):
        client = self.client_class(SimpleEnvironment('foo', {}), None, '')
        with patch('subprocess.check_call', autospec=True,
                   side_effect=[subprocess.CalledProcessError(None, None),
                                None, None, None]) as cc_mock:
            with self.assertRaises(subprocess.CalledProcessError):
                client.add_ssh_machines(['m-foo', 'm-bar', 'm-baz'])
        assert_juju_call(self, cc_mock, client, (
            'juju', '--show-log', 'add-machine', '-e', 'foo', 'ssh:m-foo'))


class TestTearDown(TestCase):

    def test_tear_down_no_jes(self):
        client = MagicMock()
        client.destroy_environment.return_value = 0
        tear_down(client, False)
        client.destroy_environment.assert_called_once_with(force=False)
        self.assertEqual(0, client.kill_controller.call_count)
        self.assertEqual(0, client.disable_jes.call_count)

    def test_tear_down_no_jes_exception(self):
        client = MagicMock()
        client.destroy_environment.side_effect = [1, 0]
        tear_down(client, False)
        self.assertEqual(
            client.destroy_environment.mock_calls,
            [call(force=False), call(force=True)])
        self.assertEqual(0, client.kill_controller.call_count)
        self.assertEqual(0, client.disable_jes.call_count)

    def test_tear_down_jes(self):
        client = MagicMock()
        tear_down(client, True)
        client.kill_controller.assert_called_once_with()
        self.assertEqual(0, client.destroy_environment.call_count)
        self.assertEqual(0, client.enable_jes.call_count)
        self.assertEqual(0, client.disable_jes.call_count)

    def test_tear_down_try_jes(self):

        def check_jes():
            client.enable_jes.assert_called_once_with()
            self.assertEqual(0, client.disable_jes.call_count)

        client = MagicMock()
        client.kill_controller.side_effect = check_jes

        tear_down(client, jes_enabled=False, try_jes=True)
        client.kill_controller.assert_called_once_with()
        client.disable_jes.assert_called_once_with()

    def test_tear_down_jes_try_jes(self):
        client = MagicMock()
        tear_down(client, jes_enabled=True, try_jes=True)
        client.kill_controller.assert_called_once_with()
        self.assertEqual(0, client.destroy_environment.call_count)
        self.assertEqual(0, client.enable_jes.call_count)
        self.assertEqual(0, client.disable_jes.call_count)

    def test_tear_down_try_jes_not_supported(self):

        def check_jes(force=True):
            client.enable_jes.assert_called_once_with()
            return 0

        client = MagicMock()
        client.enable_jes.side_effect = JESNotSupported
        client.destroy_environment.side_effect = check_jes

        tear_down(client, jes_enabled=False, try_jes=True)
        client.destroy_environment.assert_called_once_with(force=False)
        self.assertEqual(0, client.disable_jes.call_count)


class FakePopen(object):

    def __init__(self, out, err, returncode):
        self._out = out
        self._err = err
        self._code = returncode

    def communicate(self):
        self.returncode = self._code
        return self._out, self._err

    def poll(self):
        return self._code


@contextmanager
def observable_temp_file():
    temporary_file = NamedTemporaryFile(delete=False)
    try:
        with temporary_file as temp_file:
            with patch('jujupy.NamedTemporaryFile',
                       return_value=temp_file):
                with patch.object(temp_file, '__exit__'):
                    yield temp_file
    finally:
        try:
            os.unlink(temporary_file.name)
        except OSError as e:
            # File may have already been deleted, e.g. by temp_yaml_file.
            if e.errno != errno.ENOENT:
                raise


class TestEnvJujuClient(ClientTest):

    def test_no_duplicate_env(self):
        env = JujuData('foo', {})
        client = EnvJujuClient(env, '1.25', 'full_path')
        self.assertIs(env, client.env)

    def test_convert_to_juju_data(self):
        env = SimpleEnvironment('foo', {'type': 'bar'}, 'baz')
        with patch.object(JujuData, 'load_yaml'):
            client = EnvJujuClient(env, '1.25', 'full_path')
            client.env.load_yaml.assert_called_once_with()
        self.assertIsInstance(client.env, JujuData)
        self.assertEqual(client.env.environment, 'foo')
        self.assertEqual(client.env.config, {'type': 'bar'})
        self.assertEqual(client.env.juju_home, 'baz')

    def test_get_version(self):
        value = ' 5.6 \n'
        with patch('subprocess.check_output', return_value=value) as vsn:
            version = EnvJujuClient.get_version()
        self.assertEqual('5.6', version)
        vsn.assert_called_with(('juju', '--version'))

    def test_get_version_path(self):
        with patch('subprocess.check_output', return_value=' 4.3') as vsn:
            EnvJujuClient.get_version('foo/bar/baz')
        vsn.assert_called_once_with(('foo/bar/baz', '--version'))

    def test_get_matching_agent_version(self):
        client = EnvJujuClient(JujuData(None, {'type': 'local'}),
                               '1.23-series-arch', None)
        self.assertEqual('1.23.1', client.get_matching_agent_version())
        self.assertEqual('1.23', client.get_matching_agent_version(
                         no_build=True))
        client.version = '1.20-beta1-series-arch'
        self.assertEqual('1.20-beta1.1', client.get_matching_agent_version())

    def test_upgrade_juju_nonlocal(self):
        client = EnvJujuClient(
            JujuData('foo', {'type': 'nonlocal'}), '1.234-76', None)
        with patch.object(client, 'juju') as juju_mock:
            client.upgrade_juju()
        juju_mock.assert_called_with(
            'upgrade-juju', ('--version', '1.234'))

    def test_upgrade_juju_local(self):
        client = EnvJujuClient(
            JujuData('foo', {'type': 'local'}), '1.234-76', None)
        with patch.object(client, 'juju') as juju_mock:
            client.upgrade_juju()
        juju_mock.assert_called_with(
            'upgrade-juju', ('--version', '1.234', '--upload-tools',))

    def test_upgrade_juju_no_force_version(self):
        client = EnvJujuClient(
            JujuData('foo', {'type': 'local'}), '1.234-76', None)
        with patch.object(client, 'juju') as juju_mock:
            client.upgrade_juju(force_version=False)
        juju_mock.assert_called_with(
            'upgrade-juju', ('--upload-tools',))

    @patch.object(EnvJujuClient, 'get_full_path', return_value='fake-path')
    def test_by_version(self, gfp_mock):
        def juju_cmd_iterator():
            yield '1.17'
            yield '1.16'
            yield '1.16.1'
            yield '1.15'
            yield '1.22.1'
            yield '1.24-alpha1'
            yield '1.24.7'
            yield '1.25.1'
            yield '1.26.1'
            yield '1.27.1'
            yield '2.0-alpha1'
            yield '2.0-alpha2'
            yield '2.0-alpha3'
            yield '2.0-beta1'
            yield '2.0-beta2'
            yield '2.0-beta3'
            yield '2.0-delta1'

        context = patch.object(
            EnvJujuClient, 'get_version',
            side_effect=juju_cmd_iterator().send)
        with context:
            self.assertIs(EnvJujuClient1X,
                          type(EnvJujuClient.by_version(None)))
            with self.assertRaisesRegexp(Exception, 'Unsupported juju: 1.16'):
                EnvJujuClient.by_version(None)
            with self.assertRaisesRegexp(Exception,
                                         'Unsupported juju: 1.16.1'):
                EnvJujuClient.by_version(None)
            client = EnvJujuClient.by_version(None)
            self.assertIs(EnvJujuClient1X, type(client))
            self.assertEqual('1.15', client.version)
            client = EnvJujuClient.by_version(None)
            self.assertIs(type(client), EnvJujuClient22)
            client = EnvJujuClient.by_version(None)
            self.assertIs(type(client), EnvJujuClient24)
            self.assertEqual(client.version, '1.24-alpha1')
            client = EnvJujuClient.by_version(None)
            self.assertIs(type(client), EnvJujuClient24)
            self.assertEqual(client.version, '1.24.7')
            client = EnvJujuClient.by_version(None)
            self.assertIs(type(client), EnvJujuClient25)
            self.assertEqual(client.version, '1.25.1')
            client = EnvJujuClient.by_version(None)
            self.assertIs(type(client), EnvJujuClient26)
            self.assertEqual(client.version, '1.26.1')
            client = EnvJujuClient.by_version(None)
            self.assertIs(type(client), EnvJujuClient1X)
            self.assertEqual(client.version, '1.27.1')
            client = EnvJujuClient.by_version(None)
            self.assertIs(type(client), EnvJujuClient2A1)
            self.assertEqual(client.version, '2.0-alpha1')
            client = EnvJujuClient.by_version(None)
            self.assertIs(type(client), EnvJujuClient2A2)
            self.assertEqual(client.version, '2.0-alpha2')
            client = EnvJujuClient.by_version(None)
            self.assertIs(type(client), EnvJujuClient2B2)
            self.assertEqual(client.version, '2.0-alpha3')
            client = EnvJujuClient.by_version(None)
            self.assertIs(type(client), EnvJujuClient2B2)
            self.assertEqual(client.version, '2.0-beta1')
            client = EnvJujuClient.by_version(None)
            self.assertIs(type(client), EnvJujuClient2B2)
            self.assertEqual(client.version, '2.0-beta2')
            client = EnvJujuClient.by_version(None)
            self.assertIs(type(client), EnvJujuClient)
            self.assertEqual(client.version, '2.0-beta3')
            client = EnvJujuClient.by_version(None)
            self.assertIs(type(client), EnvJujuClient)
            self.assertEqual(client.version, '2.0-delta1')
            with self.assertRaises(StopIteration):
                EnvJujuClient.by_version(None)

    def test_by_version_path(self):
        with patch('subprocess.check_output', return_value=' 4.3') as vsn:
            client = EnvJujuClient.by_version(None, 'foo/bar/qux')
        vsn.assert_called_once_with(('foo/bar/qux', '--version'))
        self.assertNotEqual(client.full_path, 'foo/bar/qux')
        self.assertEqual(client.full_path, os.path.abspath('foo/bar/qux'))

    def test_by_version_keep_home(self):
        env = JujuData({}, juju_home='/foo/bar')
        with patch('subprocess.check_output', return_value='2.0-alpha3-a-b'):
            EnvJujuClient.by_version(env, 'foo/bar/qux')
        self.assertEqual('/foo/bar', env.juju_home)

    def test_clone_unchanged(self):
        client1 = EnvJujuClient(JujuData('foo'), '1.27', 'full/path',
                                debug=True)
        client2 = client1.clone()
        self.assertIsNot(client1, client2)
        self.assertIs(type(client1), type(client2))
        self.assertIs(client1.env, client2.env)
        self.assertEqual(client1.version, client2.version)
        self.assertEqual(client1.full_path, client2.full_path)
        self.assertIs(client1.debug, client2.debug)
        self.assertEqual(client1.feature_flags, client2.feature_flags)

    def test_clone_changed(self):
        client1 = EnvJujuClient(JujuData('foo'), '1.27', 'full/path',
                                debug=True)
        env2 = SimpleEnvironment('bar')
        client2 = client1.clone(env2, '1.28', 'other/path', debug=False,
                                cls=EnvJujuClient1X)
        self.assertIs(EnvJujuClient1X, type(client2))
        self.assertIs(env2, client2.env)
        self.assertEqual('1.28', client2.version)
        self.assertEqual('other/path', client2.full_path)
        self.assertIs(False, client2.debug)
        self.assertEqual(client1.feature_flags, client2.feature_flags)

    def test_get_cache_path(self):
        client = EnvJujuClient(JujuData('foo', juju_home='/foo/'),
                               '1.27', 'full/path', debug=True)
        self.assertEqual('/foo/models/cache.yaml',
                         client.get_cache_path())

    def test_full_args(self):
        env = JujuData('foo')
        client = EnvJujuClient(env, None, 'my/juju/bin')
        full = client._full_args('bar', False, ('baz', 'qux'))
        self.assertEqual(('juju', '--show-log', 'bar', '-m', 'foo', 'baz',
                          'qux'), full)
        full = client._full_args('bar', True, ('baz', 'qux'))
        self.assertEqual((
            'juju', '--show-log', 'bar', '-m', 'foo',
            'baz', 'qux'), full)
        client.env = None
        full = client._full_args('bar', False, ('baz', 'qux'))
        self.assertEqual(('juju', '--show-log', 'bar', 'baz', 'qux'), full)

    def test_full_args_debug(self):
        env = JujuData('foo')
        client = EnvJujuClient(env, None, 'my/juju/bin')
        client.debug = True
        full = client._full_args('bar', False, ('baz', 'qux'))
        self.assertEqual((
            'juju', '--debug', 'bar', '-m', 'foo', 'baz', 'qux'), full)

    def test_full_args_action(self):
        env = JujuData('foo')
        client = EnvJujuClient(env, None, 'my/juju/bin')
        full = client._full_args('action bar', False, ('baz', 'qux'))
        self.assertEqual((
            'juju', '--show-log', 'action', 'bar', '-m', 'foo', 'baz', 'qux'),
            full)

    def test_full_args_admin(self):
        env = JujuData('foo')
        client = EnvJujuClient(env, None, 'my/juju/bin')
        with patch.object(client, 'get_admin_model_name',
                          return_value='admin') as gamn_mock:
            full = client._full_args('bar', False, ('baz', 'qux'), admin=True)
        self.assertEqual((
            'juju', '--show-log', 'bar', '-m', 'admin', 'baz', 'qux'), full)
        gamn_mock.assert_called_once_with()

    def test__bootstrap_config(self):
        env = JujuData('foo', {
            'access-key': 'foo',
            'admin-secret': 'foo',
            'agent-metadata-url': 'frank',
            'agent-stream': 'foo',
            'application-id': 'foo',
            'application-password': 'foo',
            'auth-url': 'foo',
            'authorized-keys': 'foo',
            'availability-sets-enabled': 'foo',
            'bootstrap-host': 'foo',
            'bootstrap-timeout': 'foo',
            'bootstrap-user': 'foo',
            'client-email': 'foo',
            'client-id': 'foo',
            'container': 'foo',
            'control-bucket': 'foo',
            'default-series': 'foo',
            'development': False,
            'enable-os-upgrade': 'foo',
            'image-metadata-url': 'foo',
            'location': 'foo',
            'maas-oauth': 'foo',
            'maas-server': 'foo',
            'manta-key-id': 'foo',
            'manta-user': 'foo',
            'name': 'foo',
            'password': 'foo',
            'prefer-ipv6': 'foo',
            'private-key': 'foo',
            'region': 'foo',
            'sdc-key-id': 'foo',
            'sdc-url': 'foo',
            'sdc-user': 'foo',
            'secret-key': 'foo',
            'storage-account-name': 'foo',
            'subscription-id': 'foo',
            'tenant-id': 'foo',
            'tenant-name': 'foo',
            'test-mode': False,
            'tools-metadata-url': 'steve',
            'type': 'foo',
            'username': 'foo',
            }, 'home')
        client = EnvJujuClient(env, None, 'my/juju/bin')
        with client._bootstrap_config() as config_filename:
            with open(config_filename) as f:
                self.assertEqual({
                    'agent-metadata-url': 'frank',
                    'agent-stream': 'foo',
                    'authorized-keys': 'foo',
                    'availability-sets-enabled': 'foo',
                    'bootstrap-timeout': 'foo',
                    'bootstrap-user': 'foo',
                    'container': 'foo',
                    'default-series': 'foo',
                    'development': False,
                    'enable-os-upgrade': 'foo',
                    'image-metadata-url': 'foo',
                    'prefer-ipv6': 'foo',
                    'test-mode': True,
                    'tools-metadata-url': 'steve',
                    }, yaml.safe_load(f))

    def test_get_cloud_region(self):
        self.assertEqual(
            'foo/bar', EnvJujuClient.get_cloud_region('foo', 'bar'))
        self.assertEqual(
            'foo', EnvJujuClient.get_cloud_region('foo', None))

    def test_bootstrap_maas(self):
        env = JujuData('maas', {'type': 'foo', 'region': 'asdf'})
        with patch.object(EnvJujuClient, 'juju') as mock:
            client = EnvJujuClient(env, '2.0-zeta1', None)
            with patch.object(client.env, 'maas', lambda: True):
                with observable_temp_file() as config_file:
                    client.bootstrap()
            mock.assert_called_with(
                'bootstrap', (
                    '--constraints', 'mem=2G arch=amd64', 'maas', 'foo/asdf',
                    '--config', config_file.name, '--default-model', 'maas',
                    '--agent-version', '2.0'),
                include_e=False)

    def test_bootstrap_joyent(self):
        env = JujuData('joyent', {
            'type': 'joyent', 'sdc-url': 'https://foo.api.joyentcloud.com'})
        with patch.object(EnvJujuClient, 'juju', autospec=True) as mock:
            client = EnvJujuClient(env, '2.0-zeta1', None)
            with patch.object(client.env, 'joyent', lambda: True):
                with observable_temp_file() as config_file:
                    client.bootstrap()
            mock.assert_called_once_with(
                client, 'bootstrap', (
                    '--constraints', 'mem=2G cpu-cores=1', 'joyent',
                    'joyent/foo', '--config', config_file.name,
                    '--default-model', 'joyent', '--agent-version', '2.0',
                    ), include_e=False)

    def test_bootstrap(self):
        env = JujuData('foo', {'type': 'bar', 'region': 'baz'})
        with observable_temp_file() as config_file:
            with patch.object(EnvJujuClient, 'juju') as mock:
                client = EnvJujuClient(env, '2.0-zeta1', None)
                client.bootstrap()
                mock.assert_called_with(
                    'bootstrap', ('--constraints', 'mem=2G',
                                  'foo', 'bar/baz',
                                  '--config', config_file.name,
                                  '--default-model', 'foo',
                                  '--agent-version', '2.0'), include_e=False)
                config_file.seek(0)
                config = yaml.safe_load(config_file)
        self.assertEqual({'test-mode': True}, config)

    def test_bootstrap_upload_tools(self):
        env = JujuData('foo', {'type': 'foo', 'region': 'baz'})
        client = EnvJujuClient(env, '2.0-zeta1', None)
        with patch.object(client.env, 'needs_sudo', lambda: True):
            with observable_temp_file() as config_file:
                with patch.object(client, 'juju') as mock:
                    client.bootstrap(upload_tools=True)
            mock.assert_called_with(
                'bootstrap', (
                    '--upload-tools', '--constraints', 'mem=2G', 'foo',
                    'foo/baz', '--config', config_file.name,
                    '--default-model', 'foo'), include_e=False)

    def test_bootstrap_args(self):
        env = JujuData('foo', {'type': 'bar', 'region': 'baz'})
        client = EnvJujuClient(env, '2.0-zeta1', None)
        with patch.object(client, 'juju') as mock:
            with observable_temp_file() as config_file:
                client.bootstrap(bootstrap_series='angsty')
        mock.assert_called_with(
            'bootstrap', (
                '--constraints', 'mem=2G', 'foo', 'bar/baz',
                '--config', config_file.name, '--default-model', 'foo',
                '--agent-version', '2.0',
                '--bootstrap-series', 'angsty'), include_e=False)

    def test_bootstrap_async(self):
        env = JujuData('foo', {'type': 'bar', 'region': 'baz'})
        with patch.object(EnvJujuClient, 'juju_async', autospec=True) as mock:
            client = EnvJujuClient(env, '2.0-zeta1', None)
            client.env.juju_home = 'foo'
            with observable_temp_file() as config_file:
                with client.bootstrap_async():
                    mock.assert_called_once_with(
                        client, 'bootstrap', (
                            '--constraints', 'mem=2G', 'foo', 'bar/baz',
                            '--config', config_file.name,
                            '--default-model', 'foo',
                            '--agent-version', '2.0'), include_e=False)

    def test_bootstrap_async_upload_tools(self):
        env = JujuData('foo', {'type': 'bar', 'region': 'baz'})
        with patch.object(EnvJujuClient, 'juju_async', autospec=True) as mock:
            client = EnvJujuClient(env, '2.0-zeta1', None)
            with observable_temp_file() as config_file:
                with client.bootstrap_async(upload_tools=True):
                    mock.assert_called_with(
                        client, 'bootstrap', (
                            '--upload-tools', '--constraints', 'mem=2G',
                            'foo', 'bar/baz', '--config', config_file.name,
                            '--default-model', 'foo',
                            ),
                        include_e=False)

    def test_get_bootstrap_args_bootstrap_series(self):
        env = JujuData('foo', {'type': 'bar', 'region': 'baz'})
        client = EnvJujuClient(env, '2.0-zeta1', None)
        args = client.get_bootstrap_args(upload_tools=True,
                                         config_filename='config',
                                         bootstrap_series='angsty')
        self.assertEqual(args, (
            '--upload-tools', '--constraints', 'mem=2G', 'foo', 'bar/baz',
            '--config', 'config', '--default-model', 'foo',
            '--bootstrap-series', 'angsty'))

    def test_create_environment_hypenated_controller(self):
        self.do_create_environment(
            'kill-controller', 'create-model', ('-c', 'foo'))

    def do_create_environment(self, jes_command, create_cmd,
                              controller_option):
        controller_client = EnvJujuClient(JujuData('foo'), None, None)
        client = EnvJujuClient(JujuData('bar'), None, None)
        with patch.object(client, 'get_jes_command',
                          return_value=jes_command):
            with patch.object(client, 'juju') as juju_mock:
                with patch.object(controller_client, 'juju') as ccj_mock:
                    client.create_environment(controller_client, 'temp')
        if juju_mock.call_count == 0:
            ccj_mock.assert_called_once_with(
                create_cmd, controller_option + ('bar', '--config', 'temp'),
                include_e=False)
        else:
            juju_mock.assert_called_once_with(
                create_cmd, controller_option + ('bar', '--config', 'temp'),
                include_e=False)

    def test_destroy_environment(self):
        env = JujuData('foo')
        client = EnvJujuClient(env, None, None)
        self.assertIs(False, hasattr(client, 'destroy_environment'))

    def test_destroy_model(self):
        env = JujuData('foo')
        client = EnvJujuClient(env, None, None)
        with patch.object(client, 'juju') as mock:
            client.destroy_model()
        mock.assert_called_with(
            'destroy-model', ('foo', '-y'),
            include_e=False, timeout=600.0)

    def test_kill_controller_system(self):
        self.do_kill_controller('system', 'system kill')

    def test_kill_controller_controller(self):
        self.do_kill_controller('controller', 'controller kill')

    def test_kill_controller_hyphenated(self):
        self.do_kill_controller('kill-controller', 'kill-controller')

    def do_kill_controller(self, jes_command, kill_command):
        client = EnvJujuClient(JujuData('foo'), None, None)
        with patch.object(client, 'get_jes_command',
                          return_value=jes_command):
            with patch.object(client, 'juju') as juju_mock:
                client.kill_controller()
        juju_mock.assert_called_once_with(
            kill_command, ('foo', '-y'), check=False, include_e=False,
            timeout=600)

    def test_get_juju_output(self):
        env = JujuData('foo')
        client = EnvJujuClient(env, None, None)
        fake_popen = FakePopen('asdf', None, 0)
        with patch('subprocess.Popen', return_value=fake_popen) as mock:
            result = client.get_juju_output('bar')
        self.assertEqual('asdf', result)
        self.assertEqual((('juju', '--show-log', 'bar', '-m', 'foo'),),
                         mock.call_args[0])

    def test_get_juju_output_accepts_varargs(self):
        env = JujuData('foo')
        fake_popen = FakePopen('asdf', None, 0)
        client = EnvJujuClient(env, None, None)
        with patch('subprocess.Popen', return_value=fake_popen) as mock:
            result = client.get_juju_output('bar', 'baz', '--qux')
        self.assertEqual('asdf', result)
        self.assertEqual((('juju', '--show-log', 'bar', '-m', 'foo', 'baz',
                           '--qux'),), mock.call_args[0])

    def test_get_juju_output_stderr(self):
        env = JujuData('foo')
        fake_popen = FakePopen(None, 'Hello!', 1)
        client = EnvJujuClient(env, None, None)
        with self.assertRaises(subprocess.CalledProcessError) as exc:
            with patch('subprocess.Popen', return_value=fake_popen):
                client.get_juju_output('bar')
        self.assertEqual(exc.exception.stderr, 'Hello!')

    def test_get_juju_output_full_cmd(self):
        env = JujuData('foo')
        fake_popen = FakePopen(None, 'Hello!', 1)
        client = EnvJujuClient(env, None, None)
        with self.assertRaises(subprocess.CalledProcessError) as exc:
            with patch('subprocess.Popen', return_value=fake_popen):
                client.get_juju_output('bar', '--baz', 'qux')
        self.assertEqual(
            ('juju', '--show-log', 'bar', '-m', 'foo', '--baz', 'qux'),
            exc.exception.cmd)

    def test_get_juju_output_accepts_timeout(self):
        env = JujuData('foo')
        fake_popen = FakePopen('asdf', None, 0)
        client = EnvJujuClient(env, None, None)
        with patch('subprocess.Popen', return_value=fake_popen) as po_mock:
            client.get_juju_output('bar', timeout=5)
        self.assertEqual(
            po_mock.call_args[0][0],
            (sys.executable, get_timeout_path(), '5.00', '--', 'juju',
             '--show-log', 'bar', '-m', 'foo'))

    def test__shell_environ_juju_data(self):
        client = EnvJujuClient(
            JujuData('baz', {'type': 'ec2'}), '1.25-foobar', 'path', 'asdf')
        env = client._shell_environ()
        self.assertEqual(env['JUJU_DATA'], 'asdf')
        self.assertNotIn('JUJU_HOME', env)

    def test__shell_environ_cloudsigma(self):
        client = EnvJujuClient(
            JujuData('baz', {'type': 'cloudsigma'}), '1.24-foobar', 'path')
        env = client._shell_environ()
        self.assertEqual(env.get(JUJU_DEV_FEATURE_FLAGS, ''), '')

    def test_juju_output_supplies_path(self):
        env = JujuData('foo')
        client = EnvJujuClient(env, None, '/foobar/bar')

        def check_path(*args, **kwargs):
            self.assertRegexpMatches(os.environ['PATH'], r'/foobar\:')
            return FakePopen(None, None, 0)
        with patch('subprocess.Popen', autospec=True,
                   side_effect=check_path):
            client.get_juju_output('cmd', 'baz')

    def test_get_status(self):
        output_text = dedent("""\
                - a
                - b
                - c
                """)
        env = JujuData('foo')
        client = EnvJujuClient(env, None, None)
        with patch.object(client, 'get_juju_output',
                          return_value=output_text) as gjo_mock:
            result = client.get_status()
        gjo_mock.assert_called_once_with(
            'show-status', '--format', 'yaml', admin=False)
        self.assertEqual(Status, type(result))
        self.assertEqual(['a', 'b', 'c'], result.status)

    def test_get_status_retries_on_error(self):
        env = JujuData('foo')
        client = EnvJujuClient(env, None, None)
        client.attempt = 0

        def get_juju_output(command, *args, **kwargs):
            if client.attempt == 1:
                return '"hello"'
            client.attempt += 1
            raise subprocess.CalledProcessError(1, command)

        with patch.object(client, 'get_juju_output', get_juju_output):
            client.get_status()

    def test_get_status_raises_on_timeout_1(self):
        env = JujuData('foo')
        client = EnvJujuClient(env, None, None)

        def get_juju_output(command, *args, **kwargs):
            raise subprocess.CalledProcessError(1, command)

        with patch.object(client, 'get_juju_output',
                          side_effect=get_juju_output):
            with patch('jujupy.until_timeout', lambda x: iter([None, None])):
                with self.assertRaisesRegexp(
                        Exception, 'Timed out waiting for juju status'):
                    client.get_status()

    def test_get_status_raises_on_timeout_2(self):
        env = JujuData('foo')
        client = EnvJujuClient(env, None, None)
        with patch('jujupy.until_timeout', return_value=iter([1])) as mock_ut:
            with patch.object(client, 'get_juju_output',
                              side_effect=StopIteration):
                with self.assertRaises(StopIteration):
                    client.get_status(500)
        mock_ut.assert_called_with(500)

    @staticmethod
    def make_status_yaml(key, machine_value, unit_value):
        return dedent("""\
            machines:
              "0":
                {0}: {1}
            services:
              jenkins:
                units:
                  jenkins/0:
                    {0}: {2}
        """.format(key, machine_value, unit_value))

    def test_deploy_non_joyent(self):
        env = EnvJujuClient(
            JujuData('foo', {'type': 'local'}), '1.234-76', None)
        with patch.object(env, 'juju') as mock_juju:
            env.deploy('mondogb')
        mock_juju.assert_called_with('deploy', ('mondogb',))

    def test_deploy_joyent(self):
        env = EnvJujuClient(
            JujuData('foo', {'type': 'local'}), '1.234-76', None)
        with patch.object(env, 'juju') as mock_juju:
            env.deploy('mondogb')
        mock_juju.assert_called_with('deploy', ('mondogb',))

    def test_deploy_repository(self):
        env = EnvJujuClient(
            JujuData('foo', {'type': 'local'}), '1.234-76', None)
        with patch.object(env, 'juju') as mock_juju:
            env.deploy('mondogb', '/home/jrandom/repo')
        mock_juju.assert_called_with(
            'deploy', ('mondogb', '--repository', '/home/jrandom/repo'))

    def test_deploy_to(self):
        env = EnvJujuClient(
            JujuData('foo', {'type': 'local'}), '1.234-76', None)
        with patch.object(env, 'juju') as mock_juju:
            env.deploy('mondogb', to='0')
        mock_juju.assert_called_with(
            'deploy', ('mondogb', '--to', '0'))

    def test_deploy_service(self):
        env = EnvJujuClient(
            JujuData('foo', {'type': 'local'}), '1.234-76', None)
        with patch.object(env, 'juju') as mock_juju:
            env.deploy('local:mondogb', service='my-mondogb')
        mock_juju.assert_called_with(
            'deploy', ('local:mondogb', 'my-mondogb',))

<<<<<<< HEAD
    def test_deploy_force(self):
	env = EnvJujuClient(
		JujuData('foo', {'type': 'local'}), '1.234-76', None)
	with patch.object(env, 'juju') as mock_juju:
	    env.deploy('local:mondogb', force=True)
	mock_juju.assert_called_with(
	    'deploy', ('local:mondogb', '--force',))
=======
    def test_deploy_series(self):
        env = EnvJujuClient(
            JujuData('foo', {'type': 'local'}), '1.234-76', None)
        with patch.object(env, 'juju') as mock_juju:
            env.deploy('local:blah', series='xenial')
        mock_juju.assert_called_with(
            'deploy', ('local:blah', '--series', 'xenial'))
>>>>>>> f1c7e617

    def test_deploy_bundle_2x(self):
        client = EnvJujuClient(JujuData('an_env', None),
                               '1.23-series-arch', None)
        with patch.object(client, 'juju') as mock_juju:
            client.deploy_bundle('bundle:~juju-qa/some-bundle')
        mock_juju.assert_called_with(
            'deploy', ('bundle:~juju-qa/some-bundle'), timeout=3600)

    def test_remove_service(self):
        env = EnvJujuClient(
            JujuData('foo', {'type': 'local'}), '1.234-76', None)
        with patch.object(env, 'juju') as mock_juju:
            env.remove_service('mondogb')
        mock_juju.assert_called_with('remove-service', ('mondogb',))

    def test_status_until_always_runs_once(self):
        client = EnvJujuClient(
            JujuData('foo', {'type': 'local'}), '1.234-76', None)
        status_txt = self.make_status_yaml('agent-state', 'started', 'started')
        with patch.object(client, 'get_juju_output', return_value=status_txt):
            result = list(client.status_until(-1))
        self.assertEqual(
            [r.status for r in result], [Status.from_text(status_txt).status])

    def test_status_until_timeout(self):
        client = EnvJujuClient(
            JujuData('foo', {'type': 'local'}), '1.234-76', None)
        status_txt = self.make_status_yaml('agent-state', 'started', 'started')
        status_yaml = yaml.safe_load(status_txt)

        def until_timeout_stub(timeout, start=None):
            return iter([None, None])

        with patch.object(client, 'get_juju_output', return_value=status_txt):
            with patch('jujupy.until_timeout',
                       side_effect=until_timeout_stub) as ut_mock:
                result = list(client.status_until(30, 70))
        self.assertEqual(
            [r.status for r in result], [status_yaml] * 3)
        # until_timeout is called by status as well as status_until.
        self.assertEqual(ut_mock.mock_calls,
                         [call(60), call(30, start=70), call(60), call(60)])

    def test_add_ssh_machines(self):
        client = EnvJujuClient(JujuData('foo'), None, '')
        with patch('subprocess.check_call', autospec=True) as cc_mock:
            client.add_ssh_machines(['m-foo', 'm-bar', 'm-baz'])
        assert_juju_call(self, cc_mock, client, (
            'juju', '--show-log', 'add-machine', '-m', 'foo', 'ssh:m-foo'), 0)
        assert_juju_call(self, cc_mock, client, (
            'juju', '--show-log', 'add-machine', '-m', 'foo', 'ssh:m-bar'), 1)
        assert_juju_call(self, cc_mock, client, (
            'juju', '--show-log', 'add-machine', '-m', 'foo', 'ssh:m-baz'), 2)
        self.assertEqual(cc_mock.call_count, 3)

    def test_add_ssh_machines_retry(self):
        client = EnvJujuClient(JujuData('foo'), None, '')
        with patch('subprocess.check_call', autospec=True,
                   side_effect=[subprocess.CalledProcessError(None, None),
                                None, None, None]) as cc_mock:
            client.add_ssh_machines(['m-foo', 'm-bar', 'm-baz'])
        assert_juju_call(self, cc_mock, client, (
            'juju', '--show-log', 'add-machine', '-m', 'foo', 'ssh:m-foo'), 0)
        self.pause_mock.assert_called_once_with(30)
        assert_juju_call(self, cc_mock, client, (
            'juju', '--show-log', 'add-machine', '-m', 'foo', 'ssh:m-foo'), 1)
        assert_juju_call(self, cc_mock, client, (
            'juju', '--show-log', 'add-machine', '-m', 'foo', 'ssh:m-bar'), 2)
        assert_juju_call(self, cc_mock, client, (
            'juju', '--show-log', 'add-machine', '-m', 'foo', 'ssh:m-baz'), 3)
        self.assertEqual(cc_mock.call_count, 4)

    def test_add_ssh_machines_fail_on_second_machine(self):
        client = EnvJujuClient(JujuData('foo'), None, '')
        with patch('subprocess.check_call', autospec=True, side_effect=[
                None, subprocess.CalledProcessError(None, None), None, None
                ]) as cc_mock:
            with self.assertRaises(subprocess.CalledProcessError):
                client.add_ssh_machines(['m-foo', 'm-bar', 'm-baz'])
        assert_juju_call(self, cc_mock, client, (
            'juju', '--show-log', 'add-machine', '-m', 'foo', 'ssh:m-foo'), 0)
        assert_juju_call(self, cc_mock, client, (
            'juju', '--show-log', 'add-machine', '-m', 'foo', 'ssh:m-bar'), 1)
        self.assertEqual(cc_mock.call_count, 2)

    def test_add_ssh_machines_fail_on_second_attempt(self):
        client = EnvJujuClient(JujuData('foo'), None, '')
        with patch('subprocess.check_call', autospec=True, side_effect=[
                subprocess.CalledProcessError(None, None),
                subprocess.CalledProcessError(None, None)]) as cc_mock:
            with self.assertRaises(subprocess.CalledProcessError):
                client.add_ssh_machines(['m-foo', 'm-bar', 'm-baz'])
        assert_juju_call(self, cc_mock, client, (
            'juju', '--show-log', 'add-machine', '-m', 'foo', 'ssh:m-foo'), 0)
        assert_juju_call(self, cc_mock, client, (
            'juju', '--show-log', 'add-machine', '-m', 'foo', 'ssh:m-foo'), 1)
        self.assertEqual(cc_mock.call_count, 2)

    def test_wait_for_started(self):
        value = self.make_status_yaml('agent-state', 'started', 'started')
        client = EnvJujuClient(JujuData('local'), None, None)
        with patch.object(client, 'get_juju_output', return_value=value):
            client.wait_for_started()

    def test_wait_for_started_timeout(self):
        value = self.make_status_yaml('agent-state', 'pending', 'started')
        client = EnvJujuClient(JujuData('local'), None, None)
        with patch('jujupy.until_timeout', lambda x, start=None: range(1)):
            with patch.object(client, 'get_juju_output', return_value=value):
                writes = []
                with patch.object(GroupReporter, '_write', autospec=True,
                                  side_effect=lambda _, s: writes.append(s)):
                    with self.assertRaisesRegexp(
                            Exception,
                            'Timed out waiting for agents to start in local'):
                        client.wait_for_started()
                self.assertEqual(writes, ['pending: 0', ' .', '\n'])

    def test_wait_for_started_start(self):
        value = self.make_status_yaml('agent-state', 'started', 'pending')
        client = EnvJujuClient(JujuData('local'), None, None)
        now = datetime.now() + timedelta(days=1)
        with patch('utility.until_timeout.now', return_value=now):
            with patch.object(client, 'get_juju_output', return_value=value):
                writes = []
                with patch.object(GroupReporter, '_write', autospec=True,
                                  side_effect=lambda _, s: writes.append(s)):
                    with self.assertRaisesRegexp(
                            Exception,
                            'Timed out waiting for agents to start in local'):
                        client.wait_for_started(start=now - timedelta(1200))
                self.assertEqual(writes, ['pending: jenkins/0', '\n'])

    def test_wait_for_started_logs_status(self):
        value = self.make_status_yaml('agent-state', 'pending', 'started')
        client = EnvJujuClient(JujuData('local'), None, None)
        with patch.object(client, 'get_juju_output', return_value=value):
            writes = []
            with patch.object(GroupReporter, '_write', autospec=True,
                              side_effect=lambda _, s: writes.append(s)):
                with self.assertRaisesRegexp(
                        Exception,
                        'Timed out waiting for agents to start in local'):
                    client.wait_for_started(0)
            self.assertEqual(writes, ['pending: 0', '\n'])
        self.assertEqual(self.log_stream.getvalue(), 'ERROR %s\n' % value)

    def test_wait_for_subordinate_units(self):
        value = dedent("""\
            machines:
              "0":
                agent-state: started
            services:
              jenkins:
                units:
                  jenkins/0:
                    subordinates:
                      sub1/0:
                        agent-state: started
              ubuntu:
                units:
                  ubuntu/0:
                    subordinates:
                      sub2/0:
                        agent-state: started
                      sub3/0:
                        agent-state: started
        """)
        client = EnvJujuClient(JujuData('local'), None, None)
        now = datetime.now() + timedelta(days=1)
        with patch('utility.until_timeout.now', return_value=now):
            with patch.object(client, 'get_juju_output', return_value=value):
                with patch('jujupy.GroupReporter.update') as update_mock:
                    with patch('jujupy.GroupReporter.finish') as finish_mock:
                        client.wait_for_subordinate_units(
                            'jenkins', 'sub1', start=now - timedelta(1200))
        self.assertEqual([], update_mock.call_args_list)
        finish_mock.assert_called_once_with()

    def test_wait_for_subordinate_units_with_agent_status(self):
        value = dedent("""\
            machines:
              "0":
                agent-state: started
            services:
              jenkins:
                units:
                  jenkins/0:
                    subordinates:
                      sub1/0:
                        agent-status:
                          current: idle
              ubuntu:
                units:
                  ubuntu/0:
                    subordinates:
                      sub2/0:
                        agent-status:
                          current: idle
                      sub3/0:
                        agent-status:
                          current: idle
        """)
        client = EnvJujuClient(JujuData('local'), None, None)
        now = datetime.now() + timedelta(days=1)
        with patch('utility.until_timeout.now', return_value=now):
            with patch.object(client, 'get_juju_output', return_value=value):
                with patch('jujupy.GroupReporter.update') as update_mock:
                    with patch('jujupy.GroupReporter.finish') as finish_mock:
                        client.wait_for_subordinate_units(
                            'jenkins', 'sub1', start=now - timedelta(1200))
        self.assertEqual([], update_mock.call_args_list)
        finish_mock.assert_called_once_with()

    def test_wait_for_multiple_subordinate_units(self):
        value = dedent("""\
            machines:
              "0":
                agent-state: started
            services:
              ubuntu:
                units:
                  ubuntu/0:
                    subordinates:
                      sub/0:
                        agent-state: started
                  ubuntu/1:
                    subordinates:
                      sub/1:
                        agent-state: started
        """)
        client = EnvJujuClient(JujuData('local'), None, None)
        now = datetime.now() + timedelta(days=1)
        with patch('utility.until_timeout.now', return_value=now):
            with patch.object(client, 'get_juju_output', return_value=value):
                with patch('jujupy.GroupReporter.update') as update_mock:
                    with patch('jujupy.GroupReporter.finish') as finish_mock:
                        client.wait_for_subordinate_units(
                            'ubuntu', 'sub', start=now - timedelta(1200))
        self.assertEqual([], update_mock.call_args_list)
        finish_mock.assert_called_once_with()

    def test_wait_for_subordinate_units_checks_slash_in_unit_name(self):
        value = dedent("""\
            machines:
              "0":
                agent-state: started
            services:
              jenkins:
                units:
                  jenkins/0:
                    subordinates:
                      sub1:
                        agent-state: started
        """)
        client = EnvJujuClient(JujuData('local'), None, None)
        now = datetime.now() + timedelta(days=1)
        with patch('utility.until_timeout.now', return_value=now):
            with patch.object(client, 'get_juju_output', return_value=value):
                with self.assertRaisesRegexp(
                        Exception,
                        'Timed out waiting for agents to start in local'):
                    client.wait_for_subordinate_units(
                        'jenkins', 'sub1', start=now - timedelta(1200))

    def test_wait_for_subordinate_units_no_subordinate(self):
        value = dedent("""\
            machines:
              "0":
                agent-state: started
            services:
              jenkins:
                units:
                  jenkins/0:
                    agent-state: started
        """)
        client = EnvJujuClient(JujuData('local'), None, None)
        now = datetime.now() + timedelta(days=1)
        with patch('utility.until_timeout.now', return_value=now):
            with patch.object(client, 'get_juju_output', return_value=value):
                with self.assertRaisesRegexp(
                        Exception,
                        'Timed out waiting for agents to start in local'):
                    client.wait_for_subordinate_units(
                        'jenkins', 'sub1', start=now - timedelta(1200))

    def test_wait_for_workload(self):
        initial_status = Status.from_text("""\
            services:
              jenkins:
                units:
                  jenkins/0:
                    workload-status:
                      current: waiting
                  subordinates:
                    ntp/0:
                      workload-status:
                        current: unknown
        """)
        final_status = Status(copy.deepcopy(initial_status.status), None)
        final_status.status['services']['jenkins']['units']['jenkins/0'][
            'workload-status']['current'] = 'active'
        client = EnvJujuClient(JujuData('local'), None, None)
        writes = []
        with patch('utility.until_timeout', autospec=True, return_value=[1]):
            with patch.object(client, 'get_status', autospec=True,
                              side_effect=[initial_status, final_status]):
                with patch.object(GroupReporter, '_write', autospec=True,
                                  side_effect=lambda _, s: writes.append(s)):
                    client.wait_for_workloads()
        self.assertEqual(writes, ['waiting: jenkins/0', '\n'])

    def test_wait_for_workload_all_unknown(self):
        status = Status.from_text("""\
            services:
              jenkins:
                units:
                  jenkins/0:
                    workload-status:
                      current: unknown
                  subordinates:
                    ntp/0:
                      workload-status:
                        current: unknown
        """)
        client = EnvJujuClient(JujuData('local'), None, None)
        writes = []
        with patch('utility.until_timeout', autospec=True, return_value=[]):
            with patch.object(client, 'get_status', autospec=True,
                              return_value=status):
                with patch.object(GroupReporter, '_write', autospec=True,
                                  side_effect=lambda _, s: writes.append(s)):
                    client.wait_for_workloads(timeout=1)
        self.assertEqual(writes, [])

    def test_wait_for_workload_no_workload_status(self):
        status = Status.from_text("""\
            services:
              jenkins:
                units:
                  jenkins/0:
                    agent-state: active
        """)
        client = EnvJujuClient(JujuData('local'), None, None)
        writes = []
        with patch('utility.until_timeout', autospec=True, return_value=[]):
            with patch.object(client, 'get_status', autospec=True,
                              return_value=status):
                with patch.object(GroupReporter, '_write', autospec=True,
                                  side_effect=lambda _, s: writes.append(s)):
                    client.wait_for_workloads(timeout=1)
        self.assertEqual(writes, [])

    def test_list_models(self):
        client = EnvJujuClient(JujuData('foo'), None, None)
        with patch.object(client, 'juju') as j_mock:
            client.list_models()
        j_mock.assert_called_once_with(
            'list-models', ('-c', 'foo'), include_e=False)

    def test_get_models(self):
        data = """\
            models:
            - name: foo
              model-uuid: aaaa
              owner: admin@local
            - name: bar
              model-uuid: bbbb
              owner: admin@local
            current-model: foo
        """
        client = EnvJujuClient(JujuData('foo'), None, None)
        with patch.object(client, 'get_juju_output',
                          return_value=data) as gjo_mock:
            models = client.get_models()
        gjo_mock.assert_called_once_with(
            'list-models', '-c', 'foo', '--format', 'yaml', include_e=False)
        expected_models = {
            'models': [
                {'name': 'foo', 'model-uuid': 'aaaa', 'owner': 'admin@local'},
                {'name': 'bar', 'model-uuid': 'bbbb', 'owner': 'admin@local'}],
            'current-model': 'foo'
        }
        self.assertEqual(expected_models, models)

    def test_iter_model_clients(self):
        data = """\
            models:
            - name: foo
              model-uuid: aaaa
              owner: admin@local
            - name: bar
              model-uuid: bbbb
              owner: admin@local
            current-model: foo
        """
        client = EnvJujuClient(JujuData('foo', {}), None, None)
        with patch.object(client, 'get_juju_output', return_value=data):
            model_clients = list(client.iter_model_clients())
        self.assertEqual(2, len(model_clients))
        self.assertIs(client, model_clients[0])
        self.assertEqual('bar', model_clients[1].env.environment)

    def test_get_admin_model_name(self):
        models = {
            'models': [
                {'name': 'admin', 'model-uuid': 'aaaa'},
                {'name': 'bar', 'model-uuid': 'bbbb'}],
            'current-model': 'bar'
        }
        client = EnvJujuClient(JujuData('foo'), None, None)
        with patch.object(client, 'get_models',
                          return_value=models) as gm_mock:
            admin_name = client.get_admin_model_name()
        self.assertEqual(0, gm_mock.call_count)
        self.assertEqual('admin', admin_name)

    def test_get_admin_model_name_without_admin(self):
        models = {
            'models': [
                {'name': 'bar', 'model-uuid': 'aaaa'},
                {'name': 'baz', 'model-uuid': 'bbbb'}],
            'current-model': 'bar'
        }
        client = EnvJujuClient(JujuData('foo'), None, None)
        with patch.object(client, 'get_models', return_value=models):
            admin_name = client.get_admin_model_name()
        self.assertEqual('admin', admin_name)

    def test_get_admin_model_name_no_models(self):
        client = EnvJujuClient(JujuData('foo'), None, None)
        with patch.object(client, 'get_models', return_value={}):
            admin_name = client.get_admin_model_name()
        self.assertEqual('admin', admin_name)

    def test_get_admin_client(self):
        client = EnvJujuClient(
            JujuData('foo', {'bar': 'baz'}, 'myhome'), None, None)
        admin_client = client.get_admin_client()
        admin_env = admin_client.env
        self.assertEqual('admin', admin_env.environment)
        self.assertEqual({'bar': 'baz', 'name': 'admin'}, admin_env.config)

    def test_list_controllers(self):
        client = EnvJujuClient(JujuData('foo'), None, None)
        with patch.object(client, 'juju') as j_mock:
            client.list_controllers()
        j_mock.assert_called_once_with('list-controllers', (), include_e=False)

    def test_get_controller_endpoint_ipv4(self):
        data = """\
          foo:
            details:
              api-endpoints: ['10.0.0.1:17070', '10.0.0.2:17070']
        """
        client = EnvJujuClient(JujuData('foo'), None, None)
        with patch.object(client, 'get_juju_output',
                          return_value=data) as gjo_mock:
            endpoint = client.get_controller_endpoint()
        self.assertEqual('10.0.0.1', endpoint)
        gjo_mock.assert_called_once_with(
            'show-controller', 'foo', include_e=False)

    def test_get_controller_endpoint_ipv6(self):
        data = """\
          foo:
            details:
              api-endpoints: ['[::1]:17070', '[fe80::216:3eff:0:9dc7]:17070']
        """
        client = EnvJujuClient(JujuData('foo'), None, None)
        with patch.object(client, 'get_juju_output',
                          return_value=data) as gjo_mock:
            endpoint = client.get_controller_endpoint()
        self.assertEqual('::1', endpoint)
        gjo_mock.assert_called_once_with(
            'show-controller', 'foo', include_e=False)

    def test_get_controller_controller_name(self):
        data = """\
          bar:
            details:
              api-endpoints: ['[::1]:17070', '[fe80::216:3eff:0:9dc7]:17070']
        """
        client = EnvJujuClient(JujuData('foo', {}), None, None)
        admin_client = client.get_admin_client()
        client.env.controller.name = 'bar'
        with patch.object(admin_client, 'get_juju_output',
                          return_value=data) as gjo:
            endpoint = admin_client.get_controller_endpoint()
        gjo.assert_called_once_with('show-controller', 'bar',
                                    include_e=False)
        self.assertEqual('::1', endpoint)

    def test_get_controller_members(self):
        status = Status.from_text("""\
            model: admin
            machines:
              "0":
                dns-name: 10.0.0.0
                instance-id: juju-aaaa-machine-0
                controller-member-status: has-vote
              "1":
                dns-name: 10.0.0.1
                instance-id: juju-bbbb-machine-1
              "2":
                dns-name: 10.0.0.2
                instance-id: juju-cccc-machine-2
                controller-member-status: has-vote
              "3":
                dns-name: 10.0.0.3
                instance-id: juju-dddd-machine-3
                controller-member-status: has-vote
        """)
        client = EnvJujuClient(JujuData('foo'), None, None)
        with patch.object(client, 'get_status', autospec=True,
                          return_value=status):
            with patch.object(client, 'get_controller_endpoint', autospec=True,
                              return_value='10.0.0.3') as gce_mock:
                with patch.object(client, 'get_controller_member_status',
                                  wraps=client.get_controller_member_status,
                                  ) as gcms_mock:
                    members = client.get_controller_members()
        # Machine 1 was ignored. Machine 3 is the leader, thus first.
        expected = [
            Machine('3', {
                'dns-name': '10.0.0.3',
                'instance-id': 'juju-dddd-machine-3',
                'controller-member-status': 'has-vote'}),
            Machine('0', {
                'dns-name': '10.0.0.0',
                'instance-id': 'juju-aaaa-machine-0',
                'controller-member-status': 'has-vote'}),
            Machine('2', {
                'dns-name': '10.0.0.2',
                'instance-id': 'juju-cccc-machine-2',
                'controller-member-status': 'has-vote'}),
        ]
        self.assertEqual(expected, members)
        gce_mock.assert_called_once_with()
        # get_controller_member_status must be called to ensure compatibility
        # with all version of Juju.
        self.assertEqual(4, gcms_mock.call_count)

    def test_get_controller_members_one(self):
        status = Status.from_text("""\
            model: admin
            machines:
              "0":
                dns-name: 10.0.0.0
                instance-id: juju-aaaa-machine-0
                controller-member-status: has-vote
        """)
        client = EnvJujuClient(JujuData('foo'), None, None)
        with patch.object(client, 'get_status', autospec=True,
                          return_value=status):
            with patch.object(client, 'get_controller_endpoint') as gce_mock:
                members = client.get_controller_members()
        # Machine 0 was the only choice, no need to find the leader.
        expected = [
            Machine('0', {
                'dns-name': '10.0.0.0',
                'instance-id': 'juju-aaaa-machine-0',
                'controller-member-status': 'has-vote'}),
        ]
        self.assertEqual(expected, members)
        self.assertEqual(0, gce_mock.call_count)

    def test_get_controller_leader(self):
        members = [
            Machine('3', {}),
            Machine('0', {}),
            Machine('2', {}),
        ]
        client = EnvJujuClient(JujuData('foo'), None, None)
        with patch.object(client, 'get_controller_members', autospec=True,
                          return_value=members):
            leader = client.get_controller_leader()
        self.assertEqual(Machine('3', {}), leader)

    def test_wait_for_ha(self):
        value = yaml.safe_dump({
            'machines': {
                '0': {'controller-member-status': 'has-vote'},
                '1': {'controller-member-status': 'has-vote'},
                '2': {'controller-member-status': 'has-vote'},
            },
            'services': {},
        })
        client = EnvJujuClient(JujuData('local'), None, None)
        with patch.object(client, 'get_juju_output',
                          return_value=value) as gjo_mock:
            client.wait_for_ha()
        gjo_mock.assert_called_once_with(
            'show-status', '--format', 'yaml', admin=True)

    def test_wait_for_ha_no_has_vote(self):
        value = yaml.safe_dump({
            'machines': {
                '0': {'controller-member-status': 'no-vote'},
                '1': {'controller-member-status': 'no-vote'},
                '2': {'controller-member-status': 'no-vote'},
            },
            'services': {},
        })
        client = EnvJujuClient(JujuData('local'), None, None)
        with patch.object(client, 'get_juju_output', return_value=value):
            writes = []
            with patch('jujupy.until_timeout', autospec=True,
                       return_value=[2, 1]):
                with patch.object(GroupReporter, '_write', autospec=True,
                                  side_effect=lambda _, s: writes.append(s)):
                    with self.assertRaisesRegexp(
                            Exception,
                            'Timed out waiting for voting to be enabled.'):
                        client.wait_for_ha()
            self.assertEqual(writes[:2], ['no-vote: 0, 1, 2', ' .'])
            self.assertEqual(writes[2:-1], ['.'] * (len(writes) - 3))
            self.assertEqual(writes[-1:], ['\n'])

    def test_wait_for_ha_timeout(self):
        value = yaml.safe_dump({
            'machines': {
                '0': {'controller-member-status': 'has-vote'},
                '1': {'controller-member-status': 'has-vote'},
            },
            'services': {},
        })
        client = EnvJujuClient(JujuData('local'), None, None)
        with patch('jujupy.until_timeout', lambda x: range(0)):
            with patch.object(client, 'get_juju_output', return_value=value):
                with self.assertRaisesRegexp(
                        Exception,
                        'Timed out waiting for voting to be enabled.'):
                    client.wait_for_ha()

    def test_wait_for_deploy_started(self):
        value = yaml.safe_dump({
            'machines': {
                '0': {'agent-state': 'started'},
            },
            'services': {
                'jenkins': {
                    'units': {
                        'jenkins/1': {'baz': 'qux'}
                    }
                }
            }
        })
        client = EnvJujuClient(JujuData('local'), None, None)
        with patch.object(client, 'get_juju_output', return_value=value):
            client.wait_for_deploy_started()

    def test_wait_for_deploy_started_timeout(self):
        value = yaml.safe_dump({
            'machines': {
                '0': {'agent-state': 'started'},
            },
            'services': {},
        })
        client = EnvJujuClient(JujuData('local'), None, None)
        with patch('jujupy.until_timeout', lambda x: range(0)):
            with patch.object(client, 'get_juju_output', return_value=value):
                with self.assertRaisesRegexp(
                        Exception,
                        'Timed out waiting for services to start.'):
                    client.wait_for_deploy_started()

    def test_wait_for_version(self):
        value = self.make_status_yaml('agent-version', '1.17.2', '1.17.2')
        client = EnvJujuClient(JujuData('local'), None, None)
        with patch.object(client, 'get_juju_output', return_value=value):
            client.wait_for_version('1.17.2')

    def test_wait_for_version_timeout(self):
        value = self.make_status_yaml('agent-version', '1.17.2', '1.17.1')
        client = EnvJujuClient(JujuData('local'), None, None)
        writes = []
        with patch('jujupy.until_timeout', lambda x, start=None: [x]):
            with patch.object(client, 'get_juju_output', return_value=value):
                with patch.object(GroupReporter, '_write', autospec=True,
                                  side_effect=lambda _, s: writes.append(s)):
                    with self.assertRaisesRegexp(
                            Exception, 'Some versions did not update'):
                        client.wait_for_version('1.17.2')
        self.assertEqual(writes, ['1.17.1: jenkins/0', ' .', '\n'])

    def test_wait_for_version_handles_connection_error(self):
        err = subprocess.CalledProcessError(2, 'foo')
        err.stderr = 'Unable to connect to environment'
        err = CannotConnectEnv(err)
        status = self.make_status_yaml('agent-version', '1.17.2', '1.17.2')
        actions = [err, status]

        def get_juju_output_fake(*args, **kwargs):
            action = actions.pop(0)
            if isinstance(action, Exception):
                raise action
            else:
                return action

        client = EnvJujuClient(JujuData('local'), None, None)
        with patch.object(client, 'get_juju_output', get_juju_output_fake):
            client.wait_for_version('1.17.2')

    def test_wait_for_version_raises_non_connection_error(self):
        err = Exception('foo')
        status = self.make_status_yaml('agent-version', '1.17.2', '1.17.2')
        actions = [err, status]

        def get_juju_output_fake(*args, **kwargs):
            action = actions.pop(0)
            if isinstance(action, Exception):
                raise action
            else:
                return action

        client = EnvJujuClient(JujuData('local'), None, None)
        with patch.object(client, 'get_juju_output', get_juju_output_fake):
            with self.assertRaisesRegexp(Exception, 'foo'):
                client.wait_for_version('1.17.2')

    def test_wait_for_just_machine_0(self):
        value = yaml.safe_dump({
            'machines': {
                '0': {'agent-state': 'started'},
            },
        })
        client = EnvJujuClient(JujuData('local'), None, None)
        with patch.object(client, 'get_juju_output', return_value=value):
            client.wait_for('machines-not-0', 'none')

    def test_wait_for_just_machine_0_timeout(self):
        value = yaml.safe_dump({
            'machines': {
                '0': {'agent-state': 'started'},
                '1': {'agent-state': 'started'},
            },
        })
        client = EnvJujuClient(JujuData('local'), None, None)
        with patch.object(client, 'get_juju_output', return_value=value), \
            patch('jujupy.until_timeout', lambda x: range(0)), \
            self.assertRaisesRegexp(
                Exception,
                'Timed out waiting for machines-not-0'):
            client.wait_for('machines-not-0', 'none')

    def test_set_model_constraints(self):
        client = EnvJujuClient(JujuData('bar', {}), None, '/foo')
        with patch.object(client, 'juju') as juju_mock:
            client.set_model_constraints({'bar': 'baz'})
        juju_mock.assert_called_once_with('set-model-constraints',
                                          ('bar=baz',))

    def test_get_model_config(self):
        env = JujuData('foo', None)
        fake_popen = FakePopen(yaml.safe_dump({'bar': 'baz'}), None, 0)
        client = EnvJujuClient(env, None, None)
        with patch('subprocess.Popen', return_value=fake_popen) as po_mock:
            result = client.get_model_config()
        assert_juju_call(
            self, po_mock, client, (
                'juju', '--show-log', 'get-model-config', '-m', 'foo'))
        self.assertEqual({'bar': 'baz'}, result)

    def test_get_env_option(self):
        env = JujuData('foo', None)
        fake_popen = FakePopen('https://example.org/juju/tools', None, 0)
        client = EnvJujuClient(env, None, None)
        with patch('subprocess.Popen', return_value=fake_popen) as mock:
            result = client.get_env_option('tools-metadata-url')
        self.assertEqual(
            mock.call_args[0][0],
            ('juju', '--show-log', 'get-model-config', '-m', 'foo',
             'tools-metadata-url'))
        self.assertEqual('https://example.org/juju/tools', result)

    def test_set_env_option(self):
        env = JujuData('foo')
        client = EnvJujuClient(env, None, None)
        with patch('subprocess.check_call') as mock:
            client.set_env_option(
                'tools-metadata-url', 'https://example.org/juju/tools')
        environ = dict(os.environ)
        environ['JUJU_HOME'] = client.env.juju_home
        mock.assert_called_with(
            ('juju', '--show-log', 'set-model-config', '-m', 'foo',
             'tools-metadata-url=https://example.org/juju/tools'))

    def test_set_testing_tools_metadata_url(self):
        env = JujuData(None, {'type': 'foo'})
        client = EnvJujuClient(env, None, None)
        with patch.object(client, 'get_env_option') as mock_get:
            mock_get.return_value = 'https://example.org/juju/tools'
            with patch.object(client, 'set_env_option') as mock_set:
                client.set_testing_tools_metadata_url()
        mock_get.assert_called_with('tools-metadata-url')
        mock_set.assert_called_with(
            'tools-metadata-url',
            'https://example.org/juju/testing/tools')

    def test_set_testing_tools_metadata_url_noop(self):
        env = JujuData(None, {'type': 'foo'})
        client = EnvJujuClient(env, None, None)
        with patch.object(client, 'get_env_option') as mock_get:
            mock_get.return_value = 'https://example.org/juju/testing/tools'
            with patch.object(client, 'set_env_option') as mock_set:
                client.set_testing_tools_metadata_url()
        mock_get.assert_called_with('tools-metadata-url')
        self.assertEqual(0, mock_set.call_count)

    def test_juju(self):
        env = JujuData('qux')
        client = EnvJujuClient(env, None, None)
        with patch('subprocess.check_call') as mock:
            client.juju('foo', ('bar', 'baz'))
        environ = dict(os.environ)
        environ['JUJU_HOME'] = client.env.juju_home
        mock.assert_called_with(('juju', '--show-log', 'foo', '-m', 'qux',
                                 'bar', 'baz'))

    def test_juju_env(self):
        env = JujuData('qux')
        client = EnvJujuClient(env, None, '/foobar/baz')

        def check_path(*args, **kwargs):
            self.assertRegexpMatches(os.environ['PATH'], r'/foobar\:')
        with patch('subprocess.check_call', side_effect=check_path):
            client.juju('foo', ('bar', 'baz'))

    def test_juju_no_check(self):
        env = JujuData('qux')
        client = EnvJujuClient(env, None, None)
        environ = dict(os.environ)
        environ['JUJU_HOME'] = client.env.juju_home
        with patch('subprocess.call') as mock:
            client.juju('foo', ('bar', 'baz'), check=False)
        mock.assert_called_with(('juju', '--show-log', 'foo', '-m', 'qux',
                                 'bar', 'baz'))

    def test_juju_no_check_env(self):
        env = JujuData('qux')
        client = EnvJujuClient(env, None, '/foobar/baz')

        def check_path(*args, **kwargs):
            self.assertRegexpMatches(os.environ['PATH'], r'/foobar\:')
        with patch('subprocess.call', side_effect=check_path):
            client.juju('foo', ('bar', 'baz'), check=False)

    def test_juju_timeout(self):
        env = JujuData('qux')
        client = EnvJujuClient(env, None, '/foobar/baz')
        with patch('subprocess.check_call') as cc_mock:
            client.juju('foo', ('bar', 'baz'), timeout=58)
        self.assertEqual(cc_mock.call_args[0][0], (
            sys.executable, get_timeout_path(), '58.00', '--', 'juju',
            '--show-log', 'foo', '-m', 'qux', 'bar', 'baz'))

    def test_juju_juju_home(self):
        env = JujuData('qux')
        os.environ['JUJU_HOME'] = 'foo'
        client = EnvJujuClient(env, None, '/foobar/baz')

        def check_home(*args, **kwargs):
            self.assertEqual(os.environ['JUJU_HOME'], 'foo')
            yield
            self.assertEqual(os.environ['JUJU_HOME'], 'asdf')
            yield

        with patch('subprocess.check_call', side_effect=check_home):
            client.juju('foo', ('bar', 'baz'))
            client.env.juju_home = 'asdf'
            client.juju('foo', ('bar', 'baz'))

    def test_juju_extra_env(self):
        env = JujuData('qux')
        client = EnvJujuClient(env, None, None)
        extra_env = {'JUJU': '/juju', 'JUJU_HOME': client.env.juju_home}

        def check_env(*args, **kwargs):
            self.assertEqual('/juju', os.environ['JUJU'])

        with patch('subprocess.check_call', side_effect=check_env) as mock:
            client.juju('quickstart', ('bar', 'baz'), extra_env=extra_env)
        mock.assert_called_with(
            ('juju', '--show-log', 'quickstart', '-m', 'qux', 'bar', 'baz'))

    def test_juju_backup_with_tgz(self):
        env = JujuData('qux')
        client = EnvJujuClient(env, None, '/foobar/baz')

        def check_env(*args, **kwargs):
            return 'foojuju-backup-24.tgzz'
        with patch('subprocess.check_output',
                   side_effect=check_env) as co_mock:
            backup_file = client.backup()
        self.assertEqual(backup_file, os.path.abspath('juju-backup-24.tgz'))
        assert_juju_call(self, co_mock, client, ('juju', '--show-log',
                         'create-backup', '-m', 'qux'))

    def test_juju_backup_with_tar_gz(self):
        env = JujuData('qux')
        client = EnvJujuClient(env, None, '/foobar/baz')
        with patch('subprocess.check_output',
                   return_value='foojuju-backup-123-456.tar.gzbar'):
            backup_file = client.backup()
        self.assertEqual(
            backup_file, os.path.abspath('juju-backup-123-456.tar.gz'))

    def test_juju_backup_no_file(self):
        env = JujuData('qux')
        client = EnvJujuClient(env, None, '/foobar/baz')
        with patch('subprocess.check_output', return_value=''):
            with self.assertRaisesRegexp(
                    Exception, 'The backup file was not found in output'):
                client.backup()

    def test_juju_backup_wrong_file(self):
        env = JujuData('qux')
        client = EnvJujuClient(env, None, '/foobar/baz')
        with patch('subprocess.check_output',
                   return_value='mumu-backup-24.tgz'):
            with self.assertRaisesRegexp(
                    Exception, 'The backup file was not found in output'):
                client.backup()

    def test_juju_backup_environ(self):
        env = JujuData('qux')
        client = EnvJujuClient(env, None, '/foobar/baz')
        environ = client._shell_environ()

        def side_effect(*args, **kwargs):
            self.assertEqual(environ, os.environ)
            return 'foojuju-backup-123-456.tar.gzbar'
        with patch('subprocess.check_output', side_effect=side_effect):
            client.backup()
            self.assertNotEqual(environ, os.environ)

    def test_restore_backup(self):
        env = JujuData('qux')
        client = EnvJujuClient(env, None, '/foobar/baz')
        with patch.object(client, 'get_juju_output') as gjo_mock:
            result = client.restore_backup('quxx')
        gjo_mock.assert_called_once_with('restore-backup', '-b',
                                         '--constraints', 'mem=2G',
                                         '--file', 'quxx')
        self.assertIs(gjo_mock.return_value, result)

    def test_restore_backup_async(self):
        env = JujuData('qux')
        client = EnvJujuClient(env, None, '/foobar/baz')
        with patch.object(client, 'juju_async') as gjo_mock:
            result = client.restore_backup_async('quxx')
        gjo_mock.assert_called_once_with('restore-backup', (
            '-b', '--constraints', 'mem=2G', '--file', 'quxx'))
        self.assertIs(gjo_mock.return_value, result)

    def test_enable_ha(self):
        env = JujuData('qux')
        client = EnvJujuClient(env, None, '/foobar/baz')
        with patch.object(client, 'juju', autospec=True) as eha_mock:
            client.enable_ha()
        eha_mock.assert_called_once_with('enable-ha', ('-n', '3'))

    def test_juju_async(self):
        env = JujuData('qux')
        client = EnvJujuClient(env, None, '/foobar/baz')
        with patch('subprocess.Popen') as popen_class_mock:
            with client.juju_async('foo', ('bar', 'baz')) as proc:
                assert_juju_call(self, popen_class_mock, client, (
                    'juju', '--show-log', 'foo', '-m', 'qux', 'bar', 'baz'))
                self.assertIs(proc, popen_class_mock.return_value)
                self.assertEqual(proc.wait.call_count, 0)
                proc.wait.return_value = 0
        proc.wait.assert_called_once_with()

    def test_juju_async_failure(self):
        env = JujuData('qux')
        client = EnvJujuClient(env, None, '/foobar/baz')
        with patch('subprocess.Popen') as popen_class_mock:
            with self.assertRaises(subprocess.CalledProcessError) as err_cxt:
                with client.juju_async('foo', ('bar', 'baz')):
                    proc_mock = popen_class_mock.return_value
                    proc_mock.wait.return_value = 23
        self.assertEqual(err_cxt.exception.returncode, 23)
        self.assertEqual(err_cxt.exception.cmd, (
            'juju', '--show-log', 'foo', '-m', 'qux', 'bar', 'baz'))

    def test_juju_async_environ(self):
        env = JujuData('qux')
        client = EnvJujuClient(env, None, '/foobar/baz')
        environ = client._shell_environ()
        proc_mock = Mock()
        with patch('subprocess.Popen') as popen_class_mock:

            def check_environ(*args, **kwargs):
                self.assertEqual(environ, os.environ)
                return proc_mock
            popen_class_mock.side_effect = check_environ
            proc_mock.wait.return_value = 0
            with client.juju_async('foo', ('bar', 'baz')):
                pass
            self.assertNotEqual(environ, os.environ)

    def test_is_jes_enabled(self):
        # EnvJujuClient knows that JES is always enabled, and doesn't need to
        # shell out.
        env = JujuData('qux')
        client = EnvJujuClient(env, None, '/foobar/baz')
        fake_popen = FakePopen(' %s' % SYSTEM, None, 0)
        with patch('subprocess.Popen',
                   return_value=fake_popen) as po_mock:
            self.assertTrue(client.is_jes_enabled())
        self.assertEqual(0, po_mock.call_count)

    def test_get_jes_command(self):
        env = JujuData('qux')
        client = EnvJujuClient(env, None, '/foobar/baz')
        # Juju 1.24 and older do not have a JES command. It is an error
        # to call get_jes_command when is_jes_enabled is False
        fake_popen = FakePopen(' %s' % SYSTEM, None, 0)
        with patch('subprocess.Popen',
                   return_value=fake_popen) as po_mock:
            self.assertEqual(KILL_CONTROLLER, client.get_jes_command())
        self.assertEqual(0, po_mock.call_count)

    def test_get_juju_timings(self):
        env = JujuData('foo')
        client = EnvJujuClient(env, None, 'my/juju/bin')
        client.juju_timings = {("juju", "op1"): [1], ("juju", "op2"): [2]}
        flattened_timings = client.get_juju_timings()
        expected = {"juju op1": [1], "juju op2": [2]}
        self.assertEqual(flattened_timings, expected)

    def test_deployer(self):
        client = EnvJujuClient(JujuData(None, {'type': 'local'}),
                               '1.23-series-arch', None)
        with patch.object(EnvJujuClient, 'juju') as mock:
            client.deployer('bundle:~juju-qa/some-bundle')
        mock.assert_called_with(
            'deployer', ('--debug', '--deploy-delay', '10', '--timeout',
                         '3600', '--config', 'bundle:~juju-qa/some-bundle'),
            True
        )

    def test_deployer_with_bundle_name(self):
        client = EnvJujuClient(JujuData(None, {'type': 'local'}),
                               '1.23-series-arch', None)
        with patch.object(EnvJujuClient, 'juju') as mock:
            client.deployer('bundle:~juju-qa/some-bundle', 'name')
        mock.assert_called_with(
            'deployer', ('--debug', '--deploy-delay', '10', '--timeout',
                         '3600', '--config', 'bundle:~juju-qa/some-bundle',
                         'name'),
            True
        )

    def test_quickstart_maas(self):
        client = EnvJujuClient(JujuData(None, {'type': 'maas'}),
                               '1.23-series-arch', '/juju')
        with patch.object(EnvJujuClient, 'juju') as mock:
            client.quickstart('bundle:~juju-qa/some-bundle')
        mock.assert_called_with(
            'quickstart',
            ('--constraints', 'mem=2G arch=amd64', '--no-browser',
             'bundle:~juju-qa/some-bundle'), False, extra_env={'JUJU': '/juju'}
        )

    def test_quickstart_local(self):
        client = EnvJujuClient(JujuData(None, {'type': 'local'}),
                               '1.23-series-arch', '/juju')
        with patch.object(EnvJujuClient, 'juju') as mock:
            client.quickstart('bundle:~juju-qa/some-bundle')
        mock.assert_called_with(
            'quickstart',
            ('--constraints', 'mem=2G', '--no-browser',
             'bundle:~juju-qa/some-bundle'), True, extra_env={'JUJU': '/juju'}
        )

    def test_quickstart_nonlocal(self):
        client = EnvJujuClient(JujuData(None, {'type': 'nonlocal'}),
                               '1.23-series-arch', '/juju')
        with patch.object(EnvJujuClient, 'juju') as mock:
            client.quickstart('bundle:~juju-qa/some-bundle')
        mock.assert_called_with(
            'quickstart',
            ('--constraints', 'mem=2G', '--no-browser',
             'bundle:~juju-qa/some-bundle'), False, extra_env={'JUJU': '/juju'}
        )

    def test_action_do(self):
        client = EnvJujuClient(JujuData(None, {'type': 'local'}),
                               '1.23-series-arch', None)
        with patch.object(EnvJujuClient, 'get_juju_output') as mock:
            mock.return_value = \
                "Action queued with id: 5a92ec93-d4be-4399-82dc-7431dbfd08f9"
            id = client.action_do("foo/0", "myaction", "param=5")
            self.assertEqual(id, "5a92ec93-d4be-4399-82dc-7431dbfd08f9")
        mock.assert_called_once_with(
            'run-action', 'foo/0', 'myaction', "param=5"
        )

    def test_action_do_error(self):
        client = EnvJujuClient(JujuData(None, {'type': 'local'}),
                               '1.23-series-arch', None)
        with patch.object(EnvJujuClient, 'get_juju_output') as mock:
            mock.return_value = "some bad text"
            with self.assertRaisesRegexp(Exception,
                                         "Action id not found in output"):
                client.action_do("foo/0", "myaction", "param=5")

    def test_action_fetch(self):
        client = EnvJujuClient(JujuData(None, {'type': 'local'}),
                               '1.23-series-arch', None)
        with patch.object(EnvJujuClient, 'get_juju_output') as mock:
            ret = "status: completed\nfoo: bar"
            mock.return_value = ret
            out = client.action_fetch("123")
            self.assertEqual(out, ret)
        mock.assert_called_once_with(
            'show-action-output', '123', "--wait", "1m"
        )

    def test_action_fetch_timeout(self):
        client = EnvJujuClient(JujuData(None, {'type': 'local'}),
                               '1.23-series-arch', None)
        ret = "status: pending\nfoo: bar"
        with patch.object(EnvJujuClient,
                          'get_juju_output', return_value=ret):
            with self.assertRaisesRegexp(Exception,
                                         "timed out waiting for action"):
                client.action_fetch("123")

    def test_action_do_fetch(self):
        client = EnvJujuClient(JujuData(None, {'type': 'local'}),
                               '1.23-series-arch', None)
        with patch.object(EnvJujuClient, 'get_juju_output') as mock:
            ret = "status: completed\nfoo: bar"
            # setting side_effect to an iterable will return the next value
            # from the list each time the function is called.
            mock.side_effect = [
                "Action queued with id: 5a92ec93-d4be-4399-82dc-7431dbfd08f9",
                ret]
            out = client.action_do_fetch("foo/0", "myaction", "param=5")
            self.assertEqual(out, ret)

    def test_list_space(self):
        client = EnvJujuClient(JujuData(None, {'type': 'local'}),
                               '1.23-series-arch', None)
        yaml_dict = {'foo': 'bar'}
        output = yaml.safe_dump(yaml_dict)
        with patch.object(client, 'get_juju_output', return_value=output,
                          autospec=True) as gjo_mock:
            result = client.list_space()
        self.assertEqual(result, yaml_dict)
        gjo_mock.assert_called_once_with('list-space')

    def test_add_space(self):
        client = EnvJujuClient(JujuData(None, {'type': 'local'}),
                               '1.23-series-arch', None)
        with patch.object(client, 'juju', autospec=True) as juju_mock:
            client.add_space('foo-space')
        juju_mock.assert_called_once_with('add-space', ('foo-space'))

    def test_add_subnet(self):
        client = EnvJujuClient(JujuData(None, {'type': 'local'}),
                               '1.23-series-arch', None)
        with patch.object(client, 'juju', autospec=True) as juju_mock:
            client.add_subnet('bar-subnet', 'foo-space')
        juju_mock.assert_called_once_with('add-subnet',
                                          ('bar-subnet', 'foo-space'))

    def test__shell_environ_uses_pathsep(self):
        client = EnvJujuClient(JujuData('foo'), None, 'foo/bar/juju')
        with patch('os.pathsep', '!'):
            environ = client._shell_environ()
        self.assertRegexpMatches(environ['PATH'], r'foo/bar\!')

    def test_set_config(self):
        client = EnvJujuClient(JujuData('bar', {}), None, '/foo')
        with patch.object(client, 'juju') as juju_mock:
            client.set_config('foo', {'bar': 'baz'})
        juju_mock.assert_called_once_with('set-config', ('foo', 'bar=baz'))

    def test_get_config(self):
        def output(*args, **kwargs):
            return yaml.safe_dump({
                'charm': 'foo',
                'service': 'foo',
                'settings': {
                    'dir': {
                        'default': 'true',
                        'description': 'bla bla',
                        'type': 'string',
                        'value': '/tmp/charm-dir',
                    }
                }
            })
        expected = yaml.safe_load(output())
        client = EnvJujuClient(JujuData('bar', {}), None, '/foo')
        with patch.object(client, 'get_juju_output',
                          side_effect=output) as gjo_mock:
            results = client.get_config('foo')
        self.assertEqual(expected, results)
        gjo_mock.assert_called_once_with('get-config', 'foo')

    def test_get_service_config(self):
        def output(*args, **kwargs):
            return yaml.safe_dump({
                'charm': 'foo',
                'service': 'foo',
                'settings': {
                    'dir': {
                        'default': 'true',
                        'description': 'bla bla',
                        'type': 'string',
                        'value': '/tmp/charm-dir',
                    }
                }
            })
        expected = yaml.safe_load(output())
        client = EnvJujuClient(JujuData('bar', {}), None, '/foo')
        with patch.object(client, 'get_juju_output', side_effect=output):
            results = client.get_service_config('foo')
        self.assertEqual(expected, results)

    def test_get_service_config_timesout(self):
        client = EnvJujuClient(JujuData('foo', {}), None, '/foo')
        with patch('jujupy.until_timeout', return_value=range(0)):
            with self.assertRaisesRegexp(
                    Exception, 'Timed out waiting for juju get'):
                client.get_service_config('foo')

    def test_upgrade_mongo(self):
        client = EnvJujuClient(JujuData('bar', {}), None, '/foo')
        with patch.object(client, 'juju') as juju_mock:
            client.upgrade_mongo()
        juju_mock.assert_called_once_with('upgrade-mongo', ())

    def test_enable_feature(self):
        client = EnvJujuClient(JujuData('bar', {}), None, '/foo')
        self.assertEqual(set(), client.feature_flags)
        client.enable_feature('actions')
        self.assertEqual(set(['actions']), client.feature_flags)

    def test_enable_feature_invalid(self):
        client = EnvJujuClient(JujuData('bar', {}), None, '/foo')
        self.assertEqual(set(), client.feature_flags)
        with self.assertRaises(ValueError) as ctx:
            client.enable_feature('nomongo')
        self.assertEqual(str(ctx.exception), "Unknown feature flag: 'nomongo'")


class TestEnvJujuClient2B2(ClientTest):

    def test_get_bootstrap_args_bootstrap_series(self):
        env = JujuData('foo', {'type': 'bar', 'region': 'baz'})
        client = EnvJujuClient2B2(env, '2.0-zeta1', None)
        args = client.get_bootstrap_args(upload_tools=True,
                                         config_filename='config',
                                         bootstrap_series='angsty')
        self.assertEqual(args, (
            '--upload-tools', '--constraints', 'mem=2G', 'foo', 'bar/baz',
            '--config', 'config', '--bootstrap-series', 'angsty'))

    def test_bootstrap_upload_tools(self):
        env = JujuData('foo', {'type': 'foo', 'region': 'baz'})
        client = EnvJujuClient2B2(env, '2.0-zeta1', None)
        with patch.object(client.env, 'needs_sudo', lambda: True):
            with observable_temp_file() as config_file:
                with patch.object(client, 'juju') as mock:
                    client.bootstrap(upload_tools=True)
            mock.assert_called_with(
                'bootstrap', (
                    '--upload-tools', '--constraints', 'mem=2G', 'foo',
                    'foo/baz', '--config', config_file.name), include_e=False)

    def test_bootstrap_maas(self):
        env = JujuData('maas', {'type': 'foo', 'region': 'asdf'})
        with patch.object(EnvJujuClient, 'juju') as mock:
            client = EnvJujuClient2B2(env, '2.0-zeta1', None)
            with patch.object(client.env, 'maas', lambda: True):
                with observable_temp_file() as config_file:
                    client.bootstrap()
            mock.assert_called_with(
                'bootstrap', (
                    '--constraints', 'mem=2G arch=amd64', 'maas', 'foo/asdf',
                    '--config', config_file.name, '--agent-version', '2.0'),
                include_e=False)

    def test_bootstrap_joyent(self):
        env = JujuData('joyent', {
            'type': 'joyent', 'sdc-url': 'https://foo.api.joyentcloud.com'})
        with patch.object(EnvJujuClient, 'juju', autospec=True) as mock:
            client = EnvJujuClient2B2(env, '2.0-zeta1', None)
            with patch.object(client.env, 'joyent', lambda: True):
                with observable_temp_file() as config_file:
                    client.bootstrap()
            mock.assert_called_once_with(
                client, 'bootstrap', (
                    '--constraints', 'mem=2G cpu-cores=1', 'joyent',
                    'joyent/foo', '--config', config_file.name,
                    '--agent-version', '2.0'), include_e=False)

    def test_bootstrap_async_upload_tools(self):
        env = JujuData('foo', {'type': 'bar', 'region': 'baz'})
        with patch.object(EnvJujuClient, 'juju_async', autospec=True) as mock:
            client = EnvJujuClient2B2(env, '2.0-zeta1', None)
            with observable_temp_file() as config_file:
                with client.bootstrap_async(upload_tools=True):
                    mock.assert_called_with(
                        client, 'bootstrap', (
                            '--upload-tools', '--constraints', 'mem=2G',
                            'foo', 'bar/baz', '--config', config_file.name),
                        include_e=False)

    def test_bootstrap_async(self):
        env = JujuData('foo', {'type': 'bar', 'region': 'baz'})
        with patch.object(EnvJujuClient, 'juju_async', autospec=True) as mock:
            client = EnvJujuClient2B2(env, '2.0-zeta1', None)
            client.env.juju_home = 'foo'
            with observable_temp_file() as config_file:
                with client.bootstrap_async():
                    mock.assert_called_once_with(
                        client, 'bootstrap', (
                            '--constraints', 'mem=2G', 'foo', 'bar/baz',
                            '--config', config_file.name,
                            '--agent-version', '2.0'), include_e=False)

    def test_bootstrap_args(self):
        env = JujuData('foo', {'type': 'bar', 'region': 'baz'})
        client = EnvJujuClient2B2(env, '2.0-zeta1', None)
        with patch.object(client, 'juju') as mock:
            with observable_temp_file() as config_file:
                client.bootstrap(bootstrap_series='angsty')
        mock.assert_called_with(
            'bootstrap', (
                '--constraints', 'mem=2G', 'foo', 'bar/baz',
                '--config', config_file.name,
                '--agent-version', '2.0',
                '--bootstrap-series', 'angsty'), include_e=False)

    def test_bootstrap(self):
        env = JujuData('foo', {'type': 'bar', 'region': 'baz'})
        with observable_temp_file() as config_file:
            with patch.object(EnvJujuClient, 'juju') as mock:
                client = EnvJujuClient2B2(env, '2.0-zeta1', None)
                client.bootstrap()
                mock.assert_called_with(
                    'bootstrap', ('--constraints', 'mem=2G',
                                  'foo', 'bar/baz',
                                  '--config', config_file.name,
                                  '--agent-version', '2.0'), include_e=False)
                config_file.seek(0)
                config = yaml.safe_load(config_file)
        self.assertEqual({'test-mode': True}, config)

    def test_get_admin_model_name(self):
        models = {
            'models': [
                {'name': 'admin', 'model-uuid': 'aaaa'},
                {'name': 'bar', 'model-uuid': 'bbbb'}],
            'current-model': 'bar'
        }
        client = EnvJujuClient2B2(JujuData('foo'), None, None)
        with patch.object(client, 'get_models',
                          return_value=models) as gm_mock:
            admin_name = client.get_admin_model_name()
        gm_mock.assert_called_once_with()
        self.assertEqual('admin', admin_name)

    def test_get_admin_model_name_without_admin(self):
        models = {
            'models': [
                {'name': 'bar', 'model-uuid': 'aaaa'},
                {'name': 'baz', 'model-uuid': 'bbbb'}],
            'current-model': 'bar'
        }
        client = EnvJujuClient2B2(JujuData('foo'), None, None)
        with patch.object(client, 'get_models', return_value=models):
            admin_name = client.get_admin_model_name()
        self.assertEqual('foo', admin_name)

    def test_get_admin_model_name_no_models(self):
        client = EnvJujuClient2B2(JujuData('foo'), None, None)
        with patch.object(client, 'get_models', return_value={}):
            admin_name = client.get_admin_model_name()
        self.assertEqual('foo', admin_name)


class TestEnvJujuClient2A2(TestCase):

    def test_raise_on_juju_data(self):
        env = JujuData('foo', {'type': 'bar'}, 'baz')
        with self.assertRaisesRegexp(
                ValueError, 'JujuData cannot be used with EnvJujuClient2A2'):
            EnvJujuClient2A2(env, '1.25', 'full_path')

    def test__shell_environ_juju_home(self):
        client = EnvJujuClient2A2(
            SimpleEnvironment('baz', {'type': 'ec2'}), '1.25-foobar', 'path',
            'asdf')
        with patch.dict(os.environ, {'PATH': ''}):
            env = client._shell_environ()
        # For transition, supply both.
        self.assertEqual(env['JUJU_HOME'], 'asdf')
        self.assertEqual(env['JUJU_DATA'], 'asdf')

    def test_get_bootstrap_args_bootstrap_series(self):
        env = SimpleEnvironment('foo', {})
        client = EnvJujuClient2A2(env, '2.0-zeta1', 'path', 'home')
        args = client.get_bootstrap_args(upload_tools=True,
                                         bootstrap_series='angsty')
        self.assertEqual(args, (
            '--upload-tools', '--constraints', 'mem=2G',
            '--agent-version', '2.0', '--bootstrap-series', 'angsty'))


class TestEnvJujuClient1X(ClientTest):

    def test_no_duplicate_env(self):
        env = SimpleEnvironment('foo', {})
        client = EnvJujuClient1X(env, '1.25', 'full_path')
        self.assertIs(env, client.env)

    def test_get_version(self):
        value = ' 5.6 \n'
        with patch('subprocess.check_output', return_value=value) as vsn:
            version = EnvJujuClient1X.get_version()
        self.assertEqual('5.6', version)
        vsn.assert_called_with(('juju', '--version'))

    def test_get_version_path(self):
        with patch('subprocess.check_output', return_value=' 4.3') as vsn:
            EnvJujuClient1X.get_version('foo/bar/baz')
        vsn.assert_called_once_with(('foo/bar/baz', '--version'))

    def test_get_matching_agent_version(self):
        client = EnvJujuClient1X(SimpleEnvironment(None, {'type': 'local'}),
                                 '1.23-series-arch', None)
        self.assertEqual('1.23.1', client.get_matching_agent_version())
        self.assertEqual('1.23', client.get_matching_agent_version(
                         no_build=True))
        client.version = '1.20-beta1-series-arch'
        self.assertEqual('1.20-beta1.1', client.get_matching_agent_version())

    def test_upgrade_juju_nonlocal(self):
        client = EnvJujuClient1X(
            SimpleEnvironment('foo', {'type': 'nonlocal'}), '1.234-76', None)
        with patch.object(client, 'juju') as juju_mock:
            client.upgrade_juju()
        juju_mock.assert_called_with(
            'upgrade-juju', ('--version', '1.234'))

    def test_upgrade_juju_local(self):
        client = EnvJujuClient1X(
            SimpleEnvironment('foo', {'type': 'local'}), '1.234-76', None)
        with patch.object(client, 'juju') as juju_mock:
            client.upgrade_juju()
        juju_mock.assert_called_with(
            'upgrade-juju', ('--version', '1.234', '--upload-tools',))

    def test_upgrade_juju_no_force_version(self):
        client = EnvJujuClient1X(
            SimpleEnvironment('foo', {'type': 'local'}), '1.234-76', None)
        with patch.object(client, 'juju') as juju_mock:
            client.upgrade_juju(force_version=False)
        juju_mock.assert_called_with(
            'upgrade-juju', ('--upload-tools',))

    def test_upgrade_mongo_exception(self):
        client = EnvJujuClient1X(
            SimpleEnvironment('foo', {'type': 'local'}), '1.234-76', None)
        with self.assertRaises(UpgradeMongoNotSupported):
            client.upgrade_mongo()

    @patch.object(EnvJujuClient1X, 'get_full_path', return_value='fake-path')
    def test_by_version(self, gfp_mock):
        def juju_cmd_iterator():
            yield '1.17'
            yield '1.16'
            yield '1.16.1'
            yield '1.15'
            yield '1.22.1'
            yield '1.24-alpha1'
            yield '1.24.7'
            yield '1.25.1'
            yield '1.26.1'
            yield '1.27.1'
            yield '2.0-alpha1'
            yield '2.0-alpha2'
            yield '2.0-alpha3'
            yield '2.0-beta1'
            yield '2.0-beta2'
            yield '2.0-beta3'
            yield '2.0-delta1'

        context = patch.object(
            EnvJujuClient1X, 'get_version',
            side_effect=juju_cmd_iterator().send)
        with context:
            self.assertIs(EnvJujuClient1X,
                          type(EnvJujuClient1X.by_version(None)))
            with self.assertRaisesRegexp(Exception, 'Unsupported juju: 1.16'):
                EnvJujuClient1X.by_version(None)
            with self.assertRaisesRegexp(Exception,
                                         'Unsupported juju: 1.16.1'):
                EnvJujuClient1X.by_version(None)
            client = EnvJujuClient1X.by_version(None)
            self.assertIs(EnvJujuClient1X, type(client))
            self.assertEqual('1.15', client.version)
            client = EnvJujuClient1X.by_version(None)
            self.assertIs(type(client), EnvJujuClient22)
            client = EnvJujuClient1X.by_version(None)
            self.assertIs(type(client), EnvJujuClient24)
            self.assertEqual(client.version, '1.24-alpha1')
            client = EnvJujuClient1X.by_version(None)
            self.assertIs(type(client), EnvJujuClient24)
            self.assertEqual(client.version, '1.24.7')
            client = EnvJujuClient1X.by_version(None)
            self.assertIs(type(client), EnvJujuClient25)
            self.assertEqual(client.version, '1.25.1')
            client = EnvJujuClient1X.by_version(None)
            self.assertIs(type(client), EnvJujuClient26)
            self.assertEqual(client.version, '1.26.1')
            client = EnvJujuClient1X.by_version(None)
            self.assertIs(type(client), EnvJujuClient1X)
            self.assertEqual(client.version, '1.27.1')
            client = EnvJujuClient1X.by_version(None)
            self.assertIs(type(client), EnvJujuClient2A1)
            self.assertEqual(client.version, '2.0-alpha1')
            client = EnvJujuClient1X.by_version(None)
            self.assertIs(type(client), EnvJujuClient2A2)
            self.assertEqual(client.version, '2.0-alpha2')
            client = EnvJujuClient1X.by_version(None)
            self.assertIs(type(client), EnvJujuClient2B2)
            self.assertEqual(client.version, '2.0-alpha3')
            client = EnvJujuClient1X.by_version(None)
            self.assertIs(type(client), EnvJujuClient2B2)
            self.assertEqual(client.version, '2.0-beta1')
            client = EnvJujuClient1X.by_version(None)
            self.assertIs(type(client), EnvJujuClient2B2)
            self.assertEqual(client.version, '2.0-beta2')
            client = EnvJujuClient1X.by_version(None)
            self.assertIs(type(client), EnvJujuClient)
            self.assertEqual(client.version, '2.0-beta3')
            client = EnvJujuClient1X.by_version(None)
            self.assertIs(type(client), EnvJujuClient)
            self.assertEqual(client.version, '2.0-delta1')
            with self.assertRaises(StopIteration):
                EnvJujuClient1X.by_version(None)

    def test_by_version_path(self):
        with patch('subprocess.check_output', return_value=' 4.3') as vsn:
            client = EnvJujuClient1X.by_version(None, 'foo/bar/qux')
        vsn.assert_called_once_with(('foo/bar/qux', '--version'))
        self.assertNotEqual(client.full_path, 'foo/bar/qux')
        self.assertEqual(client.full_path, os.path.abspath('foo/bar/qux'))

    def test_by_version_keep_home(self):
        env = SimpleEnvironment({}, juju_home='/foo/bar')
        with patch('subprocess.check_output', return_value=' 1.27'):
            EnvJujuClient1X.by_version(env, 'foo/bar/qux')
        self.assertEqual('/foo/bar', env.juju_home)

    def test_get_cache_path(self):
        client = EnvJujuClient1X(SimpleEnvironment('foo', juju_home='/foo/'),
                                 '1.27', 'full/path', debug=True)
        self.assertEqual('/foo/environments/cache.yaml',
                         client.get_cache_path())

    def test_full_args(self):
        env = SimpleEnvironment('foo')
        client = EnvJujuClient1X(env, None, 'my/juju/bin')
        full = client._full_args('bar', False, ('baz', 'qux'))
        self.assertEqual(('juju', '--show-log', 'bar', '-e', 'foo', 'baz',
                          'qux'), full)
        full = client._full_args('bar', True, ('baz', 'qux'))
        self.assertEqual((
            'juju', '--show-log', 'bar', '-e', 'foo',
            'baz', 'qux'), full)
        client.env = None
        full = client._full_args('bar', False, ('baz', 'qux'))
        self.assertEqual(('juju', '--show-log', 'bar', 'baz', 'qux'), full)

    def test_full_args_debug(self):
        env = SimpleEnvironment('foo')
        client = EnvJujuClient1X(env, None, 'my/juju/bin')
        client.debug = True
        full = client._full_args('bar', False, ('baz', 'qux'))
        self.assertEqual((
            'juju', '--debug', 'bar', '-e', 'foo', 'baz', 'qux'), full)

    def test_full_args_admin(self):
        env = SimpleEnvironment('foo')
        client = EnvJujuClient1X(env, None, 'my/juju/bin')
        full = client._full_args('bar', False, ('baz', 'qux'), admin=True)
        self.assertEqual((
            'juju', '--show-log', 'bar', '-e', 'foo', 'baz', 'qux'), full)

    def test_full_args_action(self):
        env = SimpleEnvironment('foo')
        client = EnvJujuClient1X(env, None, 'my/juju/bin')
        full = client._full_args('action bar', False, ('baz', 'qux'))
        self.assertEqual((
            'juju', '--show-log', 'action', 'bar', '-e', 'foo', 'baz', 'qux'),
            full)

    def test_bootstrap_maas(self):
        env = SimpleEnvironment('maas')
        with patch.object(EnvJujuClient1X, 'juju') as mock:
            client = EnvJujuClient1X(env, None, None)
            with patch.object(client.env, 'maas', lambda: True):
                client.bootstrap()
            mock.assert_called_with(
                'bootstrap', ('--constraints', 'mem=2G arch=amd64'), False)

    def test_bootstrap_joyent(self):
        env = SimpleEnvironment('joyent')
        with patch.object(EnvJujuClient1X, 'juju', autospec=True) as mock:
            client = EnvJujuClient1X(env, None, None)
            with patch.object(client.env, 'joyent', lambda: True):
                client.bootstrap()
            mock.assert_called_once_with(
                client, 'bootstrap', ('--constraints', 'mem=2G cpu-cores=1'),
                False)

    def test_bootstrap_non_sudo(self):
        env = SimpleEnvironment('foo')
        with patch.object(EnvJujuClient1X, 'juju') as mock:
            client = EnvJujuClient1X(env, None, None)
            with patch.object(client.env, 'needs_sudo', lambda: False):
                client.bootstrap()
            mock.assert_called_with(
                'bootstrap', ('--constraints', 'mem=2G'), False)

    def test_bootstrap_sudo(self):
        env = SimpleEnvironment('foo')
        client = EnvJujuClient1X(env, None, None)
        with patch.object(client.env, 'needs_sudo', lambda: True):
            with patch.object(client, 'juju') as mock:
                client.bootstrap()
            mock.assert_called_with(
                'bootstrap', ('--constraints', 'mem=2G'), True)

    def test_bootstrap_upload_tools(self):
        env = SimpleEnvironment('foo')
        client = EnvJujuClient1X(env, None, None)
        with patch.object(client.env, 'needs_sudo', lambda: True):
            with patch.object(client, 'juju') as mock:
                client.bootstrap(upload_tools=True)
            mock.assert_called_with(
                'bootstrap', ('--upload-tools', '--constraints', 'mem=2G'),
                True)

    def test_bootstrap_args(self):
        env = SimpleEnvironment('foo', {})
        client = EnvJujuClient1X(env, None, None)
        with self.assertRaisesRegexp(
                BootstrapMismatch,
                '--bootstrap-series angsty does not match default-series:'
                ' None'):
            client.bootstrap(bootstrap_series='angsty')
        env.config.update({
            'default-series': 'angsty',
            })
        with patch.object(client, 'juju') as mock:
            client.bootstrap(bootstrap_series='angsty')
        mock.assert_called_with(
            'bootstrap', ('--constraints', 'mem=2G'),
            False)

    def test_bootstrap_async(self):
        env = SimpleEnvironment('foo')
        with patch.object(EnvJujuClient, 'juju_async', autospec=True) as mock:
            client = EnvJujuClient1X(env, None, None)
            client.env.juju_home = 'foo'
            with client.bootstrap_async():
                mock.assert_called_once_with(
                    client, 'bootstrap', ('--constraints', 'mem=2G'))

    def test_bootstrap_async_upload_tools(self):
        env = SimpleEnvironment('foo')
        with patch.object(EnvJujuClient, 'juju_async', autospec=True) as mock:
            client = EnvJujuClient1X(env, None, None)
            with client.bootstrap_async(upload_tools=True):
                mock.assert_called_with(
                    client, 'bootstrap', ('--upload-tools', '--constraints',
                                          'mem=2G'))

    def test_get_bootstrap_args_bootstrap_series(self):
        env = SimpleEnvironment('foo', {})
        client = EnvJujuClient1X(env, None, None)
        with self.assertRaisesRegexp(
                BootstrapMismatch,
                '--bootstrap-series angsty does not match default-series:'
                ' None'):
            client.get_bootstrap_args(upload_tools=True,
                                      bootstrap_series='angsty')
        env.config['default-series'] = 'angsty'
        args = client.get_bootstrap_args(upload_tools=True,
                                         bootstrap_series='angsty')
        self.assertEqual(args, ('--upload-tools', '--constraints', 'mem=2G'))

    def test_create_environment_system(self):
        self.do_create_environment(
            'system', 'system create-environment', ('-s', 'foo'))

    def test_create_environment_controller(self):
        self.do_create_environment(
            'controller', 'controller create-environment', ('-c', 'foo'))

    def test_create_environment_hypenated_controller(self):
        self.do_create_environment(
            'kill-controller', 'create-environment', ('-c', 'foo'))

    def do_create_environment(self, jes_command, create_cmd,
                              controller_option):
        controller_client = EnvJujuClient1X(SimpleEnvironment('foo'), None,
                                            None)
        client = EnvJujuClient1X(SimpleEnvironment('bar'), None, None)
        with patch.object(client, 'get_jes_command',
                          return_value=jes_command):
            with patch.object(client, 'juju') as juju_mock:
                client.create_environment(controller_client, 'temp')
        juju_mock.assert_called_once_with(
            create_cmd, controller_option + ('bar', '--config', 'temp'),
            include_e=False)

    def test_destroy_environment_non_sudo(self):
        env = SimpleEnvironment('foo')
        client = EnvJujuClient1X(env, None, None)
        with patch.object(client.env, 'needs_sudo', lambda: False):
            with patch.object(client, 'juju') as mock:
                client.destroy_environment()
            mock.assert_called_with(
                'destroy-environment', ('foo', '--force', '-y'),
                False, check=False, include_e=False, timeout=600.0)

    def test_destroy_environment_sudo(self):
        env = SimpleEnvironment('foo')
        client = EnvJujuClient1X(env, None, None)
        with patch.object(client.env, 'needs_sudo', lambda: True):
            with patch.object(client, 'juju') as mock:
                client.destroy_environment()
            mock.assert_called_with(
                'destroy-environment', ('foo', '--force', '-y'),
                True, check=False, include_e=False, timeout=600.0)

    def test_destroy_environment_no_force(self):
        env = SimpleEnvironment('foo')
        client = EnvJujuClient1X(env, None, None)
        with patch.object(client, 'juju') as mock:
            client.destroy_environment(force=False)
            mock.assert_called_with(
                'destroy-environment', ('foo', '-y'),
                False, check=False, include_e=False, timeout=600.0)

    def test_destroy_environment_delete_jenv(self):
        env = SimpleEnvironment('foo')
        client = EnvJujuClient1X(env, None, None)
        with patch.object(client, 'juju'):
            with temp_env({}) as juju_home:
                client.env.juju_home = juju_home
                jenv_path = get_jenv_path(juju_home, 'foo')
                os.makedirs(os.path.dirname(jenv_path))
                open(jenv_path, 'w')
                self.assertTrue(os.path.exists(jenv_path))
                client.destroy_environment(delete_jenv=True)
                self.assertFalse(os.path.exists(jenv_path))

    def test_destroy_model(self):
        env = SimpleEnvironment('foo')
        client = EnvJujuClient1X(env, None, None)
        with patch.object(client, 'juju') as mock:
            client.destroy_model()
        mock.assert_called_with(
            'destroy-environment', ('foo', '-y'),
            False, check=False, include_e=False, timeout=600.0)

    def test_kill_controller_system(self):
        self.do_kill_controller('system', 'system kill')

    def test_kill_controller_controller(self):
        self.do_kill_controller('controller', 'controller kill')

    def test_kill_controller_hyphenated(self):
        self.do_kill_controller('kill-controller', 'kill-controller')

    def do_kill_controller(self, jes_command, kill_command):
        client = EnvJujuClient1X(SimpleEnvironment('foo'), None, None)
        with patch.object(client, 'get_jes_command',
                          return_value=jes_command):
            with patch.object(client, 'juju') as juju_mock:
                client.kill_controller()
        juju_mock.assert_called_once_with(
            kill_command, ('foo', '-y'), check=False, include_e=False,
            timeout=600)

    def test_get_juju_output(self):
        env = SimpleEnvironment('foo')
        client = EnvJujuClient1X(env, None, None)
        fake_popen = FakePopen('asdf', None, 0)
        with patch('subprocess.Popen', return_value=fake_popen) as mock:
            result = client.get_juju_output('bar')
        self.assertEqual('asdf', result)
        self.assertEqual((('juju', '--show-log', 'bar', '-e', 'foo'),),
                         mock.call_args[0])

    def test_get_juju_output_accepts_varargs(self):
        env = SimpleEnvironment('foo')
        fake_popen = FakePopen('asdf', None, 0)
        client = EnvJujuClient1X(env, None, None)
        with patch('subprocess.Popen', return_value=fake_popen) as mock:
            result = client.get_juju_output('bar', 'baz', '--qux')
        self.assertEqual('asdf', result)
        self.assertEqual((('juju', '--show-log', 'bar', '-e', 'foo', 'baz',
                           '--qux'),), mock.call_args[0])

    def test_get_juju_output_stderr(self):
        env = SimpleEnvironment('foo')
        fake_popen = FakePopen('Hello', 'Error!', 1)
        client = EnvJujuClient1X(env, None, None)
        with self.assertRaises(subprocess.CalledProcessError) as exc:
            with patch('subprocess.Popen', return_value=fake_popen):
                client.get_juju_output('bar')
        self.assertEqual(exc.exception.output, 'Hello')
        self.assertEqual(exc.exception.stderr, 'Error!')

    def test_get_juju_output_full_cmd(self):
        env = SimpleEnvironment('foo')
        fake_popen = FakePopen(None, 'Hello!', 1)
        client = EnvJujuClient1X(env, None, None)
        with self.assertRaises(subprocess.CalledProcessError) as exc:
            with patch('subprocess.Popen', return_value=fake_popen):
                client.get_juju_output('bar', '--baz', 'qux')
        self.assertEqual(
            ('juju', '--show-log', 'bar', '-e', 'foo', '--baz', 'qux'),
            exc.exception.cmd)

    def test_get_juju_output_accepts_timeout(self):
        env = SimpleEnvironment('foo')
        fake_popen = FakePopen('asdf', None, 0)
        client = EnvJujuClient1X(env, None, None)
        with patch('subprocess.Popen', return_value=fake_popen) as po_mock:
            client.get_juju_output('bar', timeout=5)
        self.assertEqual(
            po_mock.call_args[0][0],
            (sys.executable, get_timeout_path(), '5.00', '--', 'juju',
             '--show-log', 'bar', '-e', 'foo'))

    def test__shell_environ_juju_home(self):
        client = EnvJujuClient1X(
            SimpleEnvironment('baz', {'type': 'ec2'}), '1.25-foobar', 'path',
            'asdf')
        env = client._shell_environ()
        self.assertEqual(env['JUJU_HOME'], 'asdf')
        self.assertNotIn('JUJU_DATA', env)

    def test__shell_environ_cloudsigma(self):
        client = EnvJujuClient1X(
            SimpleEnvironment('baz', {'type': 'cloudsigma'}),
            '1.24-foobar', 'path')
        env = client._shell_environ()
        self.assertEqual(env.get(JUJU_DEV_FEATURE_FLAGS, ''), '')

    def test_juju_output_supplies_path(self):
        env = SimpleEnvironment('foo')
        client = EnvJujuClient1X(env, None, '/foobar/bar')

        def check_path(*args, **kwargs):
            self.assertRegexpMatches(os.environ['PATH'], r'/foobar\:')
            return FakePopen(None, None, 0)
        with patch('subprocess.Popen', autospec=True,
                   side_effect=check_path):
            client.get_juju_output('cmd', 'baz')

    def test_get_status(self):
        output_text = dedent("""\
                - a
                - b
                - c
                """)
        env = SimpleEnvironment('foo')
        client = EnvJujuClient1X(env, None, None)
        with patch.object(client, 'get_juju_output',
                          return_value=output_text) as gjo_mock:
            result = client.get_status()
        gjo_mock.assert_called_once_with(
            'status', '--format', 'yaml', admin=False)
        self.assertEqual(Status, type(result))
        self.assertEqual(['a', 'b', 'c'], result.status)

    def test_get_status_retries_on_error(self):
        env = SimpleEnvironment('foo')
        client = EnvJujuClient1X(env, None, None)
        client.attempt = 0

        def get_juju_output(command, *args, **kwargs):
            if client.attempt == 1:
                return '"hello"'
            client.attempt += 1
            raise subprocess.CalledProcessError(1, command)

        with patch.object(client, 'get_juju_output', get_juju_output):
            client.get_status()

    def test_get_status_raises_on_timeout_1(self):
        env = SimpleEnvironment('foo')
        client = EnvJujuClient1X(env, None, None)

        def get_juju_output(command, *args, **kwargs):
            raise subprocess.CalledProcessError(1, command)

        with patch.object(client, 'get_juju_output',
                          side_effect=get_juju_output):
            with patch('jujupy.until_timeout', lambda x: iter([None, None])):
                with self.assertRaisesRegexp(
                        Exception, 'Timed out waiting for juju status'):
                    client.get_status()

    def test_get_status_raises_on_timeout_2(self):
        env = SimpleEnvironment('foo')
        client = EnvJujuClient1X(env, None, None)
        with patch('jujupy.until_timeout', return_value=iter([1])) as mock_ut:
            with patch.object(client, 'get_juju_output',
                              side_effect=StopIteration):
                with self.assertRaises(StopIteration):
                    client.get_status(500)
        mock_ut.assert_called_with(500)

    def test_get_status_admin(self):
        output_text = """\
            - a
            - b
            - c
        """
        env = SimpleEnvironment('foo')
        client = EnvJujuClient1X(env, None, None)
        with patch.object(client, 'get_juju_output',
                          return_value=output_text) as gjo_mock:
            client.get_status(admin=True)
        gjo_mock.assert_called_once_with(
            'status', '--format', 'yaml', admin=True)

    @staticmethod
    def make_status_yaml(key, machine_value, unit_value):
        return dedent("""\
            machines:
              "0":
                {0}: {1}
            services:
              jenkins:
                units:
                  jenkins/0:
                    {0}: {2}
        """.format(key, machine_value, unit_value))

    def test_deploy_non_joyent(self):
        env = EnvJujuClient1X(
            SimpleEnvironment('foo', {'type': 'local'}), '1.234-76', None)
        with patch.object(env, 'juju') as mock_juju:
            env.deploy('mondogb')
        mock_juju.assert_called_with('deploy', ('mondogb',))

    def test_deploy_joyent(self):
        env = EnvJujuClient1X(
            SimpleEnvironment('foo', {'type': 'local'}), '1.234-76', None)
        with patch.object(env, 'juju') as mock_juju:
            env.deploy('mondogb')
        mock_juju.assert_called_with('deploy', ('mondogb',))

    def test_deploy_repository(self):
        env = EnvJujuClient1X(
            SimpleEnvironment('foo', {'type': 'local'}), '1.234-76', None)
        with patch.object(env, 'juju') as mock_juju:
            env.deploy('mondogb', '/home/jrandom/repo')
        mock_juju.assert_called_with(
            'deploy', ('mondogb', '--repository', '/home/jrandom/repo'))

    def test_deploy_to(self):
        env = EnvJujuClient1X(
            SimpleEnvironment('foo', {'type': 'local'}), '1.234-76', None)
        with patch.object(env, 'juju') as mock_juju:
            env.deploy('mondogb', to='0')
        mock_juju.assert_called_with(
            'deploy', ('mondogb', '--to', '0'))

    def test_deploy_service(self):
        env = EnvJujuClient1X(
            SimpleEnvironment('foo', {'type': 'local'}), '1.234-76', None)
        with patch.object(env, 'juju') as mock_juju:
            env.deploy('local:mondogb', service='my-mondogb')
        mock_juju.assert_called_with(
            'deploy', ('local:mondogb', 'my-mondogb',))

    def test_remove_service(self):
        env = EnvJujuClient1X(
            SimpleEnvironment('foo', {'type': 'local'}), '1.234-76', None)
        with patch.object(env, 'juju') as mock_juju:
            env.remove_service('mondogb')
        mock_juju.assert_called_with('destroy-service', ('mondogb',))

    def test_status_until_always_runs_once(self):
        client = EnvJujuClient1X(
            SimpleEnvironment('foo', {'type': 'local'}), '1.234-76', None)
        status_txt = self.make_status_yaml('agent-state', 'started', 'started')
        with patch.object(client, 'get_juju_output', return_value=status_txt):
            result = list(client.status_until(-1))
        self.assertEqual(
            [r.status for r in result], [Status.from_text(status_txt).status])

    def test_status_until_timeout(self):
        client = EnvJujuClient1X(
            SimpleEnvironment('foo', {'type': 'local'}), '1.234-76', None)
        status_txt = self.make_status_yaml('agent-state', 'started', 'started')
        status_yaml = yaml.safe_load(status_txt)

        def until_timeout_stub(timeout, start=None):
            return iter([None, None])

        with patch.object(client, 'get_juju_output', return_value=status_txt):
            with patch('jujupy.until_timeout',
                       side_effect=until_timeout_stub) as ut_mock:
                result = list(client.status_until(30, 70))
        self.assertEqual(
            [r.status for r in result], [status_yaml] * 3)
        # until_timeout is called by status as well as status_until.
        self.assertEqual(ut_mock.mock_calls,
                         [call(60), call(30, start=70), call(60), call(60)])

    def test_add_ssh_machines(self):
        client = EnvJujuClient1X(SimpleEnvironment('foo'), None, '')
        with patch('subprocess.check_call', autospec=True) as cc_mock:
            client.add_ssh_machines(['m-foo', 'm-bar', 'm-baz'])
        assert_juju_call(self, cc_mock, client, (
            'juju', '--show-log', 'add-machine', '-e', 'foo', 'ssh:m-foo'), 0)
        assert_juju_call(self, cc_mock, client, (
            'juju', '--show-log', 'add-machine', '-e', 'foo', 'ssh:m-bar'), 1)
        assert_juju_call(self, cc_mock, client, (
            'juju', '--show-log', 'add-machine', '-e', 'foo', 'ssh:m-baz'), 2)
        self.assertEqual(cc_mock.call_count, 3)

    def test_add_ssh_machines_retry(self):
        client = EnvJujuClient1X(SimpleEnvironment('foo'), None, '')
        with patch('subprocess.check_call', autospec=True,
                   side_effect=[subprocess.CalledProcessError(None, None),
                                None, None, None]) as cc_mock:
            client.add_ssh_machines(['m-foo', 'm-bar', 'm-baz'])
        assert_juju_call(self, cc_mock, client, (
            'juju', '--show-log', 'add-machine', '-e', 'foo', 'ssh:m-foo'), 0)
        self.pause_mock.assert_called_once_with(30)
        assert_juju_call(self, cc_mock, client, (
            'juju', '--show-log', 'add-machine', '-e', 'foo', 'ssh:m-foo'), 1)
        assert_juju_call(self, cc_mock, client, (
            'juju', '--show-log', 'add-machine', '-e', 'foo', 'ssh:m-bar'), 2)
        assert_juju_call(self, cc_mock, client, (
            'juju', '--show-log', 'add-machine', '-e', 'foo', 'ssh:m-baz'), 3)
        self.assertEqual(cc_mock.call_count, 4)

    def test_add_ssh_machines_fail_on_second_machine(self):
        client = EnvJujuClient1X(SimpleEnvironment('foo'), None, '')
        with patch('subprocess.check_call', autospec=True, side_effect=[
                None, subprocess.CalledProcessError(None, None), None, None
                ]) as cc_mock:
            with self.assertRaises(subprocess.CalledProcessError):
                client.add_ssh_machines(['m-foo', 'm-bar', 'm-baz'])
        assert_juju_call(self, cc_mock, client, (
            'juju', '--show-log', 'add-machine', '-e', 'foo', 'ssh:m-foo'), 0)
        assert_juju_call(self, cc_mock, client, (
            'juju', '--show-log', 'add-machine', '-e', 'foo', 'ssh:m-bar'), 1)
        self.assertEqual(cc_mock.call_count, 2)

    def test_add_ssh_machines_fail_on_second_attempt(self):
        client = EnvJujuClient1X(SimpleEnvironment('foo'), None, '')
        with patch('subprocess.check_call', autospec=True, side_effect=[
                subprocess.CalledProcessError(None, None),
                subprocess.CalledProcessError(None, None)]) as cc_mock:
            with self.assertRaises(subprocess.CalledProcessError):
                client.add_ssh_machines(['m-foo', 'm-bar', 'm-baz'])
        assert_juju_call(self, cc_mock, client, (
            'juju', '--show-log', 'add-machine', '-e', 'foo', 'ssh:m-foo'), 0)
        assert_juju_call(self, cc_mock, client, (
            'juju', '--show-log', 'add-machine', '-e', 'foo', 'ssh:m-foo'), 1)
        self.assertEqual(cc_mock.call_count, 2)

    def test_wait_for_started(self):
        value = self.make_status_yaml('agent-state', 'started', 'started')
        client = EnvJujuClient1X(SimpleEnvironment('local'), None, None)
        with patch.object(client, 'get_juju_output', return_value=value):
            client.wait_for_started()

    def test_wait_for_started_timeout(self):
        value = self.make_status_yaml('agent-state', 'pending', 'started')
        client = EnvJujuClient1X(SimpleEnvironment('local'), None, None)
        with patch('jujupy.until_timeout', lambda x, start=None: range(1)):
            with patch.object(client, 'get_juju_output', return_value=value):
                writes = []
                with patch.object(GroupReporter, '_write', autospec=True,
                                  side_effect=lambda _, s: writes.append(s)):
                    with self.assertRaisesRegexp(
                            Exception,
                            'Timed out waiting for agents to start in local'):
                        client.wait_for_started()
                self.assertEqual(writes, ['pending: 0', ' .', '\n'])

    def test_wait_for_started_start(self):
        value = self.make_status_yaml('agent-state', 'started', 'pending')
        client = EnvJujuClient1X(SimpleEnvironment('local'), None, None)
        now = datetime.now() + timedelta(days=1)
        with patch('utility.until_timeout.now', return_value=now):
            with patch.object(client, 'get_juju_output', return_value=value):
                writes = []
                with patch.object(GroupReporter, '_write', autospec=True,
                                  side_effect=lambda _, s: writes.append(s)):
                    with self.assertRaisesRegexp(
                            Exception,
                            'Timed out waiting for agents to start in local'):
                        client.wait_for_started(start=now - timedelta(1200))
                self.assertEqual(writes, ['pending: jenkins/0', '\n'])

    def test_wait_for_started_logs_status(self):
        value = self.make_status_yaml('agent-state', 'pending', 'started')
        client = EnvJujuClient1X(SimpleEnvironment('local'), None, None)
        with patch.object(client, 'get_juju_output', return_value=value):
            writes = []
            with patch.object(GroupReporter, '_write', autospec=True,
                              side_effect=lambda _, s: writes.append(s)):
                with self.assertRaisesRegexp(
                        Exception,
                        'Timed out waiting for agents to start in local'):
                    client.wait_for_started(0)
            self.assertEqual(writes, ['pending: 0', '\n'])
        self.assertEqual(self.log_stream.getvalue(), 'ERROR %s\n' % value)

    def test_wait_for_subordinate_units(self):
        value = dedent("""\
            machines:
              "0":
                agent-state: started
            services:
              jenkins:
                units:
                  jenkins/0:
                    subordinates:
                      sub1/0:
                        agent-state: started
              ubuntu:
                units:
                  ubuntu/0:
                    subordinates:
                      sub2/0:
                        agent-state: started
                      sub3/0:
                        agent-state: started
        """)
        client = EnvJujuClient1X(SimpleEnvironment('local'), None, None)
        now = datetime.now() + timedelta(days=1)
        with patch('utility.until_timeout.now', return_value=now):
            with patch.object(client, 'get_juju_output', return_value=value):
                with patch('jujupy.GroupReporter.update') as update_mock:
                    with patch('jujupy.GroupReporter.finish') as finish_mock:
                        client.wait_for_subordinate_units(
                            'jenkins', 'sub1', start=now - timedelta(1200))
        self.assertEqual([], update_mock.call_args_list)
        finish_mock.assert_called_once_with()

    def test_wait_for_multiple_subordinate_units(self):
        value = dedent("""\
            machines:
              "0":
                agent-state: started
            services:
              ubuntu:
                units:
                  ubuntu/0:
                    subordinates:
                      sub/0:
                        agent-state: started
                  ubuntu/1:
                    subordinates:
                      sub/1:
                        agent-state: started
        """)
        client = EnvJujuClient1X(SimpleEnvironment('local'), None, None)
        now = datetime.now() + timedelta(days=1)
        with patch('utility.until_timeout.now', return_value=now):
            with patch.object(client, 'get_juju_output', return_value=value):
                with patch('jujupy.GroupReporter.update') as update_mock:
                    with patch('jujupy.GroupReporter.finish') as finish_mock:
                        client.wait_for_subordinate_units(
                            'ubuntu', 'sub', start=now - timedelta(1200))
        self.assertEqual([], update_mock.call_args_list)
        finish_mock.assert_called_once_with()

    def test_wait_for_subordinate_units_checks_slash_in_unit_name(self):
        value = dedent("""\
            machines:
              "0":
                agent-state: started
            services:
              jenkins:
                units:
                  jenkins/0:
                    subordinates:
                      sub1:
                        agent-state: started
        """)
        client = EnvJujuClient1X(SimpleEnvironment('local'), None, None)
        now = datetime.now() + timedelta(days=1)
        with patch('utility.until_timeout.now', return_value=now):
            with patch.object(client, 'get_juju_output', return_value=value):
                with self.assertRaisesRegexp(
                        Exception,
                        'Timed out waiting for agents to start in local'):
                    client.wait_for_subordinate_units(
                        'jenkins', 'sub1', start=now - timedelta(1200))

    def test_wait_for_subordinate_units_no_subordinate(self):
        value = dedent("""\
            machines:
              "0":
                agent-state: started
            services:
              jenkins:
                units:
                  jenkins/0:
                    agent-state: started
        """)
        client = EnvJujuClient1X(SimpleEnvironment('local'), None, None)
        now = datetime.now() + timedelta(days=1)
        with patch('utility.until_timeout.now', return_value=now):
            with patch.object(client, 'get_juju_output', return_value=value):
                with self.assertRaisesRegexp(
                        Exception,
                        'Timed out waiting for agents to start in local'):
                    client.wait_for_subordinate_units(
                        'jenkins', 'sub1', start=now - timedelta(1200))

    def test_wait_for_workload(self):
        initial_status = Status.from_text("""\
            services:
              jenkins:
                units:
                  jenkins/0:
                    workload-status:
                      current: waiting
                  subordinates:
                    ntp/0:
                      workload-status:
                        current: unknown
        """)
        final_status = Status(copy.deepcopy(initial_status.status), None)
        final_status.status['services']['jenkins']['units']['jenkins/0'][
            'workload-status']['current'] = 'active'
        client = EnvJujuClient1X(SimpleEnvironment('local'), None, None)
        writes = []
        with patch('utility.until_timeout', autospec=True, return_value=[1]):
            with patch.object(client, 'get_status', autospec=True,
                              side_effect=[initial_status, final_status]):
                with patch.object(GroupReporter, '_write', autospec=True,
                                  side_effect=lambda _, s: writes.append(s)):
                    client.wait_for_workloads()
        self.assertEqual(writes, ['waiting: jenkins/0', '\n'])

    def test_wait_for_workload_all_unknown(self):
        status = Status.from_text("""\
            services:
              jenkins:
                units:
                  jenkins/0:
                    workload-status:
                      current: unknown
                  subordinates:
                    ntp/0:
                      workload-status:
                        current: unknown
        """)
        client = EnvJujuClient1X(SimpleEnvironment('local'), None, None)
        writes = []
        with patch('utility.until_timeout', autospec=True, return_value=[]):
            with patch.object(client, 'get_status', autospec=True,
                              return_value=status):
                with patch.object(GroupReporter, '_write', autospec=True,
                                  side_effect=lambda _, s: writes.append(s)):
                    client.wait_for_workloads(timeout=1)
        self.assertEqual(writes, [])

    def test_wait_for_workload_no_workload_status(self):
        status = Status.from_text("""\
            services:
              jenkins:
                units:
                  jenkins/0:
                    agent-state: active
        """)
        client = EnvJujuClient1X(SimpleEnvironment('local'), None, None)
        writes = []
        with patch('utility.until_timeout', autospec=True, return_value=[]):
            with patch.object(client, 'get_status', autospec=True,
                              return_value=status):
                with patch.object(GroupReporter, '_write', autospec=True,
                                  side_effect=lambda _, s: writes.append(s)):
                    client.wait_for_workloads(timeout=1)
        self.assertEqual(writes, [])

    def test_wait_for_ha(self):
        value = yaml.safe_dump({
            'machines': {
                '0': {'state-server-member-status': 'has-vote'},
                '1': {'state-server-member-status': 'has-vote'},
                '2': {'state-server-member-status': 'has-vote'},
            },
            'services': {},
        })
        client = EnvJujuClient1X(SimpleEnvironment('local'), None, None)
        with patch.object(client, 'get_juju_output', return_value=value):
            client.wait_for_ha()

    def test_wait_for_ha_no_has_vote(self):
        value = yaml.safe_dump({
            'machines': {
                '0': {'state-server-member-status': 'no-vote'},
                '1': {'state-server-member-status': 'no-vote'},
                '2': {'state-server-member-status': 'no-vote'},
            },
            'services': {},
        })
        client = EnvJujuClient1X(SimpleEnvironment('local'), None, None)
        with patch.object(client, 'get_juju_output', return_value=value):
            writes = []
            with patch('jujupy.until_timeout', autospec=True,
                       return_value=[2, 1]):
                with patch.object(GroupReporter, '_write', autospec=True,
                                  side_effect=lambda _, s: writes.append(s)):
                    with self.assertRaisesRegexp(
                            Exception,
                            'Timed out waiting for voting to be enabled.'):
                        client.wait_for_ha()
            self.assertEqual(writes[:2], ['no-vote: 0, 1, 2', ' .'])
            self.assertEqual(writes[2:-1], ['.'] * (len(writes) - 3))
            self.assertEqual(writes[-1:], ['\n'])

    def test_wait_for_ha_timeout(self):
        value = yaml.safe_dump({
            'machines': {
                '0': {'state-server-member-status': 'has-vote'},
                '1': {'state-server-member-status': 'has-vote'},
            },
            'services': {},
        })
        client = EnvJujuClient1X(SimpleEnvironment('local'), None, None)
        with patch('jujupy.until_timeout', lambda x: range(0)):
            with patch.object(client, 'get_juju_output', return_value=value):
                with self.assertRaisesRegexp(
                        Exception,
                        'Timed out waiting for voting to be enabled.'):
                    client.wait_for_ha()

    def test_wait_for_deploy_started(self):
        value = yaml.safe_dump({
            'machines': {
                '0': {'agent-state': 'started'},
            },
            'services': {
                'jenkins': {
                    'units': {
                        'jenkins/1': {'baz': 'qux'}
                    }
                }
            }
        })
        client = EnvJujuClient1X(SimpleEnvironment('local'), None, None)
        with patch.object(client, 'get_juju_output', return_value=value):
            client.wait_for_deploy_started()

    def test_wait_for_deploy_started_timeout(self):
        value = yaml.safe_dump({
            'machines': {
                '0': {'agent-state': 'started'},
            },
            'services': {},
        })
        client = EnvJujuClient1X(SimpleEnvironment('local'), None, None)
        with patch('jujupy.until_timeout', lambda x: range(0)):
            with patch.object(client, 'get_juju_output', return_value=value):
                with self.assertRaisesRegexp(
                        Exception,
                        'Timed out waiting for services to start.'):
                    client.wait_for_deploy_started()

    def test_wait_for_version(self):
        value = self.make_status_yaml('agent-version', '1.17.2', '1.17.2')
        client = EnvJujuClient1X(SimpleEnvironment('local'), None, None)
        with patch.object(client, 'get_juju_output', return_value=value):
            client.wait_for_version('1.17.2')

    def test_wait_for_version_timeout(self):
        value = self.make_status_yaml('agent-version', '1.17.2', '1.17.1')
        client = EnvJujuClient1X(SimpleEnvironment('local'), None, None)
        writes = []
        with patch('jujupy.until_timeout', lambda x, start=None: [x]):
            with patch.object(client, 'get_juju_output', return_value=value):
                with patch.object(GroupReporter, '_write', autospec=True,
                                  side_effect=lambda _, s: writes.append(s)):
                    with self.assertRaisesRegexp(
                            Exception, 'Some versions did not update'):
                        client.wait_for_version('1.17.2')
        self.assertEqual(writes, ['1.17.1: jenkins/0', ' .', '\n'])

    def test_wait_for_version_handles_connection_error(self):
        err = subprocess.CalledProcessError(2, 'foo')
        err.stderr = 'Unable to connect to environment'
        err = CannotConnectEnv(err)
        status = self.make_status_yaml('agent-version', '1.17.2', '1.17.2')
        actions = [err, status]

        def get_juju_output_fake(*args, **kwargs):
            action = actions.pop(0)
            if isinstance(action, Exception):
                raise action
            else:
                return action

        client = EnvJujuClient1X(SimpleEnvironment('local'), None, None)
        with patch.object(client, 'get_juju_output', get_juju_output_fake):
            client.wait_for_version('1.17.2')

    def test_wait_for_version_raises_non_connection_error(self):
        err = Exception('foo')
        status = self.make_status_yaml('agent-version', '1.17.2', '1.17.2')
        actions = [err, status]

        def get_juju_output_fake(*args, **kwargs):
            action = actions.pop(0)
            if isinstance(action, Exception):
                raise action
            else:
                return action

        client = EnvJujuClient1X(SimpleEnvironment('local'), None, None)
        with patch.object(client, 'get_juju_output', get_juju_output_fake):
            with self.assertRaisesRegexp(Exception, 'foo'):
                client.wait_for_version('1.17.2')

    def test_wait_for_just_machine_0(self):
        value = yaml.safe_dump({
            'machines': {
                '0': {'agent-state': 'started'},
            },
        })
        client = EnvJujuClient1X(SimpleEnvironment('local'), None, None)
        with patch.object(client, 'get_juju_output', return_value=value):
            client.wait_for('machines-not-0', 'none')

    def test_wait_for_just_machine_0_timeout(self):
        value = yaml.safe_dump({
            'machines': {
                '0': {'agent-state': 'started'},
                '1': {'agent-state': 'started'},
            },
        })
        client = EnvJujuClient1X(SimpleEnvironment('local'), None, None)
        with patch.object(client, 'get_juju_output', return_value=value), \
            patch('jujupy.until_timeout', lambda x: range(0)), \
            self.assertRaisesRegexp(
                Exception,
                'Timed out waiting for machines-not-0'):
            client.wait_for('machines-not-0', 'none')

    def test_set_model_constraints(self):
        client = EnvJujuClient1X(SimpleEnvironment('bar', {}), None, '/foo')
        with patch.object(client, 'juju') as juju_mock:
            client.set_model_constraints({'bar': 'baz'})
        juju_mock.assert_called_once_with('set-constraints', ('bar=baz',))

    def test_get_model_config(self):
        env = SimpleEnvironment('foo', None)
        fake_popen = FakePopen(yaml.safe_dump({'bar': 'baz'}), None, 0)
        client = EnvJujuClient1X(env, None, None)
        with patch('subprocess.Popen', return_value=fake_popen) as po_mock:
            result = client.get_model_config()
        assert_juju_call(
            self, po_mock, client, (
                'juju', '--show-log', 'get-env', '-e', 'foo'))
        self.assertEqual({'bar': 'baz'}, result)

    def test_get_env_option(self):
        env = SimpleEnvironment('foo', None)
        fake_popen = FakePopen('https://example.org/juju/tools', None, 0)
        client = EnvJujuClient1X(env, None, None)
        with patch('subprocess.Popen', return_value=fake_popen) as mock:
            result = client.get_env_option('tools-metadata-url')
        self.assertEqual(
            mock.call_args[0][0],
            ('juju', '--show-log', 'get-env', '-e', 'foo',
             'tools-metadata-url'))
        self.assertEqual('https://example.org/juju/tools', result)

    def test_set_env_option(self):
        env = SimpleEnvironment('foo')
        client = EnvJujuClient1X(env, None, None)
        with patch('subprocess.check_call') as mock:
            client.set_env_option(
                'tools-metadata-url', 'https://example.org/juju/tools')
        environ = dict(os.environ)
        environ['JUJU_HOME'] = client.env.juju_home
        mock.assert_called_with(
            ('juju', '--show-log', 'set-env', '-e', 'foo',
             'tools-metadata-url=https://example.org/juju/tools'))

    def test_set_testing_tools_metadata_url(self):
        env = SimpleEnvironment(None, {'type': 'foo'})
        client = EnvJujuClient1X(env, None, None)
        with patch.object(client, 'get_env_option') as mock_get:
            mock_get.return_value = 'https://example.org/juju/tools'
            with patch.object(client, 'set_env_option') as mock_set:
                client.set_testing_tools_metadata_url()
        mock_get.assert_called_with('tools-metadata-url')
        mock_set.assert_called_with(
            'tools-metadata-url',
            'https://example.org/juju/testing/tools')

    def test_set_testing_tools_metadata_url_noop(self):
        env = SimpleEnvironment(None, {'type': 'foo'})
        client = EnvJujuClient1X(env, None, None)
        with patch.object(client, 'get_env_option') as mock_get:
            mock_get.return_value = 'https://example.org/juju/testing/tools'
            with patch.object(client, 'set_env_option') as mock_set:
                client.set_testing_tools_metadata_url()
        mock_get.assert_called_with('tools-metadata-url')
        self.assertEqual(0, mock_set.call_count)

    def test_juju(self):
        env = SimpleEnvironment('qux')
        client = EnvJujuClient1X(env, None, None)
        with patch('subprocess.check_call') as mock:
            client.juju('foo', ('bar', 'baz'))
        environ = dict(os.environ)
        environ['JUJU_HOME'] = client.env.juju_home
        mock.assert_called_with(('juju', '--show-log', 'foo', '-e', 'qux',
                                 'bar', 'baz'))

    def test_juju_env(self):
        env = SimpleEnvironment('qux')
        client = EnvJujuClient1X(env, None, '/foobar/baz')

        def check_path(*args, **kwargs):
            self.assertRegexpMatches(os.environ['PATH'], r'/foobar\:')
        with patch('subprocess.check_call', side_effect=check_path):
            client.juju('foo', ('bar', 'baz'))

    def test_juju_no_check(self):
        env = SimpleEnvironment('qux')
        client = EnvJujuClient1X(env, None, None)
        environ = dict(os.environ)
        environ['JUJU_HOME'] = client.env.juju_home
        with patch('subprocess.call') as mock:
            client.juju('foo', ('bar', 'baz'), check=False)
        mock.assert_called_with(('juju', '--show-log', 'foo', '-e', 'qux',
                                 'bar', 'baz'))

    def test_juju_no_check_env(self):
        env = SimpleEnvironment('qux')
        client = EnvJujuClient1X(env, None, '/foobar/baz')

        def check_path(*args, **kwargs):
            self.assertRegexpMatches(os.environ['PATH'], r'/foobar\:')
        with patch('subprocess.call', side_effect=check_path):
            client.juju('foo', ('bar', 'baz'), check=False)

    def test_juju_timeout(self):
        env = SimpleEnvironment('qux')
        client = EnvJujuClient1X(env, None, '/foobar/baz')
        with patch('subprocess.check_call') as cc_mock:
            client.juju('foo', ('bar', 'baz'), timeout=58)
        self.assertEqual(cc_mock.call_args[0][0], (
            sys.executable, get_timeout_path(), '58.00', '--', 'juju',
            '--show-log', 'foo', '-e', 'qux', 'bar', 'baz'))

    def test_juju_juju_home(self):
        env = SimpleEnvironment('qux')
        os.environ['JUJU_HOME'] = 'foo'
        client = EnvJujuClient1X(env, None, '/foobar/baz')

        def check_home(*args, **kwargs):
            self.assertEqual(os.environ['JUJU_HOME'], 'foo')
            yield
            self.assertEqual(os.environ['JUJU_HOME'], 'asdf')
            yield

        with patch('subprocess.check_call', side_effect=check_home):
            client.juju('foo', ('bar', 'baz'))
            client.env.juju_home = 'asdf'
            client.juju('foo', ('bar', 'baz'))

    def test_juju_extra_env(self):
        env = SimpleEnvironment('qux')
        client = EnvJujuClient1X(env, None, None)
        extra_env = {'JUJU': '/juju', 'JUJU_HOME': client.env.juju_home}

        def check_env(*args, **kwargs):
            self.assertEqual('/juju', os.environ['JUJU'])

        with patch('subprocess.check_call', side_effect=check_env) as mock:
            client.juju('quickstart', ('bar', 'baz'), extra_env=extra_env)
        mock.assert_called_with(
            ('juju', '--show-log', 'quickstart', '-e', 'qux', 'bar', 'baz'))

    def test_juju_backup_with_tgz(self):
        env = SimpleEnvironment('qux')
        client = EnvJujuClient1X(env, None, '/foobar/baz')

        def check_env(*args, **kwargs):
            self.assertEqual(os.environ['JUJU_ENV'], 'qux')
            return 'foojuju-backup-24.tgzz'
        with patch('subprocess.check_output',
                   side_effect=check_env) as co_mock:
            backup_file = client.backup()
        self.assertEqual(backup_file, os.path.abspath('juju-backup-24.tgz'))
        assert_juju_call(self, co_mock, client, ['juju', 'backup'])

    def test_juju_backup_with_tar_gz(self):
        env = SimpleEnvironment('qux')
        client = EnvJujuClient1X(env, None, '/foobar/baz')
        with patch('subprocess.check_output',
                   return_value='foojuju-backup-123-456.tar.gzbar'):
            backup_file = client.backup()
        self.assertEqual(
            backup_file, os.path.abspath('juju-backup-123-456.tar.gz'))

    def test_juju_backup_no_file(self):
        env = SimpleEnvironment('qux')
        client = EnvJujuClient1X(env, None, '/foobar/baz')
        with patch('subprocess.check_output', return_value=''):
            with self.assertRaisesRegexp(
                    Exception, 'The backup file was not found in output'):
                client.backup()

    def test_juju_backup_wrong_file(self):
        env = SimpleEnvironment('qux')
        client = EnvJujuClient1X(env, None, '/foobar/baz')
        with patch('subprocess.check_output',
                   return_value='mumu-backup-24.tgz'):
            with self.assertRaisesRegexp(
                    Exception, 'The backup file was not found in output'):
                client.backup()

    def test_juju_backup_environ(self):
        env = SimpleEnvironment('qux')
        client = EnvJujuClient1X(env, None, '/foobar/baz')
        environ = client._shell_environ()
        environ['JUJU_ENV'] = client.env.environment

        def side_effect(*args, **kwargs):
            self.assertEqual(environ, os.environ)
            return 'foojuju-backup-123-456.tar.gzbar'
        with patch('subprocess.check_output', side_effect=side_effect):
            client.backup()
            self.assertNotEqual(environ, os.environ)

    def test_restore_backup(self):
        env = SimpleEnvironment('qux')
        client = EnvJujuClient1X(env, None, '/foobar/baz')
        with patch.object(client, 'get_juju_output') as gjo_mock:
            result = client.restore_backup('quxx')
        gjo_mock.assert_called_once_with('restore', '--constraints',
                                         'mem=2G', 'quxx')
        self.assertIs(gjo_mock.return_value, result)

    def test_restore_backup_async(self):
        env = SimpleEnvironment('qux')
        client = EnvJujuClient1X(env, None, '/foobar/baz')
        with patch.object(client, 'juju_async') as gjo_mock:
            result = client.restore_backup_async('quxx')
        gjo_mock.assert_called_once_with(
            'restore', ('--constraints', 'mem=2G', 'quxx'))
        self.assertIs(gjo_mock.return_value, result)

    def test_enable_ha(self):
        env = SimpleEnvironment('qux')
        client = EnvJujuClient1X(env, None, '/foobar/baz')
        with patch.object(client, 'juju', autospec=True) as eha_mock:
            client.enable_ha()
        eha_mock.assert_called_once_with('ensure-availability', ('-n', '3'))

    def test_juju_async(self):
        env = SimpleEnvironment('qux')
        client = EnvJujuClient1X(env, None, '/foobar/baz')
        with patch('subprocess.Popen') as popen_class_mock:
            with client.juju_async('foo', ('bar', 'baz')) as proc:
                assert_juju_call(self, popen_class_mock, client, (
                    'juju', '--show-log', 'foo', '-e', 'qux', 'bar', 'baz'))
                self.assertIs(proc, popen_class_mock.return_value)
                self.assertEqual(proc.wait.call_count, 0)
                proc.wait.return_value = 0
        proc.wait.assert_called_once_with()

    def test_juju_async_failure(self):
        env = SimpleEnvironment('qux')
        client = EnvJujuClient1X(env, None, '/foobar/baz')
        with patch('subprocess.Popen') as popen_class_mock:
            with self.assertRaises(subprocess.CalledProcessError) as err_cxt:
                with client.juju_async('foo', ('bar', 'baz')):
                    proc_mock = popen_class_mock.return_value
                    proc_mock.wait.return_value = 23
        self.assertEqual(err_cxt.exception.returncode, 23)
        self.assertEqual(err_cxt.exception.cmd, (
            'juju', '--show-log', 'foo', '-e', 'qux', 'bar', 'baz'))

    def test_juju_async_environ(self):
        env = SimpleEnvironment('qux')
        client = EnvJujuClient1X(env, None, '/foobar/baz')
        environ = client._shell_environ()
        proc_mock = Mock()
        with patch('subprocess.Popen') as popen_class_mock:

            def check_environ(*args, **kwargs):
                self.assertEqual(environ, os.environ)
                return proc_mock
            popen_class_mock.side_effect = check_environ
            proc_mock.wait.return_value = 0
            with client.juju_async('foo', ('bar', 'baz')):
                pass
            self.assertNotEqual(environ, os.environ)

    def test_is_jes_enabled(self):
        env = SimpleEnvironment('qux')
        client = EnvJujuClient1X(env, None, '/foobar/baz')
        fake_popen = FakePopen(' %s' % SYSTEM, None, 0)
        with patch('subprocess.Popen',
                   return_value=fake_popen) as po_mock:
            self.assertFalse(client.is_jes_enabled())
        assert_juju_call(self, po_mock, client, (
            'juju', '--show-log', 'help', 'commands'))
        # Juju 1.25 uses the system command.
        client = EnvJujuClient1X(env, None, '/foobar/baz')
        fake_popen = FakePopen(SYSTEM, None, 0)
        with patch('subprocess.Popen', autospec=True,
                   return_value=fake_popen):
            self.assertTrue(client.is_jes_enabled())
        # Juju 1.26 uses the controller command.
        client = EnvJujuClient1X(env, None, '/foobar/baz')
        fake_popen = FakePopen(CONTROLLER, None, 0)
        with patch('subprocess.Popen', autospec=True,
                   return_value=fake_popen):
            self.assertTrue(client.is_jes_enabled())

    def test_get_jes_command(self):
        env = SimpleEnvironment('qux')
        client = EnvJujuClient1X(env, None, '/foobar/baz')
        # Juju 1.24 and older do not have a JES command. It is an error
        # to call get_jes_command when is_jes_enabled is False
        fake_popen = FakePopen(' %s' % SYSTEM, None, 0)
        with patch('subprocess.Popen',
                   return_value=fake_popen) as po_mock:
            with self.assertRaises(JESNotSupported):
                client.get_jes_command()
        assert_juju_call(self, po_mock, client, (
            'juju', '--show-log', 'help', 'commands'))
        # Juju 2.x uses the 'controller kill' command.
        client = EnvJujuClient1X(env, None, '/foobar/baz')
        fake_popen = FakePopen(CONTROLLER, None, 0)
        with patch('subprocess.Popen', autospec=True,
                   return_value=fake_popen):
            self.assertEqual(CONTROLLER, client.get_jes_command())
        # Juju 1.26 uses the destroy-controller command.
        client = EnvJujuClient1X(env, None, '/foobar/baz')
        fake_popen = FakePopen(KILL_CONTROLLER, None, 0)
        with patch('subprocess.Popen', autospec=True,
                   return_value=fake_popen):
            self.assertEqual(KILL_CONTROLLER, client.get_jes_command())
        # Juju 1.25 uses the 'system kill' command.
        client = EnvJujuClient1X(env, None, '/foobar/baz')
        fake_popen = FakePopen(SYSTEM, None, 0)
        with patch('subprocess.Popen', autospec=True,
                   return_value=fake_popen):
            self.assertEqual(
                SYSTEM, client.get_jes_command())

    def test_get_juju_timings(self):
        env = SimpleEnvironment('foo')
        client = EnvJujuClient1X(env, None, 'my/juju/bin')
        client.juju_timings = {("juju", "op1"): [1], ("juju", "op2"): [2]}
        flattened_timings = client.get_juju_timings()
        expected = {"juju op1": [1], "juju op2": [2]}
        self.assertEqual(flattened_timings, expected)

    def test_deploy_bundle_1x(self):
        client = EnvJujuClient1X(SimpleEnvironment('an_env', None),
                                 '1.23-series-arch', None)
        with patch.object(client, 'juju') as mock_juju:
            client.deploy_bundle('bundle:~juju-qa/some-bundle')
        mock_juju.assert_called_with(
            'deployer', ('--debug', '--deploy-delay', '10', '--timeout',
                         '3600', '--config', 'bundle:~juju-qa/some-bundle'),
            False
        )

    def test_deployer(self):
        client = EnvJujuClient1X(SimpleEnvironment(None, {'type': 'local'}),
                                 '1.23-series-arch', None)
        with patch.object(EnvJujuClient1X, 'juju') as mock:
            client.deployer('bundle:~juju-qa/some-bundle')
        mock.assert_called_with(
            'deployer', ('--debug', '--deploy-delay', '10', '--timeout',
                         '3600', '--config', 'bundle:~juju-qa/some-bundle'),
            True
        )

    def test_deployer_with_bundle_name(self):
        client = EnvJujuClient1X(SimpleEnvironment(None, {'type': 'local'}),
                                 '1.23-series-arch', None)
        with patch.object(EnvJujuClient1X, 'juju') as mock:
            client.deployer('bundle:~juju-qa/some-bundle', 'name')
        mock.assert_called_with(
            'deployer', ('--debug', '--deploy-delay', '10', '--timeout',
                         '3600', '--config', 'bundle:~juju-qa/some-bundle',
                         'name'),
            True
        )

    def test_quickstart_maas(self):
        client = EnvJujuClient1X(SimpleEnvironment(None, {'type': 'maas'}),
                                 '1.23-series-arch', '/juju')
        with patch.object(EnvJujuClient1X, 'juju') as mock:
            client.quickstart('bundle:~juju-qa/some-bundle')
        mock.assert_called_with(
            'quickstart',
            ('--constraints', 'mem=2G arch=amd64', '--no-browser',
             'bundle:~juju-qa/some-bundle'), False, extra_env={'JUJU': '/juju'}
        )

    def test_quickstart_local(self):
        client = EnvJujuClient1X(SimpleEnvironment(None, {'type': 'local'}),
                                 '1.23-series-arch', '/juju')
        with patch.object(EnvJujuClient1X, 'juju') as mock:
            client.quickstart('bundle:~juju-qa/some-bundle')
        mock.assert_called_with(
            'quickstart',
            ('--constraints', 'mem=2G', '--no-browser',
             'bundle:~juju-qa/some-bundle'), True, extra_env={'JUJU': '/juju'}
        )

    def test_quickstart_nonlocal(self):
        client = EnvJujuClient1X(SimpleEnvironment(None, {'type': 'nonlocal'}),
                                 '1.23-series-arch', '/juju')
        with patch.object(EnvJujuClient1X, 'juju') as mock:
            client.quickstart('bundle:~juju-qa/some-bundle')
        mock.assert_called_with(
            'quickstart',
            ('--constraints', 'mem=2G', '--no-browser',
             'bundle:~juju-qa/some-bundle'), False, extra_env={'JUJU': '/juju'}
        )

    def test_list_models(self):
        env = SimpleEnvironment('foo', {'type': 'local'})
        client = EnvJujuClient1X(env, '1.23-series-arch', None)
        client.list_models()
        self.assertEqual(
            'INFO The model is environment foo\n',
            self.log_stream.getvalue())

    def test_get_models(self):
        env = SimpleEnvironment('foo', {'type': 'local'})
        client = EnvJujuClient1X(env, '1.23-series-arch', None)
        self.assertEqual({}, client.get_models())

    def test_iter_model_clients(self):
        data = """\
            - name: foo
              model-uuid: aaaa
              owner: admin@local
            - name: bar
              model-uuid: bbbb
              owner: admin@local
        """
        client = EnvJujuClient1X(SimpleEnvironment('foo', {}), None, None)
        with patch.object(client, 'get_juju_output', return_value=data):
            model_clients = list(client.iter_model_clients())
        self.assertEqual(2, len(model_clients))
        self.assertIs(client, model_clients[0])
        self.assertEqual('bar', model_clients[1].env.environment)

    def test_get_admin_model_name_no_models(self):
        env = SimpleEnvironment('foo', {'type': 'local'})
        client = EnvJujuClient1X(env, '1.23-series-arch', None)
        with patch.object(client, 'get_models', return_value={}):
            admin_name = client.get_admin_model_name()
        self.assertEqual('foo', admin_name)

    def test_get_admin_client(self):
        client = EnvJujuClient1X(SimpleEnvironment('foo'), {'bar': 'baz'},
                                 'myhome')
        admin_client = client.get_admin_client()
        self.assertIs(client, admin_client)

    def test_list_controllers(self):
        env = SimpleEnvironment('foo', {'type': 'local'})
        client = EnvJujuClient1X(env, '1.23-series-arch', None)
        client.list_controllers()
        self.assertEqual(
            'INFO The controller is environment foo\n',
            self.log_stream.getvalue())

    def test_get_controller_endpoint_ipv4(self):
        env = SimpleEnvironment('foo', {'type': 'local'})
        client = EnvJujuClient1X(env, '1.23-series-arch', None)
        with patch.object(client, 'get_juju_output',
                          return_value='10.0.0.1:17070') as gjo_mock:
            endpoint = client.get_controller_endpoint()
        self.assertEqual('10.0.0.1', endpoint)
        gjo_mock.assert_called_once_with('api-endpoints')

    def test_get_controller_endpoint_ipv6(self):
        env = SimpleEnvironment('foo', {'type': 'local'})
        client = EnvJujuClient1X(env, '1.23-series-arch', None)
        with patch.object(client, 'get_juju_output',
                          return_value='[::1]:17070') as gjo_mock:
            endpoint = client.get_controller_endpoint()
        self.assertEqual('::1', endpoint)
        gjo_mock.assert_called_once_with('api-endpoints')

    def test_action_do(self):
        client = EnvJujuClient1X(SimpleEnvironment(None, {'type': 'local'}),
                                 '1.23-series-arch', None)
        with patch.object(EnvJujuClient1X, 'get_juju_output') as mock:
            mock.return_value = \
                "Action queued with id: 5a92ec93-d4be-4399-82dc-7431dbfd08f9"
            id = client.action_do("foo/0", "myaction", "param=5")
            self.assertEqual(id, "5a92ec93-d4be-4399-82dc-7431dbfd08f9")
        mock.assert_called_once_with(
            'action do', 'foo/0', 'myaction', "param=5"
        )

    def test_action_do_error(self):
        client = EnvJujuClient1X(SimpleEnvironment(None, {'type': 'local'}),
                                 '1.23-series-arch', None)
        with patch.object(EnvJujuClient1X, 'get_juju_output') as mock:
            mock.return_value = "some bad text"
            with self.assertRaisesRegexp(Exception,
                                         "Action id not found in output"):
                client.action_do("foo/0", "myaction", "param=5")

    def test_action_fetch(self):
        client = EnvJujuClient1X(SimpleEnvironment(None, {'type': 'local'}),
                                 '1.23-series-arch', None)
        with patch.object(EnvJujuClient1X, 'get_juju_output') as mock:
            ret = "status: completed\nfoo: bar"
            mock.return_value = ret
            out = client.action_fetch("123")
            self.assertEqual(out, ret)
        mock.assert_called_once_with(
            'action fetch', '123', "--wait", "1m"
        )

    def test_action_fetch_timeout(self):
        client = EnvJujuClient1X(SimpleEnvironment(None, {'type': 'local'}),
                                 '1.23-series-arch', None)
        ret = "status: pending\nfoo: bar"
        with patch.object(EnvJujuClient1X,
                          'get_juju_output', return_value=ret):
            with self.assertRaisesRegexp(Exception,
                                         "timed out waiting for action"):
                client.action_fetch("123")

    def test_action_do_fetch(self):
        client = EnvJujuClient1X(SimpleEnvironment(None, {'type': 'local'}),
                                 '1.23-series-arch', None)
        with patch.object(EnvJujuClient1X, 'get_juju_output') as mock:
            ret = "status: completed\nfoo: bar"
            # setting side_effect to an iterable will return the next value
            # from the list each time the function is called.
            mock.side_effect = [
                "Action queued with id: 5a92ec93-d4be-4399-82dc-7431dbfd08f9",
                ret]
            out = client.action_do_fetch("foo/0", "myaction", "param=5")
            self.assertEqual(out, ret)

    def test_list_space(self):
        client = EnvJujuClient1X(SimpleEnvironment(None, {'type': 'local'}),
                                 '1.23-series-arch', None)
        yaml_dict = {'foo': 'bar'}
        output = yaml.safe_dump(yaml_dict)
        with patch.object(client, 'get_juju_output', return_value=output,
                          autospec=True) as gjo_mock:
            result = client.list_space()
        self.assertEqual(result, yaml_dict)
        gjo_mock.assert_called_once_with('space list')

    def test_add_space(self):
        client = EnvJujuClient1X(SimpleEnvironment(None, {'type': 'local'}),
                                 '1.23-series-arch', None)
        with patch.object(client, 'juju', autospec=True) as juju_mock:
            client.add_space('foo-space')
        juju_mock.assert_called_once_with('space create', ('foo-space'))

    def test_add_subnet(self):
        client = EnvJujuClient1X(SimpleEnvironment(None, {'type': 'local'}),
                                 '1.23-series-arch', None)
        with patch.object(client, 'juju', autospec=True) as juju_mock:
            client.add_subnet('bar-subnet', 'foo-space')
        juju_mock.assert_called_once_with('subnet add',
                                          ('bar-subnet', 'foo-space'))

    def test__shell_environ_uses_pathsep(self):
        client = EnvJujuClient1X(SimpleEnvironment('foo'), None,
                                 'foo/bar/juju')
        with patch('os.pathsep', '!'):
            environ = client._shell_environ()
        self.assertRegexpMatches(environ['PATH'], r'foo/bar\!')

    def test_set_config(self):
        client = EnvJujuClient1X(SimpleEnvironment('bar', {}), None, '/foo')
        with patch.object(client, 'juju') as juju_mock:
            client.set_config('foo', {'bar': 'baz'})
        juju_mock.assert_called_once_with('set', ('foo', 'bar=baz'))

    def test_get_config(self):
        def output(*args, **kwargs):
            return yaml.safe_dump({
                'charm': 'foo',
                'service': 'foo',
                'settings': {
                    'dir': {
                        'default': 'true',
                        'description': 'bla bla',
                        'type': 'string',
                        'value': '/tmp/charm-dir',
                    }
                }
            })
        expected = yaml.safe_load(output())
        client = EnvJujuClient1X(SimpleEnvironment('bar', {}), None, '/foo')
        with patch.object(client, 'get_juju_output',
                          side_effect=output) as gjo_mock:
            results = client.get_config('foo')
        self.assertEqual(expected, results)
        gjo_mock.assert_called_once_with('get', 'foo')

    def test_get_service_config(self):
        def output(*args, **kwargs):
            return yaml.safe_dump({
                'charm': 'foo',
                'service': 'foo',
                'settings': {
                    'dir': {
                        'default': 'true',
                        'description': 'bla bla',
                        'type': 'string',
                        'value': '/tmp/charm-dir',
                    }
                }
            })
        expected = yaml.safe_load(output())
        client = EnvJujuClient1X(SimpleEnvironment('bar', {}), None, '/foo')
        with patch.object(client, 'get_juju_output', side_effect=output):
            results = client.get_service_config('foo')
        self.assertEqual(expected, results)

    def test_get_service_config_timesout(self):
        client = EnvJujuClient1X(SimpleEnvironment('foo', {}), None, '/foo')
        with patch('jujupy.until_timeout', return_value=range(0)):
            with self.assertRaisesRegexp(
                    Exception, 'Timed out waiting for juju get'):
                client.get_service_config('foo')


class TestUniquifyLocal(TestCase):

    def test_uniquify_local_empty(self):
        env = SimpleEnvironment('foo', {'type': 'local'})
        uniquify_local(env)
        self.assertEqual(env.config, {
            'type': 'local',
            'api-port': 17071,
            'state-port': 37018,
            'storage-port': 8041,
            'syslog-port': 6515,
        })

    def test_uniquify_local_preset(self):
        env = SimpleEnvironment('foo', {
            'type': 'local',
            'api-port': 17071,
            'state-port': 37018,
            'storage-port': 8041,
            'syslog-port': 6515,
        })
        uniquify_local(env)
        self.assertEqual(env.config, {
            'type': 'local',
            'api-port': 17072,
            'state-port': 37019,
            'storage-port': 8042,
            'syslog-port': 6516,
        })

    def test_uniquify_nonlocal(self):
        env = SimpleEnvironment('foo', {
            'type': 'nonlocal',
            'api-port': 17071,
            'state-port': 37018,
            'storage-port': 8041,
            'syslog-port': 6515,
        })
        uniquify_local(env)
        self.assertEqual(env.config, {
            'type': 'nonlocal',
            'api-port': 17071,
            'state-port': 37018,
            'storage-port': 8041,
            'syslog-port': 6515,
        })


@contextmanager
def bootstrap_context(client=None):
    # Avoid unnecessary syscalls.
    with patch('jujupy.check_free_disk_space'):
        with scoped_environ():
            with temp_dir() as fake_home:
                os.environ['JUJU_HOME'] = fake_home
                yield fake_home


class TestJesHomePath(TestCase):

    def test_jes_home_path(self):
        path = jes_home_path('/home/jrandom/foo', 'bar')
        self.assertEqual(path, '/home/jrandom/foo/jes-homes/bar')


class TestGetCachePath(TestCase):

    def test_get_cache_path(self):
        path = get_cache_path('/home/jrandom/foo')
        self.assertEqual(path, '/home/jrandom/foo/environments/cache.yaml')

    def test_get_cache_path_models(self):
        path = get_cache_path('/home/jrandom/foo', models=True)
        self.assertEqual(path, '/home/jrandom/foo/models/cache.yaml')


def stub_bootstrap(client):
    jenv_path = get_jenv_path(client.env.juju_home, 'qux')
    os.mkdir(os.path.dirname(jenv_path))
    with open(jenv_path, 'w') as f:
        f.write('Bogus jenv')


class TestMakeSafeConfig(TestCase):

    def test_default(self):
        client = FakeJujuClient(SimpleEnvironment('foo', {'type': 'bar'}))
        config = make_safe_config(client)
        self.assertEqual({
            'name': 'foo',
            'type': 'bar',
            'test-mode': True,
            'agent-version': '1.2-alpha3',
            }, config)

    def test_local(self):
        with temp_dir() as juju_home:
            env = SimpleEnvironment('foo', {'type': 'local'},
                                    juju_home=juju_home)
            client = FakeJujuClient(env)
            with patch('jujupy.check_free_disk_space'):
                config = make_safe_config(client)
        self.assertEqual(get_local_root(client.env.juju_home, client.env),
                         config['root-dir'])

    def test_bootstrap_replaces_agent_version(self):
        client = FakeJujuClient(SimpleEnvironment('foo', {'type': 'bar'}))
        client.bootstrap_replaces = {'agent-version'}
        self.assertNotIn('agent-version', make_safe_config(client))
        client.env.config['agent-version'] = '1.23'
        self.assertNotIn('agent-version', make_safe_config(client))


class TestTempBootstrapEnv(FakeHomeTestCase):

    @staticmethod
    def get_client(env):
        return EnvJujuClient24(env, '1.24-fake', 'fake-juju-path')

    def test_no_config_mangling_side_effect(self):
        env = SimpleEnvironment('qux', {'type': 'local'})
        client = self.get_client(env)
        with bootstrap_context(client) as fake_home:
            with temp_bootstrap_env(fake_home, client):
                stub_bootstrap(client)
        self.assertEqual(env.config, {'type': 'local'})

    def test_temp_bootstrap_env_environment(self):
        env = SimpleEnvironment('qux', {'type': 'local'})
        with bootstrap_context() as fake_home:
            client = self.get_client(env)
            agent_version = client.get_matching_agent_version()
            with temp_bootstrap_env(fake_home, client):
                temp_home = os.environ['JUJU_HOME']
                self.assertEqual(temp_home, os.environ['JUJU_DATA'])
                self.assertNotEqual(temp_home, fake_home)
                symlink_path = get_jenv_path(fake_home, 'qux')
                symlink_target = os.path.realpath(symlink_path)
                expected_target = os.path.realpath(
                    get_jenv_path(temp_home, 'qux'))
                self.assertEqual(symlink_target, expected_target)
                config = yaml.safe_load(
                    open(get_environments_path(temp_home)))
                self.assertEqual(config, {'environments': {'qux': {
                    'type': 'local',
                    'root-dir': get_local_root(fake_home, client.env),
                    'agent-version': agent_version,
                    'test-mode': True,
                    'name': 'qux',
                }}})
                stub_bootstrap(client)

    def test_temp_bootstrap_env_provides_dir(self):
        env = SimpleEnvironment('qux', {'type': 'local'})
        client = self.get_client(env)
        juju_home = os.path.join(self.home_dir, 'asdf')

        def side_effect(*args, **kwargs):
            os.mkdir(juju_home)
            return juju_home

        with patch('utility.mkdtemp', side_effect=side_effect):
            with patch('jujupy.check_free_disk_space', autospec=True):
                with temp_bootstrap_env(self.home_dir, client) as temp_home:
                    pass
        self.assertEqual(temp_home, juju_home)

    def test_temp_bootstrap_env_no_set_home(self):
        env = SimpleEnvironment('qux', {'type': 'local'})
        client = self.get_client(env)
        os.environ['JUJU_HOME'] = 'foo'
        os.environ['JUJU_DATA'] = 'bar'
        with patch('jujupy.check_free_disk_space', autospec=True):
            with temp_bootstrap_env(self.home_dir, client, set_home=False):
                self.assertEqual(os.environ['JUJU_HOME'], 'foo')
                self.assertEqual(os.environ['JUJU_DATA'], 'bar')

    def test_output(self):
        env = SimpleEnvironment('qux', {'type': 'local'})
        client = self.get_client(env)
        with bootstrap_context(client) as fake_home:
            with temp_bootstrap_env(fake_home, client):
                stub_bootstrap(client)
            jenv_path = get_jenv_path(fake_home, 'qux')
            self.assertFalse(os.path.islink(jenv_path))
            self.assertEqual(open(jenv_path).read(), 'Bogus jenv')

    def test_rename_on_exception(self):
        env = SimpleEnvironment('qux', {'type': 'local'})
        client = self.get_client(env)
        with bootstrap_context(client) as fake_home:
            with self.assertRaisesRegexp(Exception, 'test-rename'):
                with temp_bootstrap_env(fake_home, client):
                    stub_bootstrap(client)
                    raise Exception('test-rename')
            jenv_path = get_jenv_path(os.environ['JUJU_HOME'], 'qux')
            self.assertFalse(os.path.islink(jenv_path))
            self.assertEqual(open(jenv_path).read(), 'Bogus jenv')

    def test_exception_no_jenv(self):
        env = SimpleEnvironment('qux', {'type': 'local'})
        client = self.get_client(env)
        with bootstrap_context(client) as fake_home:
            with self.assertRaisesRegexp(Exception, 'test-rename'):
                with temp_bootstrap_env(fake_home, client):
                    jenv_path = get_jenv_path(os.environ['JUJU_HOME'], 'qux')
                    os.mkdir(os.path.dirname(jenv_path))
                    raise Exception('test-rename')
            jenv_path = get_jenv_path(os.environ['JUJU_HOME'], 'qux')
            self.assertFalse(os.path.lexists(jenv_path))

    def test_check_space_local_lxc(self):
        env = SimpleEnvironment('qux', {'type': 'local'})
        with bootstrap_context() as fake_home:
            client = self.get_client(env)
            with patch('jujupy.check_free_disk_space') as mock_cfds:
                with temp_bootstrap_env(fake_home, client):
                    stub_bootstrap(client)
        self.assertEqual(mock_cfds.mock_calls, [
            call(os.path.join(fake_home, 'qux'), 8000000, 'MongoDB files'),
            call('/var/lib/lxc', 2000000, 'LXC containers'),
        ])

    def test_check_space_local_kvm(self):
        env = SimpleEnvironment('qux', {'type': 'local', 'container': 'kvm'})
        with bootstrap_context() as fake_home:
            client = self.get_client(env)
            with patch('jujupy.check_free_disk_space') as mock_cfds:
                with temp_bootstrap_env(fake_home, client):
                    stub_bootstrap(client)
        self.assertEqual(mock_cfds.mock_calls, [
            call(os.path.join(fake_home, 'qux'), 8000000, 'MongoDB files'),
            call('/var/lib/uvtool/libvirt/images', 2000000, 'KVM disk files'),
        ])

    def test_error_on_jenv(self):
        env = SimpleEnvironment('qux', {'type': 'local'})
        client = self.get_client(env)
        with bootstrap_context(client) as fake_home:
            jenv_path = get_jenv_path(fake_home, 'qux')
            os.mkdir(os.path.dirname(jenv_path))
            with open(jenv_path, 'w') as f:
                f.write('In the way')
            with self.assertRaisesRegexp(Exception, '.* already exists!'):
                with temp_bootstrap_env(fake_home, client):
                    stub_bootstrap(client)

    def test_not_permanent(self):
        env = SimpleEnvironment('qux', {'type': 'local'})
        client = self.get_client(env)
        with bootstrap_context(client) as fake_home:
            client.env.juju_home = fake_home
            with temp_bootstrap_env(fake_home, client,
                                    permanent=False) as tb_home:
                stub_bootstrap(client)
            self.assertFalse(os.path.exists(tb_home))
            self.assertTrue(os.path.exists(get_jenv_path(fake_home,
                            client.env.environment)))
            self.assertFalse(os.path.exists(get_jenv_path(tb_home,
                             client.env.environment)))
        self.assertFalse(os.path.exists(tb_home))
        self.assertEqual(client.env.juju_home, fake_home)
        self.assertNotEqual(tb_home,
                            jes_home_path(fake_home, client.env.environment))

    def test_permanent(self):
        env = SimpleEnvironment('qux', {'type': 'local'})
        client = self.get_client(env)
        with bootstrap_context(client) as fake_home:
            client.env.juju_home = fake_home
            with temp_bootstrap_env(fake_home, client,
                                    permanent=True) as tb_home:
                stub_bootstrap(client)
            self.assertTrue(os.path.exists(tb_home))
            self.assertFalse(os.path.exists(get_jenv_path(fake_home,
                             client.env.environment)))
            self.assertTrue(os.path.exists(get_jenv_path(tb_home,
                            client.env.environment)))
        self.assertFalse(os.path.exists(tb_home))
        self.assertEqual(client.env.juju_home, tb_home)


class TestStatus(FakeHomeTestCase):

    def test_iter_machines_no_containers(self):
        status = Status({
            'machines': {
                '1': {'foo': 'bar', 'containers': {'1/lxc/0': {'baz': 'qux'}}}
            },
            'services': {}}, '')
        self.assertEqual(list(status.iter_machines()),
                         [('1', status.status['machines']['1'])])

    def test_iter_machines_containers(self):
        status = Status({
            'machines': {
                '1': {'foo': 'bar', 'containers': {'1/lxc/0': {'baz': 'qux'}}}
            },
            'services': {}}, '')
        self.assertEqual(list(status.iter_machines(containers=True)), [
            ('1', status.status['machines']['1']),
            ('1/lxc/0', {'baz': 'qux'}),
        ])

    def test_agent_items_empty(self):
        status = Status({'machines': {}, 'services': {}}, '')
        self.assertItemsEqual([], status.agent_items())

    def test_agent_items(self):
        status = Status({
            'machines': {
                '1': {'foo': 'bar'}
            },
            'services': {
                'jenkins': {
                    'units': {
                        'jenkins/1': {
                            'subordinates': {
                                'sub': {'baz': 'qux'}
                            }
                        }
                    }
                }
            }
        }, '')
        expected = [
            ('1', {'foo': 'bar'}),
            ('jenkins/1', {'subordinates': {'sub': {'baz': 'qux'}}}),
            ('sub', {'baz': 'qux'})]
        self.assertItemsEqual(expected, status.agent_items())

    def test_agent_items_containers(self):
        status = Status({
            'machines': {
                '1': {'foo': 'bar', 'containers': {
                    '2': {'qux': 'baz'},
                }}
            },
            'services': {}
        }, '')
        expected = [
            ('1', {'foo': 'bar', 'containers': {'2': {'qux': 'baz'}}}),
            ('2', {'qux': 'baz'})
        ]
        self.assertItemsEqual(expected, status.agent_items())

    def test_get_service_count_zero(self):
        status = Status({
            'machines': {
                '1': {'agent-state': 'good'},
                '2': {},
            },
        }, '')
        self.assertEqual(0, status.get_service_count())

    def test_get_service_count(self):
        status = Status({
            'machines': {
                '1': {'agent-state': 'good'},
                '2': {},
            },
            'services': {
                'jenkins': {
                    'units': {
                        'jenkins/1': {'agent-state': 'bad'},
                    }
                },
                'dummy-sink': {
                    'units': {
                        'dummy-sink/0': {'agent-state': 'started'},
                    }
                },
                'juju-reports': {
                    'units': {
                        'juju-reports/0': {'agent-state': 'pending'},
                    }
                }
            }
        }, '')
        self.assertEqual(3, status.get_service_count())

    def test_get_service_unit_count_zero(self):
        status = Status({
            'machines': {
                '1': {'agent-state': 'good'},
                '2': {},
            },
        }, '')
        self.assertEqual(0, status.get_service_unit_count('jenkins'))

    def test_get_service_unit_count(self):
        status = Status({
            'machines': {
                '1': {'agent-state': 'good'},
                '2': {},
            },
            'services': {
                'jenkins': {
                    'units': {
                        'jenkins/1': {'agent-state': 'bad'},
                        'jenkins/2': {'agent-state': 'bad'},
                        'jenkins/3': {'agent-state': 'bad'},
                    }
                }
            }
        }, '')
        self.assertEqual(3, status.get_service_unit_count('jenkins'))

    def test_get_unit(self):
        status = Status({
            'machines': {
                '1': {},
            },
            'services': {
                'jenkins': {
                    'units': {
                        'jenkins/1': {'agent-state': 'bad'},
                    }
                },
                'dummy-sink': {
                    'units': {
                        'jenkins/2': {'agent-state': 'started'},
                    }
                },
            }
        }, '')
        self.assertEqual(
            status.get_unit('jenkins/1'), {'agent-state': 'bad'})
        self.assertEqual(
            status.get_unit('jenkins/2'), {'agent-state': 'started'})
        with self.assertRaisesRegexp(KeyError, 'jenkins/3'):
            status.get_unit('jenkins/3')

    def test_service_subordinate_units(self):
        status = Status({
            'machines': {
                '1': {},
            },
            'services': {
                'ubuntu': {},
                'jenkins': {
                    'units': {
                        'jenkins/1': {
                            'subordinates': {
                                'chaos-monkey/0': {'agent-state': 'started'},
                            }
                        }
                    }
                },
                'dummy-sink': {
                    'units': {
                        'jenkins/2': {
                            'subordinates': {
                                'chaos-monkey/1': {'agent-state': 'started'}
                            }
                        },
                        'jenkins/3': {
                            'subordinates': {
                                'chaos-monkey/2': {'agent-state': 'started'}
                            }
                        }
                    }
                }
            }
        }, '')
        self.assertItemsEqual(
            status.service_subordinate_units('ubuntu'),
            [])
        self.assertItemsEqual(
            status.service_subordinate_units('jenkins'),
            [('chaos-monkey/0', {'agent-state': 'started'},)])
        self.assertItemsEqual(
            status.service_subordinate_units('dummy-sink'), [
                ('chaos-monkey/1', {'agent-state': 'started'}),
                ('chaos-monkey/2', {'agent-state': 'started'})]
            )

    def test_get_open_ports(self):
        status = Status({
            'machines': {
                '1': {},
            },
            'services': {
                'jenkins': {
                    'units': {
                        'jenkins/1': {'agent-state': 'bad'},
                    }
                },
                'dummy-sink': {
                    'units': {
                        'jenkins/2': {'open-ports': ['42/tcp']},
                    }
                },
            }
        }, '')
        self.assertEqual(status.get_open_ports('jenkins/1'), [])
        self.assertEqual(status.get_open_ports('jenkins/2'), ['42/tcp'])

    def test_agent_states_with_agent_state(self):
        status = Status({
            'machines': {
                '1': {'agent-state': 'good'},
                '2': {},
            },
            'services': {
                'jenkins': {
                    'units': {
                        'jenkins/1': {'agent-state': 'bad'},
                        'jenkins/2': {'agent-state': 'good'},
                    }
                }
            }
        }, '')
        expected = {
            'good': ['1', 'jenkins/2'],
            'bad': ['jenkins/1'],
            'no-agent': ['2'],
        }
        self.assertEqual(expected, status.agent_states())

    def test_agent_states_with_agent_status(self):
        status = Status({
            'machines': {
                '1': {'agent-state': 'good'},
                '2': {},
            },
            'services': {
                'jenkins': {
                    'units': {
                        'jenkins/1': {'agent-status': {'current': 'bad'}},
                        'jenkins/2': {'agent-status': {'current': 'good'}},
                        'jenkins/3': {},
                    }
                }
            }
        }, '')
        expected = {
            'good': ['1', 'jenkins/2'],
            'bad': ['jenkins/1'],
            'no-agent': ['2', 'jenkins/3'],
        }
        self.assertEqual(expected, status.agent_states())

    def test_agent_states_with_juju_status(self):
        status = Status({
            'machines': {
                '1': {'juju-status': {'current': 'good'}},
                '2': {},
            },
            'services': {
                'jenkins': {
                    'units': {
                        'jenkins/1': {'juju-status': {'current': 'bad'}},
                        'jenkins/2': {'juju-status': {'current': 'good'}},
                        'jenkins/3': {},
                    }
                }
            }
        }, '')
        expected = {
            'good': ['1', 'jenkins/2'],
            'bad': ['jenkins/1'],
            'no-agent': ['2', 'jenkins/3'],
        }
        self.assertEqual(expected, status.agent_states())

    def test_check_agents_started_not_started(self):
        status = Status({
            'machines': {
                '1': {'agent-state': 'good'},
                '2': {},
            },
            'services': {
                'jenkins': {
                    'units': {
                        'jenkins/1': {'agent-state': 'bad'},
                        'jenkins/2': {'agent-state': 'good'},
                    }
                }
            }
        }, '')
        self.assertEqual(status.agent_states(),
                         status.check_agents_started('env1'))

    def test_check_agents_started_all_started_with_agent_state(self):
        status = Status({
            'machines': {
                '1': {'agent-state': 'started'},
                '2': {'agent-state': 'started'},
            },
            'services': {
                'jenkins': {
                    'units': {
                        'jenkins/1': {
                            'agent-state': 'started',
                            'subordinates': {
                                'sub1': {
                                    'agent-state': 'started'
                                }
                            }
                        },
                        'jenkins/2': {'agent-state': 'started'},
                    }
                }
            }
        }, '')
        self.assertIs(None, status.check_agents_started('env1'))

    def test_check_agents_started_all_started_with_agent_status(self):
        status = Status({
            'machines': {
                '1': {'agent-state': 'started'},
                '2': {'agent-state': 'started'},
            },
            'services': {
                'jenkins': {
                    'units': {
                        'jenkins/1': {
                            'agent-status': {'current': 'idle'},
                            'subordinates': {
                                'sub1': {
                                    'agent-status': {'current': 'idle'}
                                }
                            }
                        },
                        'jenkins/2': {'agent-status': {'current': 'idle'}},
                    }
                }
            }
        }, '')
        self.assertIs(None, status.check_agents_started('env1'))

    def test_check_agents_started_agent_error(self):
        status = Status({
            'machines': {
                '1': {'agent-state': 'any-error'},
            },
            'services': {}
        }, '')
        with self.assertRaisesRegexp(ErroredUnit,
                                     '1 is in state any-error'):
            status.check_agents_started('env1')

    def do_check_agents_started_failure(self, failure):
        status = Status({
            'machines': {'0': {
                'agent-state-info': failure}},
            'services': {},
        }, '')
        with self.assertRaises(ErroredUnit) as e_cxt:
            status.check_agents_started()
        e = e_cxt.exception
        self.assertEqual(
            str(e), '0 is in state {}'.format(failure))
        self.assertEqual(e.unit_name, '0')
        self.assertEqual(e.state, failure)

    def test_check_agents_cannot_set_up_groups(self):
        self.do_check_agents_started_failure('cannot set up groups foobar')

    def test_check_agents_error(self):
        self.do_check_agents_started_failure('error executing "lxc-start"')

    def test_check_agents_cannot_run_instances(self):
        self.do_check_agents_started_failure('cannot run instances')

    def test_check_agents_cannot_run_instance(self):
        self.do_check_agents_started_failure('cannot run instance')

    def test_check_agents_started_agent_info_error(self):
        # Sometimes the error is indicated in a special 'agent-state-info'
        # field.
        status = Status({
            'machines': {
                '1': {'agent-state-info': 'any-error'},
            },
            'services': {}
        }, '')
        with self.assertRaisesRegexp(ErroredUnit,
                                     '1 is in state any-error'):
            status.check_agents_started('env1')

    def test_get_agent_versions_1x(self):
        status = Status({
            'machines': {
                '1': {'agent-version': '1.6.2'},
                '2': {'agent-version': '1.6.1'},
            },
            'services': {
                'jenkins': {
                    'units': {
                        'jenkins/0': {
                            'agent-version': '1.6.1'},
                        'jenkins/1': {},
                    },
                }
            }
        }, '')
        self.assertEqual({
            '1.6.2': {'1'},
            '1.6.1': {'jenkins/0', '2'},
            'unknown': {'jenkins/1'},
        }, status.get_agent_versions())

    def test_get_agent_versions_2x(self):
        status = Status({
            'machines': {
                '1': {'juju-status': {'version': '1.6.2'}},
                '2': {'juju-status': {'version': '1.6.1'}},
            },
            'services': {
                'jenkins': {
                    'units': {
                        'jenkins/0': {
                            'juju-status': {'version': '1.6.1'}},
                        'jenkins/1': {},
                    },
                }
            }
        }, '')
        self.assertEqual({
            '1.6.2': {'1'},
            '1.6.1': {'jenkins/0', '2'},
            'unknown': {'jenkins/1'},
        }, status.get_agent_versions())

    def test_iter_new_machines(self):
        old_status = Status({
            'machines': {
                'bar': 'bar_info',
            }
        }, '')
        new_status = Status({
            'machines': {
                'foo': 'foo_info',
                'bar': 'bar_info',
            }
        }, '')
        self.assertItemsEqual(new_status.iter_new_machines(old_status),
                              [('foo', 'foo_info')])

    def test_get_instance_id(self):
        status = Status({
            'machines': {
                '0': {'instance-id': 'foo-bar'},
                '1': {},
            }
        }, '')
        self.assertEqual(status.get_instance_id('0'), 'foo-bar')
        with self.assertRaises(KeyError):
            status.get_instance_id('1')
        with self.assertRaises(KeyError):
            status.get_instance_id('2')

    def test_from_text(self):
        text = TestEnvJujuClient.make_status_yaml(
            'agent-state', 'pending', 'horsefeathers')
        status = Status.from_text(text)
        self.assertEqual(status.status_text, text)
        self.assertEqual(status.status, {
            'machines': {'0': {'agent-state': 'pending'}},
            'services': {'jenkins': {'units': {'jenkins/0': {
                'agent-state': 'horsefeathers'}}}}
        })

    def test_iter_units(self):
        started_unit = {'agent-state': 'started'}
        unit_with_subordinates = {
            'agent-state': 'started',
            'subordinates': {
                'ntp/0': started_unit,
                'nrpe/0': started_unit,
            },
        }
        status = Status({
            'machines': {
                '1': {'agent-state': 'started'},
            },
            'services': {
                'jenkins': {
                    'units': {
                        'jenkins/0': unit_with_subordinates,
                    }
                },
                'application': {
                    'units': {
                        'application/0': started_unit,
                        'application/1': started_unit,
                    }
                },
            }
        }, '')
        expected = [
            ('application/0', started_unit),
            ('application/1', started_unit),
            ('jenkins/0', unit_with_subordinates),
            ('nrpe/0', started_unit),
            ('ntp/0', started_unit),
        ]
        gen = status.iter_units()
        self.assertIsInstance(gen, types.GeneratorType)
        self.assertEqual(expected, list(gen))


def fast_timeout(count):
    if False:
        yield


@contextmanager
def temp_config():
    with temp_dir() as home:
        os.environ['JUJU_HOME'] = home
        environments_path = os.path.join(home, 'environments.yaml')
        with open(environments_path, 'w') as environments:
            yaml.dump({'environments': {
                'foo': {'type': 'local'}
            }}, environments)
        yield


class TestController(TestCase):

    def test_controller(self):
        controller = Controller('ctrl')
        self.assertEqual('ctrl', controller.name)


class TestSimpleEnvironment(TestCase):

    def test_default_controller(self):
        default = SimpleEnvironment('foo')
        self.assertEqual('foo', default.controller.name)

    def test_clone(self):
        orig = SimpleEnvironment('foo', {'type': 'bar'}, 'myhome')
        orig.local = 'local1'
        orig.kvm = 'kvm1'
        orig.maas = 'maas1'
        orig.joyent = 'joyent1'
        copy = orig.clone()
        self.assertIs(SimpleEnvironment, type(copy))
        self.assertIsNot(orig, copy)
        self.assertEqual(copy.environment, 'foo')
        self.assertIsNot(orig.config, copy.config)
        self.assertEqual({'type': 'bar'}, copy.config)
        self.assertEqual('myhome', copy.juju_home)
        self.assertEqual('local1', copy.local)
        self.assertEqual('kvm1', copy.kvm)
        self.assertEqual('maas1', copy.maas)
        self.assertEqual('joyent1', copy.joyent)
        self.assertIs(orig.controller, copy.controller)

    def test_clone_model_name(self):
        orig = SimpleEnvironment('foo', {'type': 'bar', 'name': 'oldname'},
                                 'myhome')
        copy = orig.clone(model_name='newname')
        self.assertEqual('newname', copy.environment)
        self.assertEqual('newname', copy.config['name'])

    def test_set_model_name(self):
        env = SimpleEnvironment('foo', {})
        env.set_model_name('bar')
        self.assertEqual(env.environment, 'bar')
        self.assertEqual(env.controller.name, 'bar')
        self.assertEqual(env.config['name'], 'bar')

    def test_set_model_name_not_controller(self):
        env = SimpleEnvironment('foo', {})
        env.set_model_name('bar', set_controller=False)
        self.assertEqual(env.environment, 'bar')
        self.assertEqual(env.controller.name, 'foo')
        self.assertEqual(env.config['name'], 'bar')

    def test_local_from_config(self):
        env = SimpleEnvironment('local', {'type': 'openstack'})
        self.assertFalse(env.local, 'Does not respect config type.')
        env = SimpleEnvironment('local', {'type': 'local'})
        self.assertTrue(env.local, 'Does not respect config type.')

    def test_kvm_from_config(self):
        env = SimpleEnvironment('local', {'type': 'local'})
        self.assertFalse(env.kvm, 'Does not respect config type.')
        env = SimpleEnvironment('local',
                                {'type': 'local', 'container': 'kvm'})
        self.assertTrue(env.kvm, 'Does not respect config type.')

    def test_from_config(self):
        with temp_config():
            env = SimpleEnvironment.from_config('foo')
            self.assertIs(SimpleEnvironment, type(env))
            self.assertEqual({'type': 'local'}, env.config)

    def test_from_bogus_config(self):
        with temp_config():
            with self.assertRaises(NoSuchEnvironment):
                SimpleEnvironment.from_config('bar')

    def test_from_config_none(self):
        with temp_config():
            os.environ['JUJU_ENV'] = 'foo'
            # GZ 2015-10-15: Currently default_env calls the juju on path here.
            with patch('jujuconfig.default_env', autospec=True,
                       return_value='foo') as cde_mock:
                env = SimpleEnvironment.from_config(None)
            self.assertEqual(env.environment, 'foo')
            cde_mock.assert_called_once_with()

    def test_juju_home(self):
        env = SimpleEnvironment('foo')
        self.assertIs(None, env.juju_home)
        env = SimpleEnvironment('foo', juju_home='baz')
        self.assertEqual('baz', env.juju_home)

    def test_make_jes_home(self):
        with temp_dir() as juju_home:
            with SimpleEnvironment('foo').make_jes_home(
                    juju_home, 'bar', {'baz': 'qux'}) as jes_home:
                pass
            with open(get_environments_path(jes_home)) as env_file:
                env = yaml.safe_load(env_file)
        self.assertEqual(env, {'baz': 'qux'})
        self.assertEqual(jes_home, jes_home_path(juju_home, 'bar'))

    def test_make_jes_home_clean_existing(self):
        env = SimpleEnvironment('foo')
        with temp_dir() as juju_home:
            with env.make_jes_home(juju_home, 'bar',
                                   {'baz': 'qux'}) as jes_home:
                foo_path = os.path.join(jes_home, 'foo')
                with open(foo_path, 'w') as foo:
                    foo.write('foo')
                self.assertTrue(os.path.isfile(foo_path))
            with env.make_jes_home(juju_home, 'bar',
                                   {'baz': 'qux'}) as jes_home:
                self.assertFalse(os.path.exists(foo_path))

    def test_dump_yaml(self):
        env = SimpleEnvironment('baz', {'type': 'qux'}, 'home')
        with temp_dir() as path:
            env.dump_yaml(path, {'foo': 'bar'})
            self.assertItemsEqual(
                ['environments.yaml'], os.listdir(path))
            with open(os.path.join(path, 'environments.yaml')) as f:
                self.assertEqual({'foo': 'bar'}, yaml.safe_load(f))


class TestJujuData(TestCase):

    def test_clone(self):
        orig = JujuData('foo', {'type': 'bar'}, 'myhome')
        orig.credentials = {'secret': 'password'}
        orig.clouds = {'name': {'meta': 'data'}}
        copy = orig.clone()
        self.assertIs(JujuData, type(copy))
        self.assertIsNot(orig, copy)
        self.assertEqual(copy.environment, 'foo')
        self.assertIsNot(orig.config, copy.config)
        self.assertEqual({'type': 'bar'}, copy.config)
        self.assertEqual('myhome', copy.juju_home)
        self.assertIsNot(orig.credentials, copy.credentials)
        self.assertEqual(orig.credentials, copy.credentials)
        self.assertIsNot(orig.clouds, copy.clouds)
        self.assertEqual(orig.clouds, copy.clouds)

    def test_clone_model_name(self):
        orig = JujuData('foo', {'type': 'bar', 'name': 'oldname'}, 'myhome')
        orig.credentials = {'secret': 'password'}
        orig.clouds = {'name': {'meta': 'data'}}
        copy = orig.clone(model_name='newname')
        self.assertEqual('newname', copy.environment)
        self.assertEqual('newname', copy.config['name'])

    def test_get_cloud_random_provider(self):
        self.assertEqual(
            'bar', JujuData('foo', {'type': 'bar'}, 'home').get_cloud())

    def test_get_cloud_ec2(self):
        self.assertEqual(
            'aws', JujuData('foo', {'type': 'ec2', 'region': 'bar'},
                            'home').get_cloud())
        self.assertEqual(
            'aws-china', JujuData('foo', {
                'type': 'ec2', 'region': 'cn-north-1'
                }, 'home').get_cloud())

    def test_get_cloud_gce(self):
        self.assertEqual(
            'google', JujuData('foo', {'type': 'gce', 'region': 'bar'},
                               'home').get_cloud())

    def test_get_cloud_maas(self):
        data = JujuData('foo', {'type': 'maas', 'maas-server': 'bar'}, 'home')
        data.clouds = {'clouds': {
            'baz': {'type': 'maas', 'endpoint': 'bar'},
            'qux': {'type': 'maas', 'endpoint': 'qux'},
            }}
        self.assertEqual('baz', data.get_cloud())

    def test_get_cloud_maas_wrong_type(self):
        data = JujuData('foo', {'type': 'maas', 'maas-server': 'bar'}, 'home')
        data.clouds = {'clouds': {
            'baz': {'type': 'foo', 'endpoint': 'bar'},
            }}
        with self.assertRaisesRegexp(LookupError, 'No such endpoint: bar'):
            self.assertEqual(data.get_cloud())

    def test_get_cloud_openstack(self):
        data = JujuData('foo', {'type': 'openstack', 'auth-url': 'bar'},
                        'home')
        data.clouds = {'clouds': {
            'baz': {'type': 'openstack', 'endpoint': 'bar'},
            'qux': {'type': 'openstack', 'endpoint': 'qux'},
            }}
        self.assertEqual('baz', data.get_cloud())

    def test_get_cloud_openstack_wrong_type(self):
        data = JujuData('foo', {'type': 'openstack', 'auth-url': 'bar'},
                        'home')
        data.clouds = {'clouds': {
            'baz': {'type': 'maas', 'endpoint': 'bar'},
            }}
        with self.assertRaisesRegexp(LookupError, 'No such endpoint: bar'):
            data.get_cloud()

    def test_get_region(self):
        self.assertEqual(
            'bar', JujuData('foo', {'type': 'foo', 'region': 'bar'},
                            'home').get_region())

    def test_get_region_old_azure(self):
        with self.assertRaisesRegexp(
                ValueError, 'Non-ARM Azure not supported.'):
            JujuData('foo', {'type': 'azure', 'location': 'bar'},
                     'home').get_region()

    def test_get_region_azure_arm(self):
        self.assertEqual('bar', JujuData('foo', {
            'type': 'azure', 'location': 'bar', 'tenant-id': 'baz'},
            'home').get_region())

    def test_get_region_joyent(self):
        self.assertEqual('bar', JujuData('foo', {
            'type': 'joyent', 'sdc-url': 'https://bar.api.joyentcloud.com'},
            'home').get_region())

    def test_get_region_lxd(self):
        self.assertEqual('localhost', JujuData('foo', {'type': 'lxd'},
                                               'home').get_region())

    def test_get_region_maas(self):
        self.assertIs(None, JujuData('foo', {'type': 'maas', 'region': 'bar'},
                                     'home').get_region())

    def test_get_region_manual(self):
        self.assertEqual('baz', JujuData('foo', {
            'type': 'manual', 'region': 'bar',
            'bootstrap-host': 'baz'}, 'home').get_region())

    def test_dump_yaml(self):
        cloud_dict = {'clouds': {'foo': {}}}
        credential_dict = {'credential': {'bar': {}}}
        data = JujuData('baz', {'type': 'qux'}, 'home')
        data.clouds = dict(cloud_dict)
        data.credentials = dict(credential_dict)
        with temp_dir() as path:
            data.dump_yaml(path, {})
            self.assertItemsEqual(
                ['clouds.yaml', 'credentials.yaml'], os.listdir(path))
            with open(os.path.join(path, 'clouds.yaml')) as f:
                self.assertEqual(cloud_dict, yaml.safe_load(f))
            with open(os.path.join(path, 'credentials.yaml')) as f:
                self.assertEqual(credential_dict, yaml.safe_load(f))

    def test_load_yaml(self):
        cloud_dict = {'clouds': {'foo': {}}}
        credential_dict = {'credential': {'bar': {}}}
        with temp_dir() as path:
            with open(os.path.join(path, 'clouds.yaml'), 'w') as f:
                yaml.safe_dump(cloud_dict, f)
            with open(os.path.join(path, 'credentials.yaml'), 'w') as f:
                yaml.safe_dump(credential_dict, f)
            data = JujuData('baz', {'type': 'qux'}, path)
            data.load_yaml()


class TestGroupReporter(TestCase):

    def test_single(self):
        sio = StringIO.StringIO()
        reporter = GroupReporter(sio, "done")
        self.assertEqual(sio.getvalue(), "")
        reporter.update({"working": ["1"]})
        self.assertEqual(sio.getvalue(), "working: 1")
        reporter.update({"done": ["1"]})
        self.assertEqual(sio.getvalue(), "working: 1\n")

    def test_single_ticks(self):
        sio = StringIO.StringIO()
        reporter = GroupReporter(sio, "done")
        reporter.update({"working": ["1"]})
        self.assertEqual(sio.getvalue(), "working: 1")
        reporter.update({"working": ["1"]})
        self.assertEqual(sio.getvalue(), "working: 1 .")
        reporter.update({"working": ["1"]})
        self.assertEqual(sio.getvalue(), "working: 1 ..")
        reporter.update({"done": ["1"]})
        self.assertEqual(sio.getvalue(), "working: 1 ..\n")

    def test_multiple_values(self):
        sio = StringIO.StringIO()
        reporter = GroupReporter(sio, "done")
        reporter.update({"working": ["1", "2"]})
        self.assertEqual(sio.getvalue(), "working: 1, 2")
        reporter.update({"working": ["1"], "done": ["2"]})
        self.assertEqual(sio.getvalue(), "working: 1, 2\nworking: 1")
        reporter.update({"done": ["1", "2"]})
        self.assertEqual(sio.getvalue(), "working: 1, 2\nworking: 1\n")

    def test_multiple_groups(self):
        sio = StringIO.StringIO()
        reporter = GroupReporter(sio, "done")
        reporter.update({"working": ["1", "2"], "starting": ["3"]})
        first = "starting: 3 | working: 1, 2"
        self.assertEqual(sio.getvalue(), first)
        reporter.update({"working": ["1", "3"], "done": ["2"]})
        second = "working: 1, 3"
        self.assertEqual(sio.getvalue(), "\n".join([first, second]))
        reporter.update({"done": ["1", "2", "3"]})
        self.assertEqual(sio.getvalue(), "\n".join([first, second, ""]))

    def test_finish(self):
        sio = StringIO.StringIO()
        reporter = GroupReporter(sio, "done")
        self.assertEqual(sio.getvalue(), "")
        reporter.update({"working": ["1"]})
        self.assertEqual(sio.getvalue(), "working: 1")
        reporter.finish()
        self.assertEqual(sio.getvalue(), "working: 1\n")

    def test_finish_unchanged(self):
        sio = StringIO.StringIO()
        reporter = GroupReporter(sio, "done")
        self.assertEqual(sio.getvalue(), "")
        reporter.finish()
        self.assertEqual(sio.getvalue(), "")

    def test_wrap_to_width(self):
        sio = StringIO.StringIO()
        reporter = GroupReporter(sio, "done")
        self.assertEqual(sio.getvalue(), "")
        for _ in range(150):
            reporter.update({"working": ["1"]})
        reporter.finish()
        self.assertEqual(sio.getvalue(), """\
working: 1 ....................................................................
...............................................................................
..
""")

    def test_wrap_to_width_exact(self):
        sio = StringIO.StringIO()
        reporter = GroupReporter(sio, "done")
        reporter.wrap_width = 12
        self.assertEqual(sio.getvalue(), "")
        changes = []
        for _ in range(20):
            reporter.update({"working": ["1"]})
            changes.append(sio.getvalue())
        self.assertEqual(changes[::4], [
            "working: 1",
            "working: 1 .\n...",
            "working: 1 .\n.......",
            "working: 1 .\n...........",
            "working: 1 .\n............\n...",
        ])
        reporter.finish()
        self.assertEqual(sio.getvalue(), changes[-1] + "\n")

    def test_wrap_to_width_overflow(self):
        sio = StringIO.StringIO()
        reporter = GroupReporter(sio, "done")
        reporter.wrap_width = 8
        self.assertEqual(sio.getvalue(), "")
        changes = []
        for _ in range(16):
            reporter.update({"working": ["1"]})
            changes.append(sio.getvalue())
        self.assertEqual(changes[::4], [
            "working: 1",
            "working: 1\n....",
            "working: 1\n........",
            "working: 1\n........\n....",
        ])
        reporter.finish()
        self.assertEqual(sio.getvalue(), changes[-1] + "\n")

    def test_wrap_to_width_multiple_groups(self):
        sio = StringIO.StringIO()
        reporter = GroupReporter(sio, "done")
        reporter.wrap_width = 16
        self.assertEqual(sio.getvalue(), "")
        changes = []
        for _ in range(6):
            reporter.update({"working": ["1", "2"]})
            changes.append(sio.getvalue())
        for _ in range(10):
            reporter.update({"working": ["1"], "done": ["2"]})
            changes.append(sio.getvalue())
        self.assertEqual(changes[::4], [
            "working: 1, 2",
            "working: 1, 2 ..\n..",
            "working: 1, 2 ..\n...\n"
            "working: 1 ..",
            "working: 1, 2 ..\n...\n"
            "working: 1 .....\n.",
        ])
        reporter.finish()
        self.assertEqual(sio.getvalue(), changes[-1] + "\n")


class TestMakeClient(TestCase):

    @contextmanager
    def make_client_cxt(self):
        td = temp_dir()
        te = temp_env({'environments': {'foo': {
            'orig-name': 'foo', 'name': 'foo'}}})
        with td as juju_path, te, patch('subprocess.Popen',
                                        side_effect=ValueError):
            with patch('subprocess.check_output') as co_mock:
                co_mock.return_value = '1.18'
                juju_path = os.path.join(juju_path, 'juju')
                yield juju_path

    def test_make_client(self):
        with self.make_client_cxt() as juju_path:
            client = make_client(juju_path, False, 'foo', 'bar')
        self.assertEqual(client.full_path, juju_path)
        self.assertEqual(client.debug, False)
        self.assertEqual(client.env.config['orig-name'], 'foo')
        self.assertEqual(client.env.config['name'], 'bar')
        self.assertEqual(client.env.environment, 'bar')

    def test_make_client_debug(self):
        with self.make_client_cxt() as juju_path:
            client = make_client(juju_path, True, 'foo', 'bar')
        self.assertEqual(client.debug, True)

    def test_make_client_no_temp_env_name(self):
        with self.make_client_cxt() as juju_path:
            client = make_client(juju_path, False, 'foo', None)
        self.assertEqual(client.full_path, juju_path)
        self.assertEqual(client.env.config['orig-name'], 'foo')
        self.assertEqual(client.env.config['name'], 'foo')
        self.assertEqual(client.env.environment, 'foo')


class AssessParseStateServerFromErrorTestCase(TestCase):

    def test_parse_new_state_server_from_error(self):
        output = dedent("""
            Waiting for address
            Attempting to connect to 10.0.0.202:22
            Attempting to connect to 1.2.3.4:22
            The fingerprint for the ECDSA key sent by the remote host is
            """)
        error = subprocess.CalledProcessError(1, ['foo'], output)
        address = parse_new_state_server_from_error(error)
        self.assertEqual('1.2.3.4', address)

    def test_parse_new_state_server_from_error_output_none(self):
        error = subprocess.CalledProcessError(1, ['foo'], None)
        address = parse_new_state_server_from_error(error)
        self.assertIs(None, address)

    def test_parse_new_state_server_from_error_no_output(self):
        address = parse_new_state_server_from_error(Exception())
        self.assertIs(None, address)


class TestGetMachineDNSName(TestCase):

    log_level = logging.DEBUG

    machine_0_no_addr = """\
        machines:
            "0":
                instance-id: pending
        """

    machine_0_hostname = """\
        machines:
            "0":
                dns-name: a-host
        """

    machine_0_ipv6 = """\
        machines:
            "0":
                dns-name: 2001:db8::3
        """

    def test_gets_host(self):
        status = Status.from_text(self.machine_0_hostname)
        fake_client = Mock(spec=['status_until'])
        fake_client.status_until.return_value = [status]
        host = get_machine_dns_name(fake_client, '0')
        self.assertEqual(host, "a-host")
        fake_client.status_until.assert_called_once_with(timeout=600)
        self.assertEqual(self.log_stream.getvalue(), "")

    def test_retries_for_dns_name(self):
        status_pending = Status.from_text(self.machine_0_no_addr)
        status_host = Status.from_text(self.machine_0_hostname)
        fake_client = Mock(spec=['status_until'])
        fake_client.status_until.return_value = [status_pending, status_host]
        host = get_machine_dns_name(fake_client, '0')
        self.assertEqual(host, "a-host")
        fake_client.status_until.assert_called_once_with(timeout=600)
        self.assertEqual(
            self.log_stream.getvalue(),
            "DEBUG No dns-name yet for machine 0\n")

    def test_retries_gives_up(self):
        status = Status.from_text(self.machine_0_no_addr)
        fake_client = Mock(spec=['status_until'])
        fake_client.status_until.return_value = [status] * 3
        host = get_machine_dns_name(fake_client, '0', timeout=10)
        self.assertEqual(host, None)
        fake_client.status_until.assert_called_once_with(timeout=10)
        self.assertEqual(
            self.log_stream.getvalue(),
            "DEBUG No dns-name yet for machine 0\n" * 3)

    def test_gets_ipv6(self):
        status = Status.from_text(self.machine_0_ipv6)
        fake_client = Mock(spec=['status_until'])
        fake_client.status_until.return_value = [status]
        host = get_machine_dns_name(fake_client, '0')
        self.assertEqual(host, "2001:db8::3")
        fake_client.status_until.assert_called_once_with(timeout=600)
        self.assertEqual(
            self.log_stream.getvalue(),
            "WARNING Selected IPv6 address for machine 0: '2001:db8::3'\n")

    def test_gets_ipv6_unsupported(self):
        status = Status.from_text(self.machine_0_ipv6)
        fake_client = Mock(spec=['status_until'])
        fake_client.status_until.return_value = [status]
        with patch('utility.socket', wraps=socket) as wrapped_socket:
            del wrapped_socket.inet_pton
            host = get_machine_dns_name(fake_client, '0')
        self.assertEqual(host, "2001:db8::3")
        fake_client.status_until.assert_called_once_with(timeout=600)
        self.assertEqual(self.log_stream.getvalue(), "")<|MERGE_RESOLUTION|>--- conflicted
+++ resolved
@@ -1432,7 +1432,6 @@
         mock_juju.assert_called_with(
             'deploy', ('local:mondogb', 'my-mondogb',))
 
-<<<<<<< HEAD
     def test_deploy_force(self):
 	env = EnvJujuClient(
 		JujuData('foo', {'type': 'local'}), '1.234-76', None)
@@ -1440,7 +1439,7 @@
 	    env.deploy('local:mondogb', force=True)
 	mock_juju.assert_called_with(
 	    'deploy', ('local:mondogb', '--force',))
-=======
+
     def test_deploy_series(self):
         env = EnvJujuClient(
             JujuData('foo', {'type': 'local'}), '1.234-76', None)
@@ -1448,7 +1447,6 @@
             env.deploy('local:blah', series='xenial')
         mock_juju.assert_called_with(
             'deploy', ('local:blah', '--series', 'xenial'))
->>>>>>> f1c7e617
 
     def test_deploy_bundle_2x(self):
         client = EnvJujuClient(JujuData('an_env', None),
