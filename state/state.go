// Copyright 2012, 2013 Canonical Ltd.
// Licensed under the AGPLv3, see LICENCE file for details.

// Package state enables reading, observing, and changing
// the state stored in MongoDB of a whole environment
// managed by juju.
package state

import (
	"fmt"
	"net"
	"net/url"
	"regexp"
	"sort"
	"strconv"
	"strings"
	"sync"

	"github.com/juju/charm"
	"github.com/juju/errors"
	"github.com/juju/loggo"
	"github.com/juju/names"
	jujutxn "github.com/juju/txn"
	"github.com/juju/utils"
	"labix.org/v2/mgo"
	"labix.org/v2/mgo/bson"
	"labix.org/v2/mgo/txn"

	"github.com/juju/juju/constraints"
	"github.com/juju/juju/environmentserver/authentication"
	"github.com/juju/juju/environs/config"
	"github.com/juju/juju/mongo"
	"github.com/juju/juju/state/api/params"
	"github.com/juju/juju/state/multiwatcher"
	"github.com/juju/juju/state/presence"
	"github.com/juju/juju/state/watcher"
	"github.com/juju/juju/version"
)

var logger = loggo.GetLogger("juju.state")

const (
	// The following define the mongo collections used to record the Juju environment state.
	environmentsC      = "environments"
	charmsC            = "charms"
	machinesC          = "machines"
	containerRefsC     = "containerRefs"
	instanceDataC      = "instanceData"
	relationsC         = "relations"
	relationScopesC    = "relationscopes"
	servicesC          = "services"
	requestedNetworksC = "requestednetworks"
	networksC          = "networks"
	networkInterfacesC = "networkinterfaces"
	minUnitsC          = "minunits"
	settingsC          = "settings"
	settingsrefsC      = "settingsrefs"
	constraintsC       = "constraints"
	unitsC             = "units"
	actionsC           = "actions"
	actionresultsC     = "actionresults"
	usersC             = "users"
	presenceC          = "presence"
	cleanupsC          = "cleanups"
	annotationsC       = "annotations"
	statusesC          = "statuses"
	stateServersC      = "stateServers"
	openedPortsC       = "openedPorts"
	// These collections are used by the mgo transaction runner.
	txnLogC = "txns.log"
	txnsC   = "txns"

	AdminUser = "admin"
)

// State represents the state of an environment
// managed by juju.
type State struct {
	// transactionRunner is normally nil, which means that a new one
	// will be created for each operation, ensuring a fresh mgo.Session
	// is used. However, for tests, a value may be assigned and this will
	// be used instead of creating a new runnner each time.
	transactionRunner jujutxn.Runner
	authenticated     bool
	mongoInfo         *authentication.MongoInfo
	policy            Policy
	db                *mgo.Database
	watcher           *watcher.Watcher
	pwatcher          *presence.Watcher
	// mu guards allManager.
	mu         sync.Mutex
	allManager *multiwatcher.StoreManager
}

// getCollection fetches a named collection using a new session if the
// database has previously been logged in to.
// It returns the collection and a closer function for the session.
func (st *State) getCollection(coll string) (*mgo.Collection, func()) {
	if st.authenticated {
		return mongo.CollectionFromName(st.db, coll)
	}
	return st.db.C(coll), func() {}
}

// getPresence returns the presence collection.
func (st *State) getPresence() *mgo.Collection {
	return st.db.Session.DB("presence").C(presenceC)
}

// newDB returns a database connection using a new session, along with
// a closer function for the session. This is useful where you need to work
// with various collections in a single session, so don't want to call
// getCollection multiple times.
func (st *State) newDB() (*mgo.Database, func()) {
	session := st.db.Session.Copy()
	return st.db.With(session), session.Close
}

// Ping probes the state's database connection to ensure
// that it is still alive.
func (st *State) Ping() error {
	return st.db.Session.Ping()
}

// MongoSession returns the underlying mongodb session
// used by the state. It is exposed so that external code
// can maintain the mongo replica set and should not
// otherwise be used.
func (st *State) MongoSession() *mgo.Session {
	return st.db.Session
}

// txnRunner returns a jujutxn.Runner instance.
// If a runner has been assigned to st, that instance is returned.
// Otherwise a new instance is created.
// If st has been authenticated by having it's database logged in,
// a new mgo.Session is used.
func (st *State) txnRunner() (_ jujutxn.Runner, closer func()) {
	closer = func() {}
	if st.transactionRunner != nil {
		return st.transactionRunner, closer
	}
	// If not authenticated, just use the unaltered db and a no-op closer.
	runnerDb := st.db
	if st.authenticated {
		session := runnerDb.Session.Copy()
		runnerDb = runnerDb.With(session)
		closer = session.Close
	}
	return jujutxn.NewRunner(jujutxn.RunnerParams{Database: runnerDb}), closer
}

// runTransaction is a convenience method delegating to transactionRunner.
func (st *State) runTransaction(ops []txn.Op) error {
	runner, closer := st.txnRunner()
	defer closer()
	return runner.RunTransaction(ops)
}

// run is a convenience method delegating to transactionRunner.
func (st *State) run(transactions jujutxn.TransactionSource) error {
	runner, closer := st.txnRunner()
	defer closer()
	return runner.Run(transactions)
}

// ResumeTransactions resumes all pending transactions.
func (st *State) ResumeTransactions() error {
	runner, closer := st.txnRunner()
	defer closer()
	return runner.ResumeTransactions()
}

func (st *State) Watch() *multiwatcher.Watcher {
	st.mu.Lock()
	if st.allManager == nil {
		st.allManager = multiwatcher.NewStoreManager(newAllWatcherStateBacking(st))
	}
	st.mu.Unlock()
	return multiwatcher.NewWatcher(st.allManager)
}

func (st *State) EnvironConfig() (*config.Config, error) {
	settings, err := readSettings(st, environGlobalKey)
	if err != nil {
		return nil, err
	}
	attrs := settings.Map()
	return config.New(config.NoDefaults, attrs)
}

// checkEnvironConfig returns an error if the config is definitely invalid.
func checkEnvironConfig(cfg *config.Config) error {
	if cfg.AdminSecret() != "" {
		return fmt.Errorf("admin-secret should never be written to the state")
	}
	if _, ok := cfg.AgentVersion(); !ok {
		return fmt.Errorf("agent-version must always be set in state")
	}
	return nil
}

// versionInconsistentError indicates one or more agents have a
// different version from the current one (even empty, when not yet
// set).
type versionInconsistentError struct {
	currentVersion version.Number
	agents         []string
}

func (e *versionInconsistentError) Error() string {
	sort.Strings(e.agents)
	return fmt.Sprintf("some agents have not upgraded to the current environment version %s: %s", e.currentVersion, strings.Join(e.agents, ", "))
}

// newVersionInconsistentError returns a new instance of
// versionInconsistentError.
func newVersionInconsistentError(currentVersion version.Number, agents []string) *versionInconsistentError {
	return &versionInconsistentError{currentVersion, agents}
}

// IsVersionInconsistentError returns if the given error is
// versionInconsistentError.
func IsVersionInconsistentError(e interface{}) bool {
	_, ok := e.(*versionInconsistentError)
	return ok
}

func (st *State) checkCanUpgrade(currentVersion, newVersion string) error {
	db, closer := st.newDB()
	defer closer()

	matchCurrent := "^" + regexp.QuoteMeta(currentVersion) + "-"
	matchNew := "^" + regexp.QuoteMeta(newVersion) + "-"
	// Get all machines and units with a different or empty version.
	sel := bson.D{{"$or", []bson.D{
		{{"tools", bson.D{{"$exists", false}}}},
		{{"$and", []bson.D{
			{{"tools.version", bson.D{{"$not", bson.RegEx{matchCurrent, ""}}}}},
			{{"tools.version", bson.D{{"$not", bson.RegEx{matchNew, ""}}}}},
		}}},
	}}}
	var agentTags []string
	for _, name := range []string{machinesC, unitsC} {
		collection := db.C(name)

		var doc struct {
			Id string `bson:"_id"`
		}
		iter := collection.Find(sel).Select(bson.D{{"_id", 1}}).Iter()
		for iter.Next(&doc) {
			switch name {
			case machinesC:
				agentTags = append(agentTags, names.NewMachineTag(doc.Id).String())
			case unitsC:
				agentTags = append(agentTags, names.NewUnitTag(doc.Id).String())
			}
		}
		if err := iter.Close(); err != nil {
			return err
		}
	}
	if len(agentTags) > 0 {
		return newVersionInconsistentError(version.MustParse(currentVersion), agentTags)
	}
	return nil
}

// SetEnvironAgentVersion changes the agent version for the
// environment to the given version, only if the environment is in a
// stable state (all agents are running the current version).
func (st *State) SetEnvironAgentVersion(newVersion version.Number) (err error) {
	buildTxn := func(attempt int) ([]txn.Op, error) {
		settings, err := readSettings(st, environGlobalKey)
		if err != nil {
			return nil, err
		}
		agentVersion, ok := settings.Get("agent-version")
		if !ok {
			return nil, fmt.Errorf("no agent version set in the environment")
		}
		currentVersion, ok := agentVersion.(string)
		if !ok {
			return nil, fmt.Errorf("invalid agent version format: expected string, got %v", agentVersion)
		}
		if newVersion.String() == currentVersion {
			// Nothing to do.
			return nil, jujutxn.ErrNoOperations
		}

		if err := st.checkCanUpgrade(currentVersion, newVersion.String()); err != nil {
			return nil, err
		}

		ops := []txn.Op{{
			C:      settingsC,
			Id:     environGlobalKey,
			Assert: bson.D{{"txn-revno", settings.txnRevno}},
			Update: bson.D{{"$set", bson.D{{"agent-version", newVersion.String()}}}},
		}}
		return ops, nil
	}
	if err = st.run(buildTxn); err == jujutxn.ErrExcessiveContention {
		err = errors.Annotate(err, "cannot set agent version")
	}
	return err
}

func (st *State) buildAndValidateEnvironConfig(updateAttrs map[string]interface{}, removeAttrs []string, oldConfig *config.Config) (validCfg *config.Config, err error) {
	newConfig, err := oldConfig.Apply(updateAttrs)
	if err != nil {
		return nil, err
	}
	if len(removeAttrs) != 0 {
		newConfig, err = newConfig.Remove(removeAttrs)
		if err != nil {
			return nil, err
		}
	}
	if err := checkEnvironConfig(newConfig); err != nil {
		return nil, err
	}
	return st.validate(newConfig, oldConfig)
}

type ValidateConfigFunc func(updateAttrs map[string]interface{}, removeAttrs []string, oldConfig *config.Config) error

// UpdateEnvironConfig adds, updates or removes attributes in the current
// configuration of the environment with the provided updateAttrs and
// removeAttrs.
func (st *State) UpdateEnvironConfig(updateAttrs map[string]interface{}, removeAttrs []string, additionalValidation ValidateConfigFunc) error {
	if len(updateAttrs)+len(removeAttrs) == 0 {
		return nil
	}

	// TODO(axw) 2013-12-6 #1167616
	// Ensure that the settings on disk have not changed
	// underneath us. The settings changes are actually
	// applied as a delta to what's on disk; if there has
	// been a concurrent update, the change may not be what
	// the user asked for.
	settings, err := readSettings(st, environGlobalKey)
	if err != nil {
		return err
	}

	// Get the existing environment config from state.
	oldConfig, err := config.New(config.NoDefaults, settings.Map())
	if err != nil {
		return err
	}
	if additionalValidation != nil {
		err = additionalValidation(updateAttrs, removeAttrs, oldConfig)
		if err != nil {
			return err
		}
	}
	validCfg, err := st.buildAndValidateEnvironConfig(updateAttrs, removeAttrs, oldConfig)
	if err != nil {
		return err
	}

	validAttrs := validCfg.AllAttrs()
	for k := range oldConfig.AllAttrs() {
		if _, ok := validAttrs[k]; !ok {
			settings.Delete(k)
		}
	}
	settings.Update(validAttrs)
	_, err = settings.Write()
	return err
}

// EnvironConstraints returns the current environment constraints.
func (st *State) EnvironConstraints() (constraints.Value, error) {
	return readConstraints(st, environGlobalKey)
}

// SetEnvironConstraints replaces the current environment constraints.
func (st *State) SetEnvironConstraints(cons constraints.Value) error {
	unsupported, err := st.validateConstraints(cons)
	if len(unsupported) > 0 {
		logger.Warningf(
			"setting environment constraints: unsupported constraints: %v", strings.Join(unsupported, ","))
	} else if err != nil {
		return err
	}
	return writeConstraints(st, environGlobalKey, cons)
}

var errDead = fmt.Errorf("not found or dead")
var errNotAlive = fmt.Errorf("not found or not alive")

func onAbort(txnErr, err error) error {
	if txnErr == txn.ErrAborted {
		return err
	}
	return txnErr
}

// AllMachines returns all machines in the environment
// ordered by id.
func (st *State) AllMachines() (machines []*Machine, err error) {
	machinesCollection, closer := st.getCollection(machinesC)
	defer closer()

	mdocs := machineDocSlice{}
	err = machinesCollection.Find(nil).All(&mdocs)
	if err != nil {
		return nil, fmt.Errorf("cannot get all machines: %v", err)
	}
	sort.Sort(mdocs)
	for _, doc := range mdocs {
		machines = append(machines, newMachine(st, &doc))
	}
	return
}

type machineDocSlice []machineDoc

func (ms machineDocSlice) Len() int      { return len(ms) }
func (ms machineDocSlice) Swap(i, j int) { ms[i], ms[j] = ms[j], ms[i] }
func (ms machineDocSlice) Less(i, j int) bool {
	return machineIdLessThan(ms[i].Id, ms[j].Id)
}

// machineIdLessThan returns true if id1 < id2, false otherwise.
// Machine ids may include "/" separators if they are for a container so
// the comparison is done by comparing the id component values from
// left to right (most significant part to least significant). Ids for
// host machines are always less than ids for their containers.
func machineIdLessThan(id1, id2 string) bool {
	// Most times, we are dealing with host machines and not containers, so we will
	// try interpreting the ids as ints - this will be faster than dealing with the
	// container ids below.
	mint1, err1 := strconv.Atoi(id1)
	mint2, err2 := strconv.Atoi(id2)
	if err1 == nil && err2 == nil {
		return mint1 < mint2
	}
	// We have at least one container id so it gets complicated.
	idParts1 := strings.Split(id1, "/")
	idParts2 := strings.Split(id2, "/")
	nrParts1 := len(idParts1)
	nrParts2 := len(idParts2)
	minLen := nrParts1
	if nrParts2 < minLen {
		minLen = nrParts2
	}
	for x := 0; x < minLen; x++ {
		m1 := idParts1[x]
		m2 := idParts2[x]
		if m1 == m2 {
			continue
		}
		// See if the id part is a container type, and if so compare directly.
		if x%2 == 1 {
			return m1 < m2
		}
		// Compare the integer ids.
		// There's nothing we can do with errors at this point.
		mint1, _ := strconv.Atoi(m1)
		mint2, _ := strconv.Atoi(m2)
		return mint1 < mint2
	}
	return nrParts1 < nrParts2
}

// Machine returns the machine with the given id.
func (st *State) Machine(id string) (*Machine, error) {
	machinesCollection, closer := st.getCollection(machinesC)
	defer closer()

	mdoc := &machineDoc{}
	sel := bson.D{{"_id", id}}
	err := machinesCollection.Find(sel).One(mdoc)
	if err == mgo.ErrNotFound {
		return nil, errors.NotFoundf("machine %s", id)
	}
	if err != nil {
		return nil, fmt.Errorf("cannot get machine %s: %v", id, err)
	}
	return newMachine(st, mdoc), nil
}

// FindEntity returns the entity with the given tag.
//
// The returned value can be of type *Machine, *Unit,
// *User, *Service, *Environment, or *Action, depending
// on the tag.
func (st *State) FindEntity(tag string) (Entity, error) {
	t, err := names.ParseTag(tag)
	if err != nil {
		return nil, err
	}
	id := t.Id()
	switch t.(type) {
	case names.MachineTag:
		return st.Machine(id)
	case names.UnitTag:
		return st.Unit(id)
	case names.UserTag:
		return st.User(id)
	case names.ServiceTag:
		return st.Service(id)
	case names.EnvironTag:
		env, err := st.Environment()
		if err != nil {
			return nil, err
		}
		// Return an invalid entity error if the requested environment is not
		// the current one.
		if id != env.UUID() {
			if utils.IsValidUUIDString(id) {
				return nil, errors.NotFoundf("environment %q", id)
			}
			// TODO(axw) 2013-12-04 #1257587
			// We should not accept environment tags that do not match the
			// environment's UUID. We accept anything for now, to cater
			// both for past usage, and for potentially supporting aliases.
			logger.Warningf("environment-tag does not match current environment UUID: %q != %q", id, env.UUID())
			conf, err := st.EnvironConfig()
			if err != nil {
				logger.Warningf("EnvironConfig failed: %v", err)
			} else if id != conf.Name() {
				logger.Warningf("environment-tag does not match current environment name: %q != %q", id, conf.Name())
			}
		}
		return env, nil
	case names.RelationTag:
		return st.KeyRelation(id)
	case names.NetworkTag:
		return st.Network(id)
	case names.ActionTag:
		return st.ActionByTag(t)
	default:
		return nil, errors.Errorf("unsupported tag tpe %T", t)
	}
}

// parseTag, given an entity tag, returns the collection name and id
// of the entity document.
func (st *State) parseTag(tag names.Tag) (string, string, error) {
	if tag == nil {
		return "", "", errors.Errorf("tag is nil")
	}
	coll := ""
	id := tag.Id()
	switch tag := tag.(type) {
	case names.MachineTag:
		coll = machinesC
	case names.ServiceTag:
		coll = servicesC
	case names.UnitTag:
		coll = unitsC
	case names.UserTag:
		coll = usersC
	case names.RelationTag:
		coll = relationsC
	case names.EnvironTag:
		coll = environmentsC
	case names.NetworkTag:
		coll = networksC
	case names.ActionTag:
		coll = actionsC
		id = actionIdFromTag(tag)
	default:
		return "", "", fmt.Errorf("%q is not a valid collection tag", tag)
	}
	return coll, id, nil
}

// AddCharm adds the ch charm with curl to the state. bundleURL must
// be set to a URL where the bundle for ch may be downloaded from. On
// success the newly added charm state is returned.
func (st *State) AddCharm(ch charm.Charm, curl *charm.URL, bundleURL *url.URL, bundleSha256 string) (stch *Charm, err error) {
	// The charm may already exist in state as a placeholder, so we
	// check for that situation and update the existing charm record
	// if necessary, otherwise add a new record.
	var existing charmDoc
	charms, closer := st.getCollection(charmsC)
	defer closer()

	err = charms.Find(bson.D{{"_id", curl.String()}, {"placeholder", true}}).One(&existing)
	if err == mgo.ErrNotFound {
		cdoc := &charmDoc{
			URL:          curl,
			Meta:         ch.Meta(),
			Config:       ch.Config(),
			Actions:      ch.Actions(),
			BundleURL:    bundleURL,
			BundleSha256: bundleSha256,
		}
		err = charms.Insert(cdoc)
		if err != nil {
			return nil, fmt.Errorf("cannot add charm %q: %v", curl, err)
		}
		return newCharm(st, cdoc)
	} else if err != nil {
		return nil, err
	}
	return st.updateCharmDoc(ch, curl, bundleURL, bundleSha256, stillPlaceholder)
}

// Charm returns the charm with the given URL. Charms pending upload
// to storage and placeholders are never returned.
func (st *State) Charm(curl *charm.URL) (*Charm, error) {
	charms, closer := st.getCollection(charmsC)
	defer closer()

	cdoc := &charmDoc{}
	what := bson.D{
		{"_id", curl},
		{"placeholder", bson.D{{"$ne", true}}},
		{"pendingupload", bson.D{{"$ne", true}}},
	}
	err := charms.Find(what).One(&cdoc)
	if err == mgo.ErrNotFound {
		return nil, errors.NotFoundf("charm %q", curl)
	}
	if err != nil {
		return nil, fmt.Errorf("cannot get charm %q: %v", curl, err)
	}
	if err := cdoc.Meta.Check(); err != nil {
		return nil, fmt.Errorf("malformed charm metadata found in state: %v", err)
	}
	return newCharm(st, cdoc)
}

// LatestPlaceholderCharm returns the latest charm described by the
// given URL but which is not yet deployed.
func (st *State) LatestPlaceholderCharm(curl *charm.URL) (*Charm, error) {
	charms, closer := st.getCollection(charmsC)
	defer closer()

	noRevURL := curl.WithRevision(-1)
	curlRegex := "^" + regexp.QuoteMeta(noRevURL.String())
	var docs []charmDoc
	err := charms.Find(bson.D{{"_id", bson.D{{"$regex", curlRegex}}}, {"placeholder", true}}).All(&docs)
	if err != nil {
		return nil, fmt.Errorf("cannot get charm %q: %v", curl, err)
	}
	// Find the highest revision.
	var latest charmDoc
	for _, doc := range docs {
		if latest.URL == nil || doc.URL.Revision > latest.URL.Revision {
			latest = doc
		}
	}
	if latest.URL == nil {
		return nil, errors.NotFoundf("placeholder charm %q", noRevURL)
	}
	return newCharm(st, &latest)
}

// PrepareLocalCharmUpload must be called before a local charm is
// uploaded to the provider storage in order to create a charm
// document in state. It returns the chosen unique charm URL reserved
// in state for the charm.
//
// The url's schema must be "local" and it must include a revision.
func (st *State) PrepareLocalCharmUpload(curl *charm.URL) (chosenUrl *charm.URL, err error) {
	// Perform a few sanity checks first.
	if curl.Schema != "local" {
		return nil, fmt.Errorf("expected charm URL with local schema, got %q", curl)
	}
	if curl.Revision < 0 {
		return nil, fmt.Errorf("expected charm URL with revision, got %q", curl)
	}
	// Get a regex with the charm URL and no revision.
	noRevURL := curl.WithRevision(-1)
	curlRegex := "^" + regexp.QuoteMeta(noRevURL.String())

	charms, closer := st.getCollection(charmsC)
	defer closer()

	buildTxn := func(attempt int) ([]txn.Op, error) {
		// Find the highest revision of that charm in state.
		var docs []charmDoc
		err = charms.Find(bson.D{{"_id", bson.D{{"$regex", curlRegex}}}}).Select(bson.D{{"_id", 1}}).All(&docs)
		if err != nil {
			return nil, err
		}
		// Find the highest revision.
		maxRevision := -1
		for _, doc := range docs {
			if doc.URL.Revision > maxRevision {
				maxRevision = doc.URL.Revision
			}
		}

		// Respect the local charm's revision first.
		chosenRevision := curl.Revision
		if maxRevision >= chosenRevision {
			// More recent revision exists in state, pick the next.
			chosenRevision = maxRevision + 1
		}
		chosenUrl = curl.WithRevision(chosenRevision)

		uploadedCharm := &charmDoc{
			URL:           chosenUrl,
			PendingUpload: true,
		}
		ops := []txn.Op{{
			C:      charmsC,
			Id:     uploadedCharm.URL,
			Assert: txn.DocMissing,
			Insert: uploadedCharm,
		}}
		return ops, nil
	}
	if err = st.run(buildTxn); err == nil {
		return chosenUrl, nil
	}
	return nil, err
}

// PrepareStoreCharmUpload must be called before a charm store charm
// is uploaded to the provider storage in order to create a charm
// document in state. If a charm with the same URL is already in
// state, it will be returned as a *state.Charm (is can be still
// pending or already uploaded). Otherwise, a new charm document is
// added in state with just the given charm URL and
// PendingUpload=true, which is then returned as a *state.Charm.
//
// The url's schema must be "cs" and it must include a revision.
func (st *State) PrepareStoreCharmUpload(curl *charm.URL) (*Charm, error) {
	// Perform a few sanity checks first.
	if curl.Schema != "cs" {
		return nil, fmt.Errorf("expected charm URL with cs schema, got %q", curl)
	}
	if curl.Revision < 0 {
		return nil, fmt.Errorf("expected charm URL with revision, got %q", curl)
	}

	charms, closer := st.getCollection(charmsC)
	defer closer()

	var (
		uploadedCharm charmDoc
		err           error
	)
	buildTxn := func(attempt int) ([]txn.Op, error) {
		// Find an uploaded or pending charm with the given exact curl.
		err := charms.FindId(curl).One(&uploadedCharm)
		if err != nil && err != mgo.ErrNotFound {
			return nil, err
		} else if err == nil && !uploadedCharm.Placeholder {
			// The charm exists and it's either uploaded or still
			// pending, but it's not a placeholder. In any case,
			// there's nothing to do.
			return nil, jujutxn.ErrNoOperations
		} else if err == mgo.ErrNotFound {
			// Prepare the pending charm document for insertion.
			uploadedCharm = charmDoc{
				URL:           curl,
				PendingUpload: true,
				Placeholder:   false,
			}
		}

		var ops []txn.Op
		if uploadedCharm.Placeholder {
			// Convert the placeholder to a pending charm, while
			// asserting the fields updated after an upload have not
			// changed yet.
			ops = []txn.Op{{
				C:  charmsC,
				Id: curl,
				Assert: bson.D{
					{"bundlesha256", ""},
					{"pendingupload", false},
					{"placeholder", true},
				},
				Update: bson.D{{"$set", bson.D{
					{"pendingupload", true},
					{"placeholder", false},
				}}},
			}}
			// Update the fields of the document we're returning.
			uploadedCharm.PendingUpload = true
			uploadedCharm.Placeholder = false
		} else {
			// No charm document with this curl yet, insert it.
			ops = []txn.Op{{
				C:      charmsC,
				Id:     curl,
				Assert: txn.DocMissing,
				Insert: uploadedCharm,
			}}
		}
		return ops, nil
	}
	if err = st.run(buildTxn); err == nil {
		return newCharm(st, &uploadedCharm)
	}
	return nil, err
}

var (
	stillPending     = bson.D{{"pendingupload", true}}
	stillPlaceholder = bson.D{{"placeholder", true}}
)

// AddStoreCharmPlaceholder creates a charm document in state for the given charm URL which
// must reference a charm from the store. The charm document is marked as a placeholder which
// means that if the charm is to be deployed, it will need to first be uploaded to env storage.
func (st *State) AddStoreCharmPlaceholder(curl *charm.URL) (err error) {
	// Perform sanity checks first.
	if curl.Schema != "cs" {
		return fmt.Errorf("expected charm URL with cs schema, got %q", curl)
	}
	if curl.Revision < 0 {
		return fmt.Errorf("expected charm URL with revision, got %q", curl)
	}
	charms, closer := st.getCollection(charmsC)
	defer closer()

	buildTxn := func(attempt int) ([]txn.Op, error) {
		// See if the charm already exists in state and exit early if that's the case.
		var doc charmDoc
		err := charms.Find(bson.D{{"_id", curl.String()}}).Select(bson.D{{"_id", 1}}).One(&doc)
		if err != nil && err != mgo.ErrNotFound {
			return nil, err
		}
		if err == nil {
			return nil, jujutxn.ErrNoOperations
		}

		// Delete all previous placeholders so we don't fill up the database with unused data.
		ops, err := st.deleteOldPlaceholderCharmsOps(curl)
		if err != nil {
			return nil, err
		}
		// Add the new charm doc.
		placeholderCharm := &charmDoc{
			URL:         curl,
			Placeholder: true,
		}
		ops = append(ops, txn.Op{
			C:      charmsC,
			Id:     placeholderCharm.URL.String(),
			Assert: txn.DocMissing,
			Insert: placeholderCharm,
		})
		return ops, nil
	}
	return st.run(buildTxn)
}

// deleteOldPlaceholderCharmsOps returns the txn ops required to delete all placeholder charm
// records older than the specified charm URL.
func (st *State) deleteOldPlaceholderCharmsOps(curl *charm.URL) ([]txn.Op, error) {
	// Get a regex with the charm URL and no revision.
	noRevURL := curl.WithRevision(-1)
	curlRegex := "^" + regexp.QuoteMeta(noRevURL.String())

	charms, closer := st.getCollection(charmsC)
	defer closer()

	var docs []charmDoc
	err := charms.Find(
		bson.D{{"_id", bson.D{{"$regex", curlRegex}}}, {"placeholder", true}}).Select(bson.D{{"_id", 1}}).All(&docs)
	if err != nil {
		return nil, err
	}
	var ops []txn.Op
	for _, doc := range docs {
		if doc.URL.Revision >= curl.Revision {
			continue
		}
		ops = append(ops, txn.Op{
			C:      charmsC,
			Id:     doc.URL.String(),
			Assert: stillPlaceholder,
			Remove: true,
		})
	}
	return ops, nil
}

// ErrCharmAlreadyUploaded is returned by UpdateUploadedCharm() when
// the given charm is already uploaded and marked as not pending in
// state.
type ErrCharmAlreadyUploaded struct {
	curl *charm.URL
}

func (e *ErrCharmAlreadyUploaded) Error() string {
	return fmt.Sprintf("charm %q already uploaded", e.curl)
}

// IsCharmAlreadyUploadedError returns if the given error is
// ErrCharmAlreadyUploaded.
func IsCharmAlreadyUploadedError(err interface{}) bool {
	if err == nil {
		return false
	}
	_, ok := err.(*ErrCharmAlreadyUploaded)
	return ok
}

// ErrCharmRevisionAlreadyModified is returned when a pending or
// placeholder charm is no longer pending or a placeholder, signaling
// the charm is available in state with its full information.
var ErrCharmRevisionAlreadyModified = fmt.Errorf("charm revision already modified")

// UpdateUploadedCharm marks the given charm URL as uploaded and
// updates the rest of its data, returning it as *state.Charm.
func (st *State) UpdateUploadedCharm(ch charm.Charm, curl *charm.URL, bundleURL *url.URL, bundleSha256 string) (*Charm, error) {
	charms, closer := st.getCollection(charmsC)
	defer closer()

	doc := &charmDoc{}
	err := charms.FindId(curl).One(&doc)
	if err == mgo.ErrNotFound {
		return nil, errors.NotFoundf("charm %q", curl)
	}
	if err != nil {
		return nil, err
	}
	if !doc.PendingUpload {
		return nil, &ErrCharmAlreadyUploaded{curl}
	}

	return st.updateCharmDoc(ch, curl, bundleURL, bundleSha256, stillPending)
}

// updateCharmDoc updates the charm with specified URL with the given
// data, and resets the placeholder and pendingupdate flags.  If the
// charm is no longer a placeholder or pending (depending on preReq),
// it returns ErrCharmRevisionAlreadyModified.
func (st *State) updateCharmDoc(
	ch charm.Charm, curl *charm.URL, bundleURL *url.URL, bundleSha256 string, preReq interface{}) (*Charm, error) {

	updateFields := bson.D{{"$set", bson.D{
		{"meta", ch.Meta()},
		{"config", ch.Config()},
		{"actions", ch.Actions()},
		{"bundleurl", bundleURL},
		{"bundlesha256", bundleSha256},
		{"pendingupload", false},
		{"placeholder", false},
	}}}
	ops := []txn.Op{{
		C:      charmsC,
		Id:     curl,
		Assert: preReq,
		Update: updateFields,
	}}
	if err := st.runTransaction(ops); err != nil {
		return nil, onAbort(err, ErrCharmRevisionAlreadyModified)
	}
	return st.Charm(curl)
}

// addPeerRelationsOps returns the operations necessary to add the
// specified service peer relations to the state.
func (st *State) addPeerRelationsOps(serviceName string, peers map[string]charm.Relation) ([]txn.Op, error) {
	var ops []txn.Op
	for _, rel := range peers {
		relId, err := st.sequence("relation")
		if err != nil {
			return nil, err
		}
		eps := []Endpoint{{
			ServiceName: serviceName,
			Relation:    rel,
		}}
		relKey := relationKey(eps)
		relDoc := &relationDoc{
			Key:       relKey,
			Id:        relId,
			Endpoints: eps,
			Life:      Alive,
		}
		ops = append(ops, txn.Op{
			C:      relationsC,
			Id:     relKey,
			Assert: txn.DocMissing,
			Insert: relDoc,
		})
	}
	return ops, nil
}

// AddService creates a new service, running the supplied charm, with the
// supplied name (which must be unique). If the charm defines peer relations,
// they will be created automatically.
func (st *State) AddService(name, ownerTag string, ch *Charm, networks []string) (service *Service, err error) {
	defer errors.Maskf(&err, "cannot add service %q", name)
	tag, err := names.ParseUserTag(ownerTag)
	if err != nil {
		return nil, fmt.Errorf("Invalid ownertag %s: %v", ownerTag, err)
	}
	// Sanity checks.
	if !names.IsValidService(name) {
		return nil, fmt.Errorf("invalid name")
	}
	if ch == nil {
		return nil, fmt.Errorf("charm is nil")
	}
	if exists, err := isNotDead(st.db, servicesC, name); err != nil {
		return nil, err
	} else if exists {
		return nil, fmt.Errorf("service already exists")
	}
	env, err := st.Environment()
	if err != nil {
		return nil, err
	} else if env.Life() != Alive {
		return nil, fmt.Errorf("environment is no longer alive")
	}
	ownerId := tag.Id()
	if userExists, err := st.checkUserExists(ownerId); err != nil {
		return nil, err
	} else if !userExists {
		return nil, fmt.Errorf("user %v doesn't exist", ownerId)
	}
	// Create the service addition operations.
	peers := ch.Meta().Peers
	svcDoc := &serviceDoc{
		Name:          name,
		Series:        ch.URL().Series,
		Subordinate:   ch.Meta().Subordinate,
		CharmURL:      ch.URL(),
		RelationCount: len(peers),
		Life:          Alive,
		OwnerTag:      ownerTag,
	}
	svc := newService(st, svcDoc)
	ops := []txn.Op{
		env.assertAliveOp(),
		createConstraintsOp(st, svc.globalKey(), constraints.Value{}),
		// TODO(dimitern) 2014-04-04 bug #1302498
		// Once we can add networks independently of machine
		// provisioning, we should check the given networks are valid
		// and known before setting them.
		createRequestedNetworksOp(st, svc.globalKey(), networks),
		createSettingsOp(st, svc.settingsKey(), nil),
		{
			C:      usersC,
			Id:     ownerId,
			Assert: txn.DocExists,
		},
		{
			C:      settingsrefsC,
			Id:     svc.settingsKey(),
			Assert: txn.DocMissing,
			Insert: settingsRefsDoc{1},
		},
		{
			C:      servicesC,
			Id:     name,
			Assert: txn.DocMissing,
			Insert: svcDoc,
		}}
	// Collect peer relation addition operations.
	peerOps, err := st.addPeerRelationsOps(name, peers)
	if err != nil {
		return nil, err
	}
	ops = append(ops, peerOps...)

	if err := st.runTransaction(ops); err == txn.ErrAborted {
		err := env.Refresh()
		if (err == nil && env.Life() != Alive) || errors.IsNotFound(err) {
			return nil, fmt.Errorf("environment is no longer alive")
		} else if err != nil {
			return nil, err
		}

		if userExists, ueErr := st.checkUserExists(ownerId); ueErr != nil {
			return nil, ueErr
		} else if !userExists {
			return nil, fmt.Errorf("unknown user %q", ownerId)
		}

		return nil, fmt.Errorf("service already exists")
	} else if err != nil {
		return nil, err
	}
	// Refresh to pick the txn-revno.
	if err = svc.Refresh(); err != nil {
		return nil, err
	}
	return svc, nil
}

// AddNetwork creates a new network with the given params. If a
// network with the same name or provider id already exists in state,
// an error satisfying errors.IsAlreadyExists is returned.
func (st *State) AddNetwork(args NetworkInfo) (n *Network, err error) {
	defer errors.Contextf(&err, "cannot add network %q", args.Name)
	if args.CIDR != "" {
		_, _, err := net.ParseCIDR(args.CIDR)
		if err != nil {
			return nil, err
		}
	}
	if args.Name == "" {
		return nil, fmt.Errorf("name must be not empty")
	}
	if !names.IsValidNetwork(args.Name) {
		return nil, fmt.Errorf("invalid name")
	}
	if args.ProviderId == "" {
		return nil, fmt.Errorf("provider id must be not empty")
	}
	if args.VLANTag < 0 || args.VLANTag > 4094 {
		return nil, fmt.Errorf("invalid VLAN tag %d: must be between 0 and 4094", args.VLANTag)
	}
	doc := newNetworkDoc(args)
	ops := []txn.Op{{
		C:      networksC,
		Id:     args.Name,
		Assert: txn.DocMissing,
		Insert: doc,
	}}
	err = st.runTransaction(ops)
	switch err {
	case txn.ErrAborted:
		if _, err = st.Network(args.Name); err == nil {
			return nil, errors.AlreadyExistsf("network %q", args.Name)
		} else if err != nil {
			return nil, err
		}
	case nil:
		// We have a unique key restriction on the ProviderId field,
		// which will cause the insert to fail if there is another
		// record with the same provider id in the table. The txn
		// logic does not report insertion errors, so we check that
		// the record has actually been inserted correctly before
		// reporting success.
		if _, err = st.Network(args.Name); err != nil {
			return nil, errors.AlreadyExistsf("network with provider id %q", args.ProviderId)
		}
		return newNetwork(st, doc), nil
	}
	return nil, err
}

// Network returns the network with the given name.
func (st *State) Network(name string) (*Network, error) {
	networks, closer := st.getCollection(networksC)
	defer closer()

	doc := &networkDoc{}
	err := networks.FindId(name).One(doc)
	if err == mgo.ErrNotFound {
		return nil, errors.NotFoundf("network %q", name)
	}
	if err != nil {
		return nil, fmt.Errorf("cannot get network %q: %v", name, err)
	}
	return newNetwork(st, doc), nil
}

// AllNetworks returns all known networks in the environment.
func (st *State) AllNetworks() (networks []*Network, err error) {
	networksCollection, closer := st.getCollection(networksC)
	defer closer()

	docs := []networkDoc{}
	err = networksCollection.Find(nil).All(&docs)
	if err != nil {
		return nil, fmt.Errorf("cannot get all networks")
	}
	for _, doc := range docs {
		networks = append(networks, newNetwork(st, &doc))
	}
	return networks, nil
}

// Service returns a service state by name.
func (st *State) Service(name string) (service *Service, err error) {
<<<<<<< HEAD
	services, closer := st.getCollection(servicesC)
	defer closer()

	if !names.IsService(name) {
=======
	if !names.IsValidService(name) {
>>>>>>> fc6ad3b2
		return nil, fmt.Errorf("%q is not a valid service name", name)
	}
	sdoc := &serviceDoc{}
	sel := bson.D{{"_id", name}}
	err = services.Find(sel).One(sdoc)
	if err == mgo.ErrNotFound {
		return nil, errors.NotFoundf("service %q", name)
	}
	if err != nil {
		return nil, fmt.Errorf("cannot get service %q: %v", name, err)
	}
	return newService(st, sdoc), nil
}

// AllServices returns all deployed services in the environment.
func (st *State) AllServices() (services []*Service, err error) {
	servicesCollection, closer := st.getCollection(servicesC)
	defer closer()

	sdocs := []serviceDoc{}
	err = servicesCollection.Find(bson.D{}).All(&sdocs)
	if err != nil {
		return nil, fmt.Errorf("cannot get all services")
	}
	for _, v := range sdocs {
		services = append(services, newService(st, &v))
	}
	return services, nil
}

// InferEndpoints returns the endpoints corresponding to the supplied names.
// There must be 1 or 2 supplied names, of the form <service>[:<relation>].
// If the supplied names uniquely specify a possible relation, or if they
// uniquely specify a possible relation once all implicit relations have been
// filtered, the endpoints corresponding to that relation will be returned.
func (st *State) InferEndpoints(names []string) ([]Endpoint, error) {
	// Collect all possible sane endpoint lists.
	var candidates [][]Endpoint
	switch len(names) {
	case 1:
		eps, err := st.endpoints(names[0], isPeer)
		if err != nil {
			return nil, err
		}
		for _, ep := range eps {
			candidates = append(candidates, []Endpoint{ep})
		}
	case 2:
		eps1, err := st.endpoints(names[0], notPeer)
		if err != nil {
			return nil, err
		}
		eps2, err := st.endpoints(names[1], notPeer)
		if err != nil {
			return nil, err
		}
		for _, ep1 := range eps1 {
			for _, ep2 := range eps2 {
				if ep1.CanRelateTo(ep2) {
					candidates = append(candidates, []Endpoint{ep1, ep2})
				}
			}
		}
	default:
		return nil, fmt.Errorf("cannot relate %d endpoints", len(names))
	}
	// If there's ambiguity, try discarding implicit relations.
	switch len(candidates) {
	case 0:
		return nil, fmt.Errorf("no relations found")
	case 1:
		return candidates[0], nil
	}
	var filtered [][]Endpoint
outer:
	for _, cand := range candidates {
		for _, ep := range cand {
			if ep.IsImplicit() {
				continue outer
			}
		}
		filtered = append(filtered, cand)
	}
	if len(filtered) == 1 {
		return filtered[0], nil
	}
	keys := []string{}
	for _, cand := range candidates {
		keys = append(keys, fmt.Sprintf("%q", relationKey(cand)))
	}
	sort.Strings(keys)
	return nil, fmt.Errorf("ambiguous relation: %q could refer to %s",
		strings.Join(names, " "), strings.Join(keys, "; "))
}

func isPeer(ep Endpoint) bool {
	return ep.Role == charm.RolePeer
}

func notPeer(ep Endpoint) bool {
	return ep.Role != charm.RolePeer
}

// endpoints returns all endpoints that could be intended by the
// supplied endpoint name, and which cause the filter param to
// return true.
func (st *State) endpoints(name string, filter func(ep Endpoint) bool) ([]Endpoint, error) {
	var svcName, relName string
	if i := strings.Index(name, ":"); i == -1 {
		svcName = name
	} else if i != 0 && i != len(name)-1 {
		svcName = name[:i]
		relName = name[i+1:]
	} else {
		return nil, fmt.Errorf("invalid endpoint %q", name)
	}
	svc, err := st.Service(svcName)
	if err != nil {
		return nil, err
	}
	eps := []Endpoint{}
	if relName != "" {
		ep, err := svc.Endpoint(relName)
		if err != nil {
			return nil, err
		}
		eps = append(eps, ep)
	} else {
		eps, err = svc.Endpoints()
		if err != nil {
			return nil, err
		}
	}
	final := []Endpoint{}
	for _, ep := range eps {
		if filter(ep) {
			final = append(final, ep)
		}
	}
	return final, nil
}

// AddRelation creates a new relation with the given endpoints.
func (st *State) AddRelation(eps ...Endpoint) (r *Relation, err error) {
	key := relationKey(eps)
	defer errors.Maskf(&err, "cannot add relation %q", key)
	// Enforce basic endpoint sanity. The epCount restrictions may be relaxed
	// in the future; if so, this method is likely to need significant rework.
	if len(eps) != 2 {
		return nil, fmt.Errorf("relation must have two endpoints")
	}
	if !eps[0].CanRelateTo(eps[1]) {
		return nil, fmt.Errorf("endpoints do not relate")
	}
	// If either endpoint has container scope, so must the other; and the
	// services's series must also match, because they'll be deployed to
	// the same machines.
	matchSeries := true
	if eps[0].Scope == charm.ScopeContainer {
		eps[1].Scope = charm.ScopeContainer
	} else if eps[1].Scope == charm.ScopeContainer {
		eps[0].Scope = charm.ScopeContainer
	} else {
		matchSeries = false
	}
	// We only get a unique relation id once, to save on roundtrips. If it's
	// -1, we haven't got it yet (we don't get it at this stage, because we
	// still don't know whether it's sane to even attempt creation).
	id := -1
	// If a service's charm is upgraded while we're trying to add a relation,
	// we'll need to re-validate service sanity.
	var doc *relationDoc
	buildTxn := func(attempt int) ([]txn.Op, error) {
		// Perform initial relation sanity check.
		if exists, err := isNotDead(st.db, relationsC, key); err != nil {
			return nil, err
		} else if exists {
			return nil, fmt.Errorf("relation already exists")
		}
		// Collect per-service operations, checking sanity as we go.
		var ops []txn.Op
		series := map[string]bool{}
		for _, ep := range eps {
			svc, err := st.Service(ep.ServiceName)
			if errors.IsNotFound(err) {
				return nil, fmt.Errorf("service %q does not exist", ep.ServiceName)
			} else if err != nil {
				return nil, err
			} else if svc.doc.Life != Alive {
				return nil, fmt.Errorf("service %q is not alive", ep.ServiceName)
			}
			series[svc.doc.Series] = true
			ch, _, err := svc.Charm()
			if err != nil {
				return nil, err
			}
			if !ep.ImplementedBy(ch) {
				return nil, fmt.Errorf("%q does not implement %q", ep.ServiceName, ep)
			}
			ops = append(ops, txn.Op{
				C:      servicesC,
				Id:     ep.ServiceName,
				Assert: bson.D{{"life", Alive}, {"charmurl", ch.URL()}},
				Update: bson.D{{"$inc", bson.D{{"relationcount", 1}}}},
			})
		}
		if matchSeries && len(series) != 1 {
			return nil, fmt.Errorf("principal and subordinate services' series must match")
		}
		// Create a new unique id if that has not already been done, and add
		// an operation to create the relation document.
		if id == -1 {
			var err error
			if id, err = st.sequence("relation"); err != nil {
				return nil, err
			}
		}
		doc = &relationDoc{
			Key:       key,
			Id:        id,
			Endpoints: eps,
			Life:      Alive,
		}
		ops = append(ops, txn.Op{
			C:      relationsC,
			Id:     doc.Key,
			Assert: txn.DocMissing,
			Insert: doc,
		})
		return ops, nil
	}
	if err = st.run(buildTxn); err == nil {
		return &Relation{st, *doc}, nil
	}
	return nil, err
}

// EndpointsRelation returns the existing relation with the given endpoints.
func (st *State) EndpointsRelation(endpoints ...Endpoint) (*Relation, error) {
	return st.KeyRelation(relationKey(endpoints))
}

// KeyRelation returns the existing relation with the given key (which can
// be derived unambiguously from the relation's endpoints).
func (st *State) KeyRelation(key string) (*Relation, error) {
	relations, closer := st.getCollection(relationsC)
	defer closer()

	doc := relationDoc{}
	err := relations.Find(bson.D{{"_id", key}}).One(&doc)
	if err == mgo.ErrNotFound {
		return nil, errors.NotFoundf("relation %q", key)
	}
	if err != nil {
		return nil, fmt.Errorf("cannot get relation %q: %v", key, err)
	}
	return newRelation(st, &doc), nil
}

// Relation returns the existing relation with the given id.
func (st *State) Relation(id int) (*Relation, error) {
	relations, closer := st.getCollection(relationsC)
	defer closer()

	doc := relationDoc{}
	err := relations.Find(bson.D{{"id", id}}).One(&doc)
	if err == mgo.ErrNotFound {
		return nil, errors.NotFoundf("relation %d", id)
	}
	if err != nil {
		return nil, fmt.Errorf("cannot get relation %d: %v", id, err)
	}
	return newRelation(st, &doc), nil
}

// AllRelations returns all relations in the environment ordered by id.
func (st *State) AllRelations() (relations []*Relation, err error) {
	relationsCollection, closer := st.getCollection(relationsC)
	defer closer()

	docs := relationDocSlice{}
	err = relationsCollection.Find(nil).All(&docs)
	if err != nil {
		return nil, errors.Annotate(err, "cannot get all relations")
	}
	sort.Sort(docs)
	for _, v := range docs {
		relations = append(relations, newRelation(st, &v))
	}
	return
}

type relationDocSlice []relationDoc

func (rdc relationDocSlice) Len() int      { return len(rdc) }
func (rdc relationDocSlice) Swap(i, j int) { rdc[i], rdc[j] = rdc[j], rdc[i] }
func (rdc relationDocSlice) Less(i, j int) bool {
	return rdc[i].Id < rdc[j].Id
}

// Action returns an Action by Id.
func (st *State) Action(id string) (*Action, error) {
	actions, closer := st.getCollection(actionsC)
	defer closer()

	doc := actionDoc{}
	err := actions.FindId(id).One(&doc)
	if err == mgo.ErrNotFound {
		return nil, errors.NotFoundf("action %q", id)
	}
	if err != nil {
		return nil, errors.Errorf("cannot get action %q: %v", id, err)
	}
	return newAction(st, doc), nil
}

// ActionByTag returns an Action given an ActionTag
func (st *State) ActionByTag(tag names.Tag) (*Action, error) {
	actionTag, ok := tag.(names.ActionTag)
	if !ok {
		return nil, fmt.Errorf("cannot get action from tag %v", tag)
	}
	return st.Action(actionIdFromTag(actionTag))
}

// matchingActions finds actions that match ActionReceiver
func (st *State) matchingActions(ar ActionReceiver) ([]*Action, error) {
	return st.matchingActionsByPrefix(ar.Name())
}

// matchingActionsByPrefix finds actions with a given prefix
func (st *State) matchingActionsByPrefix(prefix string) ([]*Action, error) {
	var doc actionDoc
	var actions []*Action

	actionsCollection, closer := st.getCollection(actionsC)
	defer closer()

	sel := bson.D{{"_id", bson.D{{"$regex", "^" + regexp.QuoteMeta(ensureActionMarker(prefix))}}}}
	iter := actionsCollection.Find(sel).Iter()

	for iter.Next(&doc) {
		actions = append(actions, newAction(st, doc))
	}
	return actions, iter.Close()
}

// ActionResult returns an ActionResult by Id.
func (st *State) ActionResult(id string) (*ActionResult, error) {
	actionresults, closer := st.getCollection(actionresultsC)
	defer closer()

	doc := actionResultDoc{}
	err := actionresults.FindId(id).One(&doc)
	if err == mgo.ErrNotFound {
		return nil, errors.NotFoundf("action result %q", id)
	}
	if err != nil {
		return nil, errors.Errorf("cannot get actionresult %q: %v", id, err)
	}
	return newActionResult(st, doc), nil
}

// matchingActionResults finds actions that match name
func (st *State) matchingActionResults(ar ActionReceiver) ([]*ActionResult, error) {
	var doc actionResultDoc
	var results []*ActionResult

	actionresults, closer := st.getCollection(actionresultsC)
	defer closer()

	prefix := actionResultPrefix(ar)
	sel := bson.D{{"_id", bson.D{{"$regex", "^" + regexp.QuoteMeta(prefix)}}}}
	iter := actionresults.Find(sel).Iter()
	for iter.Next(&doc) {
		results = append(results, newActionResult(st, doc))
	}
	return results, iter.Close()
}

// Unit returns a unit by name.
func (st *State) Unit(name string) (*Unit, error) {
	if !names.IsValidUnit(name) {
		return nil, fmt.Errorf("%q is not a valid unit name", name)
	}
	units, closer := st.getCollection(unitsC)
	defer closer()

	doc := unitDoc{}
	err := units.FindId(name).One(&doc)
	if err == mgo.ErrNotFound {
		return nil, errors.NotFoundf("unit %q", name)
	}
	if err != nil {
		return nil, fmt.Errorf("cannot get unit %q: %v", name, err)
	}
	return newUnit(st, &doc), nil
}

// AssignUnit places the unit on a machine. Depending on the policy, and the
// state of the environment, this may lead to new instances being launched
// within the environment.
func (st *State) AssignUnit(u *Unit, policy AssignmentPolicy) (err error) {
	if !u.IsPrincipal() {
		return fmt.Errorf("subordinate unit %q cannot be assigned directly to a machine", u)
	}
	defer errors.Maskf(&err, "cannot assign unit %q to machine", u)
	var m *Machine
	switch policy {
	case AssignLocal:
		m, err = st.Machine("0")
		if err != nil {
			return err
		}
		return u.AssignToMachine(m)
	case AssignClean:
		if _, err = u.AssignToCleanMachine(); err != noCleanMachines {
			return err
		}
		return u.AssignToNewMachineOrContainer()
	case AssignCleanEmpty:
		if _, err = u.AssignToCleanEmptyMachine(); err != noCleanMachines {
			return err
		}
		return u.AssignToNewMachineOrContainer()
	case AssignNew:
		return u.AssignToNewMachine()
	}
	return fmt.Errorf("unknown unit assignment policy: %q", policy)
}

// StartSync forces watchers to resynchronize their state with the
// database immediately. This will happen periodically automatically.
func (st *State) StartSync() {
	st.watcher.StartSync()
	st.pwatcher.Sync()
}

// SetAdminMongoPassword sets the administrative password
// to access the state. If the password is non-empty,
// all subsequent attempts to access the state must
// be authorized; otherwise no authorization is required.
func (st *State) SetAdminMongoPassword(password string) error {
	return mongo.SetAdminMongoPassword(st.db.Session, AdminUser, password)
}

func (st *State) setMongoPassword(name, password string) error {
	return mongo.SetMongoPassword(name, password,
		st.db,
		st.db.Session.DB("presence"),
		st.db.Session.DB("admin"))
}

type stateServersDoc struct {
	Id               string `bson:"_id"`
	MachineIds       []string
	VotingMachineIds []string
}

// StateServerInfo holds information about currently
// configured state server machines.
type StateServerInfo struct {
	// MachineIds holds the ids of all machines configured
	// to run a state server. It includes all the machine
	// ids in VotingMachineIds.
	MachineIds []string

	// VotingMachineIds holds the ids of all machines
	// configured to run a state server and to have a vote
	// in peer election.
	VotingMachineIds []string
}

// StateServerInfo returns information about
// the currently configured state server machines.
func (st *State) StateServerInfo() (*StateServerInfo, error) {
	stateServers, closer := st.getCollection(stateServersC)
	defer closer()

	var doc stateServersDoc
	err := stateServers.Find(bson.D{{"_id", environGlobalKey}}).One(&doc)
	if err != nil {
		return nil, fmt.Errorf("cannot get state servers document: %v", err)
	}
	return &StateServerInfo{
		MachineIds:       doc.MachineIds,
		VotingMachineIds: doc.VotingMachineIds,
	}, nil
}

const stateServingInfoKey = "stateServingInfo"

// StateServingInfo returns information for running a state server machine
func (st *State) StateServingInfo() (params.StateServingInfo, error) {
	stateServers, closer := st.getCollection(stateServersC)
	defer closer()

	var info params.StateServingInfo
	err := stateServers.Find(bson.D{{"_id", stateServingInfoKey}}).One(&info)
	if err != nil {
		return info, err
	}
	if info.StatePort == 0 {
		return params.StateServingInfo{}, errors.NotFoundf("state serving info")
	}
	return info, nil
}

// SetStateServingInfo stores information needed for running a state server
func (st *State) SetStateServingInfo(info params.StateServingInfo) error {
	if info.StatePort == 0 || info.APIPort == 0 ||
		info.Cert == "" || info.PrivateKey == "" {
		return fmt.Errorf("incomplete state serving info set in state")
	}
	ops := []txn.Op{{
		C:      stateServersC,
		Id:     stateServingInfoKey,
		Update: bson.D{{"$set", info}},
	}}
	if err := st.runTransaction(ops); err != nil {
		return fmt.Errorf("cannot set state serving info: %v", err)
	}
	return nil
}

var tagPrefix = map[byte]string{
	'm': names.MachineTagKind + "-",
	's': names.ServiceTagKind + "-",
	'u': names.UnitTagKind + "-",
	'e': names.EnvironTagKind + "-",
	'r': names.RelationTagKind + "-",
	'n': names.NetworkTagKind + "-",
}

func tagForGlobalKey(key string) (string, bool) {
	if len(key) < 3 || key[1] != '#' {
		return "", false
	}
	p, ok := tagPrefix[key[0]]
	if !ok {
		return "", false
	}
	return p + key[2:], true
}<|MERGE_RESOLUTION|>--- conflicted
+++ resolved
@@ -1174,14 +1174,10 @@
 
 // Service returns a service state by name.
 func (st *State) Service(name string) (service *Service, err error) {
-<<<<<<< HEAD
 	services, closer := st.getCollection(servicesC)
 	defer closer()
 
-	if !names.IsService(name) {
-=======
 	if !names.IsValidService(name) {
->>>>>>> fc6ad3b2
 		return nil, fmt.Errorf("%q is not a valid service name", name)
 	}
 	sdoc := &serviceDoc{}
