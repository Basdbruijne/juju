--- conflicted
+++ resolved
@@ -1590,13 +1590,8 @@
 			Template: core.PodTemplateSpec{
 				ObjectMeta: v1.ObjectMeta{
 					GenerateName: deploymentName + "-",
-<<<<<<< HEAD
 					Labels:       utils.LabelsForApp(appName),
-					Annotations:  podAnnotations(annotations.Copy()).ToMap(),
-=======
-					Labels:       LabelsForApp(appName),
 					Annotations:  podAnnotations(k8sannotations.New(workloadSpec.Pod.Annotations).Merge(annotations).Copy()).ToMap(),
->>>>>>> a44e6eb3
 				},
 				Spec: workloadSpec.Pod.PodSpec,
 			},
