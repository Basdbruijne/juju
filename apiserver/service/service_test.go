// Copyright 2014 Canonical Ltd.
// Licensed under the AGPLv3, see LICENCE file for details.

package service_test

import (
	"fmt"
	"io"
	"sync"

	"github.com/juju/errors"
	jc "github.com/juju/testing/checkers"
	"github.com/juju/utils"
	gc "gopkg.in/check.v1"
	"gopkg.in/juju/charm.v6-unstable"
	"gopkg.in/juju/charmrepo.v1/csclient"
	"gopkg.in/macaroon.v1"
	"gopkg.in/mgo.v2"

	commontesting "github.com/juju/juju/apiserver/common/testing"
	"github.com/juju/juju/apiserver/params"
	"github.com/juju/juju/apiserver/service"
	apiservertesting "github.com/juju/juju/apiserver/testing"
	"github.com/juju/juju/constraints"
	"github.com/juju/juju/instance"
	jujutesting "github.com/juju/juju/juju/testing"
	"github.com/juju/juju/state"
	statestorage "github.com/juju/juju/state/storage"
	"github.com/juju/juju/storage"
	"github.com/juju/juju/storage/poolmanager"
	"github.com/juju/juju/storage/provider"
	"github.com/juju/juju/storage/provider/registry"
	"github.com/juju/juju/testcharms"
	"github.com/juju/juju/testing/factory"
)

type serviceSuite struct {
	jujutesting.JujuConnSuite
	apiservertesting.CharmStoreSuite
	commontesting.BlockHelper

	serviceApi *service.API
	service    *state.Service
	authorizer apiservertesting.FakeAuthorizer
}

var _ = gc.Suite(&serviceSuite{})

var _ service.Service = (*service.API)(nil)

func (s *serviceSuite) SetUpSuite(c *gc.C) {
	s.CharmStoreSuite.SetUpSuite(c)
	s.JujuConnSuite.SetUpSuite(c)
}

func (s *serviceSuite) TearDownSuite(c *gc.C) {
	s.CharmStoreSuite.TearDownSuite(c)
	s.JujuConnSuite.TearDownSuite(c)
}

func (s *serviceSuite) SetUpTest(c *gc.C) {
	s.JujuConnSuite.SetUpTest(c)
	s.BlockHelper = commontesting.NewBlockHelper(s.APIState)
	s.AddCleanup(func(*gc.C) { s.BlockHelper.Close() })

	s.CharmStoreSuite.Session = s.JujuConnSuite.Session
	s.CharmStoreSuite.SetUpTest(c)

	s.service = s.Factory.MakeService(c, nil)

	s.authorizer = apiservertesting.FakeAuthorizer{
		Tag: s.AdminUserTag(c),
	}
	var err error
	s.serviceApi, err = service.NewAPI(s.State, nil, s.authorizer)
	c.Assert(err, jc.ErrorIsNil)
}

func (s *serviceSuite) TearDownTest(c *gc.C) {
	s.CharmStoreSuite.TearDownTest(c)
	s.JujuConnSuite.TearDownTest(c)
}

func (s *serviceSuite) TestSetMetricCredentials(c *gc.C) {
	charm := s.Factory.MakeCharm(c, &factory.CharmParams{Name: "wordpress"})
	wordpress := s.Factory.MakeService(c, &factory.ServiceParams{
		Charm: charm,
	})
	tests := []struct {
		about   string
		args    params.ServiceMetricCredentials
		results params.ErrorResults
	}{
		{
			"test one argument and it passes",
			params.ServiceMetricCredentials{[]params.ServiceMetricCredential{{
				s.service.Name(),
				[]byte("creds 1234"),
			}}},
			params.ErrorResults{[]params.ErrorResult{{Error: nil}}},
		},
		{
			"test two arguments and both pass",
			params.ServiceMetricCredentials{[]params.ServiceMetricCredential{
				{
					s.service.Name(),
					[]byte("creds 1234"),
				},
				{
					wordpress.Name(),
					[]byte("creds 4567"),
				},
			}},
			params.ErrorResults{[]params.ErrorResult{
				{Error: nil},
				{Error: nil},
			}},
		},
		{
			"test two arguments and second one fails",
			params.ServiceMetricCredentials{[]params.ServiceMetricCredential{
				{
					s.service.Name(),
					[]byte("creds 1234"),
				},
				{
					"not-a-service",
					[]byte("creds 4567"),
				},
			}},
			params.ErrorResults{[]params.ErrorResult{
				{Error: nil},
				{Error: &params.Error{Message: `service "not-a-service" not found`, Code: "not found"}},
			}},
		},
	}
	for i, t := range tests {
		c.Logf("Running test %d %v", i, t.about)
		results, err := s.serviceApi.SetMetricCredentials(t.args)
		c.Assert(err, jc.ErrorIsNil)
		c.Assert(results.Results, gc.HasLen, len(t.results.Results))
		c.Assert(results, gc.DeepEquals, t.results)

		for i, a := range t.args.Creds {
			if t.results.Results[i].Error == nil {
				svc, err := s.State.Service(a.ServiceName)
				c.Assert(err, jc.ErrorIsNil)
				creds := svc.MetricCredentials()
				c.Assert(creds, gc.DeepEquals, a.MetricCredentials)
			}
		}
	}
}

func (s *serviceSuite) TestCompatibleSettingsParsing(c *gc.C) {
	// Test the exported settings parsing in a compatible way.
	s.AddTestingService(c, "dummy", s.AddTestingCharm(c, "dummy"))
	svc, err := s.State.Service("dummy")
	c.Assert(err, jc.ErrorIsNil)
	ch, _, err := svc.Charm()
	c.Assert(err, jc.ErrorIsNil)
	c.Assert(ch.URL().String(), gc.Equals, "local:quantal/dummy-1")

	// Empty string will be returned as nil.
	options := map[string]string{
		"title":    "foobar",
		"username": "",
	}
	settings, err := service.ParseSettingsCompatible(ch, options)
	c.Assert(err, jc.ErrorIsNil)
	c.Assert(settings, gc.DeepEquals, charm.Settings{
		"title":    "foobar",
		"username": nil,
	})

	// Illegal settings lead to an error.
	options = map[string]string{
		"yummy": "didgeridoo",
	}
	_, err = service.ParseSettingsCompatible(ch, options)
	c.Assert(err, gc.ErrorMatches, `unknown option "yummy"`)
}

func setupStoragePool(c *gc.C, st *state.State) {
	pm := poolmanager.New(state.NewStateSettings(st))
	_, err := pm.Create("loop-pool", provider.LoopProviderType, map[string]interface{}{})
	c.Assert(err, jc.ErrorIsNil)
	err = st.UpdateEnvironConfig(map[string]interface{}{
		"storage-default-block-source": "loop-pool",
	}, nil, nil)
	c.Assert(err, jc.ErrorIsNil)
}

func (s *serviceSuite) TestClientServiceDeployWithStorage(c *gc.C) {
	setupStoragePool(c, s.State)
	curl, ch := s.UploadCharm(c, "utopic/storage-block-10", "storage-block")
	storageConstraints := map[string]storage.Constraints{
		"data": {
			Count: 1,
			Size:  1024,
			Pool:  "loop-pool",
		},
	}

	var cons constraints.Value
	args := params.ServiceDeploy{
		ServiceName: "service",
		CharmUrl:    curl.String(),
		NumUnits:    1,
		Constraints: cons,
		Storage:     storageConstraints,
	}
	results, err := s.serviceApi.ServicesDeploy(params.ServicesDeploy{
		Services: []params.ServiceDeploy{args}},
	)
	c.Assert(err, jc.ErrorIsNil)
	c.Assert(results, gc.DeepEquals, params.ErrorResults{
		Results: []params.ErrorResult{{Error: nil}},
	})
	svc := apiservertesting.AssertPrincipalServiceDeployed(c, s.State, "service", curl, false, ch, cons)
	storageConstraintsOut, err := svc.StorageConstraints()
	c.Assert(err, jc.ErrorIsNil)
	c.Assert(storageConstraintsOut, gc.DeepEquals, map[string]state.StorageConstraints{
		"data": {
			Count: 1,
			Size:  1024,
			Pool:  "loop-pool",
		},
		"allecto": {
			Count: 0,
			Size:  1024,
			Pool:  "loop",
		},
	})
}

func (s *serviceSuite) TestClientServiceDeployWithInvalidStoragePool(c *gc.C) {
	setupStoragePool(c, s.State)
	curl, _ := s.UploadCharm(c, "utopic/storage-block-0", "storage-block")
	storageConstraints := map[string]storage.Constraints{
		"data": storage.Constraints{
			Pool:  "foo",
			Count: 1,
			Size:  1024,
		},
	}

	var cons constraints.Value
	args := params.ServiceDeploy{
		ServiceName: "service",
		CharmUrl:    curl.String(),
		NumUnits:    1,
		Constraints: cons,
		Storage:     storageConstraints,
	}
	results, err := s.serviceApi.ServicesDeploy(params.ServicesDeploy{
		Services: []params.ServiceDeploy{args}},
	)
	c.Assert(err, jc.ErrorIsNil)
	c.Assert(results.Results, gc.HasLen, 1)
	c.Assert(results.Results[0].Error, gc.ErrorMatches, `.* pool "foo" not found`)
}

func (s *serviceSuite) TestClientServiceDeployWithUnsupportedStoragePool(c *gc.C) {
	registry.RegisterProvider("hostloop", &mockStorageProvider{kind: storage.StorageKindBlock})
	pm := poolmanager.New(state.NewStateSettings(s.State))
	_, err := pm.Create("host-loop-pool", provider.HostLoopProviderType, map[string]interface{}{})
	c.Assert(err, jc.ErrorIsNil)

	curl, _ := s.UploadCharm(c, "utopic/storage-block-0", "storage-block")
	storageConstraints := map[string]storage.Constraints{
		"data": storage.Constraints{
			Pool:  "host-loop-pool",
			Count: 1,
			Size:  1024,
		},
	}

	var cons constraints.Value
	args := params.ServiceDeploy{
		ServiceName: "service",
		CharmUrl:    curl.String(),
		NumUnits:    1,
		Constraints: cons,
		Storage:     storageConstraints,
	}
	results, err := s.serviceApi.ServicesDeploy(params.ServicesDeploy{
		Services: []params.ServiceDeploy{args}},
	)
	c.Assert(err, jc.ErrorIsNil)
	c.Assert(results.Results, gc.HasLen, 1)
	c.Assert(results.Results[0].Error, gc.ErrorMatches,
		`.*pool "host-loop-pool" uses storage provider "hostloop" which is not supported for environments of type "dummy"`)
}

func (s *serviceSuite) TestClientServiceDeployDefaultFilesystemStorage(c *gc.C) {
	setupStoragePool(c, s.State)
	curl, ch := s.UploadCharm(c, "trusty/storage-filesystem-1", "storage-filesystem")
	var cons constraints.Value
	args := params.ServiceDeploy{
		ServiceName: "service",
		CharmUrl:    curl.String(),
		NumUnits:    1,
		Constraints: cons,
	}
	results, err := s.serviceApi.ServicesDeploy(params.ServicesDeploy{
		Services: []params.ServiceDeploy{args}},
	)
	c.Assert(err, jc.ErrorIsNil)
	c.Assert(results, gc.DeepEquals, params.ErrorResults{
		Results: []params.ErrorResult{{Error: nil}},
	})
	svc := apiservertesting.AssertPrincipalServiceDeployed(c, s.State, "service", curl, false, ch, cons)
	storageConstraintsOut, err := svc.StorageConstraints()
	c.Assert(err, jc.ErrorIsNil)
	c.Assert(storageConstraintsOut, gc.DeepEquals, map[string]state.StorageConstraints{
		"data": {
			Count: 1,
			Size:  1024,
			Pool:  "rootfs",
		},
	})
}

func (s *serviceSuite) TestClientServiceDeployWithPlacement(c *gc.C) {
	curl, ch := s.UploadCharm(c, "precise/dummy-42", "dummy")
	err := service.AddCharmWithAuthorization(s.State, params.AddCharmWithAuthorization{URL: curl.String()})
	c.Assert(err, jc.ErrorIsNil)
	var cons constraints.Value
	args := params.ServiceDeploy{
		ServiceName: "service",
		CharmUrl:    curl.String(),
		NumUnits:    1,
		Constraints: cons,
		Placement: []*instance.Placement{
			{"deadbeef-0bad-400d-8000-4b1d0d06f00d", "valid"},
		},
		ToMachineSpec: "will be ignored",
	}
	results, err := s.serviceApi.ServicesDeploy(params.ServicesDeploy{
		Services: []params.ServiceDeploy{args}},
	)
	c.Assert(err, jc.ErrorIsNil)
	c.Assert(results, gc.DeepEquals, params.ErrorResults{
		Results: []params.ErrorResult{{Error: nil}},
	})
	svc := apiservertesting.AssertPrincipalServiceDeployed(c, s.State, "service", curl, false, ch, cons)
	units, err := svc.AllUnits()
	c.Assert(err, jc.ErrorIsNil)
	c.Assert(units, gc.HasLen, 1)
}

func (s *serviceSuite) TestClientServiceDeployWithInvalidPlacement(c *gc.C) {
	curl, _ := s.UploadCharm(c, "precise/dummy-42", "dummy")
	err := service.AddCharmWithAuthorization(s.State, params.AddCharmWithAuthorization{URL: curl.String()})
	c.Assert(err, jc.ErrorIsNil)
	var cons constraints.Value
	args := params.ServiceDeploy{
		ServiceName: "service",
		CharmUrl:    curl.String(),
		NumUnits:    1,
		Constraints: cons,
		Placement: []*instance.Placement{
			{"deadbeef-0bad-400d-8000-4b1d0d06f00d", "invalid"},
		},
	}
	results, err := s.serviceApi.ServicesDeploy(params.ServicesDeploy{
		Services: []params.ServiceDeploy{args}},
	)
	c.Assert(err, jc.ErrorIsNil)
	c.Assert(results.Results, gc.HasLen, 1)
	c.Assert(results.Results[0].Error.Error(), gc.Matches, ".* invalid placement is invalid")
}

// TODO(wallyworld) - the following charm tests have been moved from the apiserver/client
// package in order to use the fake charm store testing infrastructure. They are legacy tests
// written to use the api client instead of the apiserver logic. They need to be rewritten and
// feature tests added.

func (s *serviceSuite) TestAddCharm(c *gc.C) {
	var blobs blobs
	s.PatchValue(service.NewStateStorage, func(uuid string, session *mgo.Session) statestorage.Storage {
		storage := statestorage.NewStorage(uuid, session)
		return &recordingStorage{Storage: storage, blobs: &blobs}
	})

	client := s.APIState.Client()
	// First test the sanity checks.
	err := client.AddCharm(&charm.URL{Name: "nonsense"})
<<<<<<< HEAD
	c.Assert(err, gc.ErrorMatches, `entity URL has invalid schema: ":nonsense-0"`)
=======
	c.Assert(err, gc.ErrorMatches, `cannot parse charm or bundle URL: ":nonsense-0"`)
>>>>>>> a0029133
	err = client.AddCharm(charm.MustParseURL("local:precise/dummy"))
	c.Assert(err, gc.ErrorMatches, "only charm store charm URLs are supported, with cs: schema")
	err = client.AddCharm(charm.MustParseURL("cs:precise/wordpress"))
	c.Assert(err, gc.ErrorMatches, "charm URL must include revision")

	// Add a charm, without uploading it to storage, to
	// check that AddCharm does not try to do it.
	charmDir := testcharms.Repo.CharmDir("dummy")
	ident := fmt.Sprintf("%s-%d", charmDir.Meta().Name, charmDir.Revision())
	curl := charm.MustParseURL("cs:quantal/" + ident)
	sch, err := s.State.AddCharm(charmDir, curl, "", ident+"-sha256")
	c.Assert(err, jc.ErrorIsNil)

	// AddCharm should see the charm in state and not upload it.
	err = client.AddCharm(sch.URL())
	c.Assert(err, jc.ErrorIsNil)

	c.Assert(blobs.m, gc.HasLen, 0)

	// Now try adding another charm completely.
	curl, _ = s.UploadCharm(c, "precise/wordpress-3", "wordpress")
	err = client.AddCharm(curl)
	c.Assert(err, jc.ErrorIsNil)

	// Verify it's in state and it got uploaded.
	storage := statestorage.NewStorage(s.State.EnvironUUID(), s.State.MongoSession())
	sch, err = s.State.Charm(curl)
	c.Assert(err, jc.ErrorIsNil)
	s.assertUploaded(c, storage, sch.StoragePath(), sch.BundleSha256())
}

func (s *serviceSuite) TestAddCharmWithAuthorization(c *gc.C) {
	// Upload a new charm to the charm store.
	curl, _ := s.UploadCharm(c, "cs:~restricted/precise/wordpress-3", "wordpress")

	// Change permissions on the new charm such that only bob
	// can read from it.
	s.DischargeUser = "restricted"
	err := s.Client.Put("/"+curl.Path()+"/meta/perm/read", []string{"bob"})
	c.Assert(err, jc.ErrorIsNil)

	// Try to add a charm to the environment without authorization.
	s.DischargeUser = ""
	err = s.APIState.Client().AddCharm(curl)
	c.Assert(err, gc.ErrorMatches, `cannot retrieve charm "cs:~restricted/precise/wordpress-3": cannot get archive: GET http://.*/v4/~restricted/precise/wordpress-3/archive failed: cannot get discharge from "https://.*": third party refused discharge: cannot discharge: discharge denied`)

	tryAs := func(user string) error {
		client := csclient.New(csclient.Params{
			URL: s.Srv.URL,
		})
		s.DischargeUser = user
		var m *macaroon.Macaroon
		err = client.Get("/delegatable-macaroon", &m)
		c.Assert(err, gc.IsNil)

		return service.AddCharmWithAuthorization(s.State, params.AddCharmWithAuthorization{URL: curl.String()})
	}
	// Try again with authorization for the wrong user.
	err = tryAs("joe")
	c.Assert(err, gc.ErrorMatches, `cannot retrieve charm "cs:~restricted/precise/wordpress-3": cannot get archive: unauthorized: access denied for user "joe"`)

	// Try again with the correct authorization this time.
	err = tryAs("bob")
	c.Assert(err, gc.IsNil)

	// Verify that it has actually been uploaded.
	_, err = s.State.Charm(curl)
	c.Assert(err, gc.IsNil)
}

func (s *serviceSuite) TestAddCharmConcurrently(c *gc.C) {
	var putBarrier sync.WaitGroup
	var blobs blobs
	s.PatchValue(service.NewStateStorage, func(uuid string, session *mgo.Session) statestorage.Storage {
		storage := statestorage.NewStorage(uuid, session)
		return &recordingStorage{Storage: storage, blobs: &blobs, putBarrier: &putBarrier}
	})

	client := s.APIState.Client()
	curl, _ := s.UploadCharm(c, "trusty/wordpress-3", "wordpress")

	// Try adding the same charm concurrently from multiple goroutines
	// to test no "duplicate key errors" are reported (see lp bug
	// #1067979) and also at the end only one charm document is
	// created.

	var wg sync.WaitGroup
	// We don't add them 1-by-1 because that would allow each goroutine to
	// finish separately without actually synchronizing between them
	putBarrier.Add(10)
	for i := 0; i < 10; i++ {
		wg.Add(1)
		go func(index int) {
			defer wg.Done()

			c.Assert(client.AddCharm(curl), gc.IsNil, gc.Commentf("goroutine %d", index))
			sch, err := s.State.Charm(curl)
			c.Assert(err, gc.IsNil, gc.Commentf("goroutine %d", index))
			c.Assert(sch.URL(), jc.DeepEquals, curl, gc.Commentf("goroutine %d", index))
		}(i)
	}
	wg.Wait()

	blobs.Lock()

	c.Assert(blobs.m, gc.HasLen, 10)

	// Verify there is only a single uploaded charm remains and it
	// contains the correct data.
	sch, err := s.State.Charm(curl)
	c.Assert(err, jc.ErrorIsNil)
	storagePath := sch.StoragePath()
	c.Assert(blobs.m[storagePath], jc.IsTrue)
	for path, exists := range blobs.m {
		if path != storagePath {
			c.Assert(exists, jc.IsFalse)
		}
	}

	storage := statestorage.NewStorage(s.State.EnvironUUID(), s.State.MongoSession())
	s.assertUploaded(c, storage, sch.StoragePath(), sch.BundleSha256())
}

func (s *serviceSuite) assertUploaded(c *gc.C, storage statestorage.Storage, storagePath, expectedSHA256 string) {
	reader, _, err := storage.Get(storagePath)
	c.Assert(err, jc.ErrorIsNil)
	defer reader.Close()
	downloadedSHA256, _, err := utils.ReadSHA256(reader)
	c.Assert(err, jc.ErrorIsNil)
	c.Assert(downloadedSHA256, gc.Equals, expectedSHA256)
}

func (s *serviceSuite) TestAddCharmOverwritesPlaceholders(c *gc.C) {
	client := s.APIState.Client()
	curl, _ := s.UploadCharm(c, "trusty/wordpress-42", "wordpress")

	// Add a placeholder with the same charm URL.
	err := s.State.AddStoreCharmPlaceholder(curl)
	c.Assert(err, jc.ErrorIsNil)
	_, err = s.State.Charm(curl)
	c.Assert(err, jc.Satisfies, errors.IsNotFound)

	// Now try to add the charm, which will convert the placeholder to
	// a pending charm.
	err = client.AddCharm(curl)
	c.Assert(err, jc.ErrorIsNil)

	// Make sure the document's flags were reset as expected.
	sch, err := s.State.Charm(curl)
	c.Assert(err, jc.ErrorIsNil)
	c.Assert(sch.URL(), jc.DeepEquals, curl)
	c.Assert(sch.IsPlaceholder(), jc.IsFalse)
	c.Assert(sch.IsUploaded(), jc.IsTrue)
}

type mockStorageProvider struct {
	storage.Provider
	kind storage.StorageKind
}

func (m *mockStorageProvider) Scope() storage.Scope {
	return storage.ScopeMachine
}

func (m *mockStorageProvider) Supports(k storage.StorageKind) bool {
	return k == m.kind
}

func (m *mockStorageProvider) ValidateConfig(*storage.Config) error {
	return nil
}

type blobs struct {
	sync.Mutex
	m map[string]bool // maps path to added (true), or deleted (false)
}

// Add adds a path to the list of known paths.
func (b *blobs) Add(path string) {
	b.Lock()
	defer b.Unlock()
	b.check()
	b.m[path] = true
}

// Remove marks a path as deleted, even if it was not previously Added.
func (b *blobs) Remove(path string) {
	b.Lock()
	defer b.Unlock()
	b.check()
	b.m[path] = false
}

func (b *blobs) check() {
	if b.m == nil {
		b.m = make(map[string]bool)
	}
}

type recordingStorage struct {
	statestorage.Storage
	putBarrier *sync.WaitGroup
	blobs      *blobs
}

func (s *recordingStorage) Put(path string, r io.Reader, size int64) error {
	if s.putBarrier != nil {
		// This goroutine has gotten to Put() so mark it Done() and
		// wait for the other goroutines to get to this point.
		s.putBarrier.Done()
		s.putBarrier.Wait()
	}
	if err := s.Storage.Put(path, r, size); err != nil {
		return errors.Trace(err)
	}
	s.blobs.Add(path)
	return nil
}

func (s *recordingStorage) Remove(path string) error {
	if err := s.Storage.Remove(path); err != nil {
		return errors.Trace(err)
	}
	s.blobs.Remove(path)
	return nil
}<|MERGE_RESOLUTION|>--- conflicted
+++ resolved
@@ -387,11 +387,7 @@
 	client := s.APIState.Client()
 	// First test the sanity checks.
 	err := client.AddCharm(&charm.URL{Name: "nonsense"})
-<<<<<<< HEAD
-	c.Assert(err, gc.ErrorMatches, `entity URL has invalid schema: ":nonsense-0"`)
-=======
 	c.Assert(err, gc.ErrorMatches, `cannot parse charm or bundle URL: ":nonsense-0"`)
->>>>>>> a0029133
 	err = client.AddCharm(charm.MustParseURL("local:precise/dummy"))
 	c.Assert(err, gc.ErrorMatches, "only charm store charm URLs are supported, with cs: schema")
 	err = client.AddCharm(charm.MustParseURL("cs:precise/wordpress"))
