// Copyright 2013 Canonical Ltd.
// Licensed under the AGPLv3, see LICENCE file for details.

package errors_test

import (
	stderrors "errors"
	"fmt"
	"reflect"
	"runtime"
	"testing"

	jc "github.com/juju/testing/checkers"
	gc "launchpad.net/gocheck"

	"launchpad.net/juju-core/errors"
)

type errorsSuite struct{}

var _ = gc.Suite(&errorsSuite{})

func Test(t *testing.T) {
	gc.TestingT(t)
}

type errorSatisfier struct {
	f func(error) bool
}

func (s *errorSatisfier) String() string {
	value := reflect.ValueOf(s.f)
	f := runtime.FuncForPC(value.Pointer())
	return f.Name()
}

func (*errorsSuite) TestErrors(c *gc.C) {
	isNotFoundError := &errorSatisfier{errors.IsNotFoundError}
	isUnauthorizedError := &errorSatisfier{errors.IsUnauthorizedError}
	isNotImplementedError := &errorSatisfier{errors.IsNotImplementedError}
	isAlreadyExistsError := &errorSatisfier{errors.IsAlreadyExistsError}
	isNotSupportedError := &errorSatisfier{errors.IsNotSupportedError}
	satisfiers := []*errorSatisfier{
		isNotFoundError,
		isUnauthorizedError,
		isNotImplementedError,
		isAlreadyExistsError,
		isNotSupportedError,
	}

	// make some errors, and record the errorSatsifier
	// that should satisfy the error.
	type errorTest struct {
		err       error
		message   string
		satisfier *errorSatisfier
	}
	errorTests := []errorTest{{
		errors.NotFoundf("woop %d", 123),
		"woop 123 not found",
		isNotFoundError,
	}, {
		errors.NewNotFoundError(stderrors.New("woo"), "msg"),
		"msg: woo",
		isNotFoundError,
	}, {
		errors.NewNotFoundError(stderrors.New("woo"), ""),
		"woo",
		isNotFoundError,
	}, {
		errors.NewNotFoundError(nil, "msg"),
		"msg",
		isNotFoundError,
	}, {
		errors.NewNotFoundError(nil, ""),
		"",
		isNotFoundError,
	}, {
		fmt.Errorf("some prefix: %v", errors.NotFoundf("something")),
		"some prefix: something not found",
		isNotFoundError,
	}, {
		errors.Unauthorizedf("woo %s", "hoo"),
		"woo hoo",
		isUnauthorizedError,
	}, {
		errors.NewUnauthorizedError(stderrors.New("hoo"), "woo"),
		"woo: hoo",
		isUnauthorizedError,
	}, {
		errors.NewNotImplementedError("something"),
		"something not implemented",
		isNotImplementedError,
	}, {
		errors.NewAlreadyExistsError("something"),
		"something already exists",
		isAlreadyExistsError,
	}, {
<<<<<<< HEAD
		fmt.Errorf("some prefix: %v", errors.NewAlreadyExistsError("something")),
		"some prefix: something already exists",
		isAlreadyExistsError,
=======
		errors.NewNotSupportedError("something"),
		"something not supported",
		isNotSupportedError,
>>>>>>> 1dd93213
	}}

	for i, t := range errorTests {
		c.Logf("test #%d: %v", i, t.err)
		c.Assert(t.err, gc.ErrorMatches, t.message)
		c.Assert(t.err, jc.Satisfies, t.satisfier.f)
		for _, satisfier := range satisfiers {
			// Not using jc.Satisfier here, because it doesn't give
			// a nice string representation of the function. Also,
			// you can't take the address of a func, but you can
			// store it and take the address of the struct.
			if satisfier != t.satisfier && satisfier.f(t.err) {
				c.Errorf("%#v satisfies %v", t.err, satisfier)
			}
		}
	}
}<|MERGE_RESOLUTION|>--- conflicted
+++ resolved
@@ -96,15 +96,13 @@
 		"something already exists",
 		isAlreadyExistsError,
 	}, {
-<<<<<<< HEAD
 		fmt.Errorf("some prefix: %v", errors.NewAlreadyExistsError("something")),
 		"some prefix: something already exists",
 		isAlreadyExistsError,
-=======
+	}, {
 		errors.NewNotSupportedError("something"),
 		"something not supported",
 		isNotSupportedError,
->>>>>>> 1dd93213
 	}}
 
 	for i, t := range errorTests {
