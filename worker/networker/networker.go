--- conflicted
+++ resolved
@@ -164,37 +164,6 @@
 	// indiscriminately for containers and possibly other cases.
 	logger.Infof("networker is disabled - not starting on machine %q", nw.tag)
 	return nil
-<<<<<<< HEAD
-
-	if err := nw.setUp(); err != nil {
-		return errors.Trace(err)
-	}
-	interfacesWatcher, err := nw.st.WatchInterfaces(nw.tag)
-	if err != nil {
-		return errors.Trace(err)
-	}
-	if err := nw.catacomb.Add(interfacesWatcher); err != nil {
-		return errors.Trace(err)
-	}
-	logger.Debugf("initialized and started watching")
-
-	for {
-		select {
-		case <-nw.catacomb.Dying():
-			logger.Tracef("shutting down")
-			return nw.catacomb.ErrDying()
-		case _, ok := <-interfacesWatcher.Changes():
-			logger.Tracef("got change notification")
-			if !ok {
-				return errors.New("interfaces watcher closed")
-			}
-			if err := nw.handle(); err != nil {
-				return errors.Trace(err)
-			}
-		}
-	}
-=======
->>>>>>> 40b2cae9
 }
 
 // setUp initializes the worker's data.
