// Copyright 2013 Canonical Ltd.
// Licensed under the AGPLv3, see LICENCE file for details.

// The machiner package implements the API interface
// used by the machiner worker.
package machine

import (
	"github.com/juju/loggo"
	"github.com/juju/names/v4"

	"github.com/juju/juju/apiserver/common"
	"github.com/juju/juju/apiserver/common/networkingcommon"
	"github.com/juju/juju/apiserver/facade"
	"github.com/juju/juju/apiserver/params"
	"github.com/juju/juju/core/model"
	"github.com/juju/juju/state"
)

var logger = loggo.GetLogger("juju.apiserver.machine")

// MachinerAPI implements the API used by the machiner worker.
type MachinerAPI struct {
	*common.LifeGetter
	*common.StatusSetter
	*common.DeadEnsurer
	*common.AgentEntityWatcher
	*common.APIAddresser
	*networkingcommon.NetworkConfigAPI

	st           *state.State
	auth         facade.Authorizer
	getCanModify common.GetAuthFunc
	getCanRead   common.GetAuthFunc
}

// NewMachinerAPI creates a new instance of the V2 Machiner API.
func NewMachinerAPI(st *state.State, resources facade.Resources, authorizer facade.Authorizer) (*MachinerAPI, error) {
	if !authorizer.AuthMachineAgent() {
		return nil, common.ErrPerm
	}
	getCanModify := func() (common.AuthFunc, error) {
		return authorizer.AuthOwner, nil
	}
	getCanRead := func() (common.AuthFunc, error) {
		return authorizer.AuthOwner, nil
	}
	return &MachinerAPI{
		LifeGetter:         common.NewLifeGetter(st, getCanRead),
		StatusSetter:       common.NewStatusSetter(st, getCanModify),
		DeadEnsurer:        common.NewDeadEnsurer(st, getCanModify),
		AgentEntityWatcher: common.NewAgentEntityWatcher(st, resources, getCanRead),
		APIAddresser:       common.NewAPIAddresser(st, resources),
		NetworkConfigAPI:   networkingcommon.NewNetworkConfigAPI(st, getCanModify),
		st:                 st,
		auth:               authorizer,
		getCanModify:       getCanModify,
		getCanRead:         getCanRead,
	}, nil
}

func (api *MachinerAPI) getMachine(tag string, authChecker common.AuthFunc) (*state.Machine, error) {
	mtag, err := names.ParseMachineTag(tag)
	if err != nil {
		return nil, common.ErrPerm
	} else if !authChecker(mtag) {
		return nil, common.ErrPerm
	}

	entity, err := api.st.FindEntity(mtag)
	if err != nil {
		return nil, err
	}
	return entity.(*state.Machine), nil
}

func (api *MachinerAPI) SetMachineAddresses(args params.SetMachinesAddresses) (params.ErrorResults, error) {
	results := params.ErrorResults{
		Results: make([]params.ErrorResult, len(args.MachineAddresses)),
	}
	canModify, err := api.getCanModify()
	if err != nil {
		return results, err
	}
	for i, arg := range args.MachineAddresses {
		m, err := api.getMachine(arg.Tag, canModify)
		if err != nil {
			results.Results[i].Error = common.ServerError(err)
			continue
		}
		addresses, err := params.ToProviderAddresses(arg.Addresses...).ToSpaceAddresses(api.st)
		if err != nil {
			results.Results[i].Error = common.ServerError(err)
			continue
		}
		if err := m.SetMachineAddresses(addresses...); err != nil {
			results.Results[i].Error = common.ServerError(err)
		}
	}
	return results, nil
}

// Jobs returns the jobs assigned to the given entities.
func (api *MachinerAPI) Jobs(args params.Entities) (params.JobsResults, error) {
	result := params.JobsResults{
		Results: make([]params.JobsResult, len(args.Entities)),
	}

	canRead, err := api.getCanRead()
	if err != nil {
		return result, err
	}

	for i, agent := range args.Entities {
		machine, err := api.getMachine(agent.Tag, canRead)
		if err != nil {
			result.Results[i].Error = common.ServerError(err)
			continue
		}
		machineJobs := machine.Jobs()
		jobs := make([]model.MachineJob, len(machineJobs))
		for i, job := range machineJobs {
			jobs[i] = job.ToParams()
		}
		result.Results[i].Jobs = jobs
	}
	return result, nil
}

// RecordAgentStartTime updates the agent start time field in the machine doc.
func (api *MachinerAPI) RecordAgentStartTime(args params.Entities) (params.ErrorResults, error) {
	results := params.ErrorResults{
		Results: make([]params.ErrorResult, len(args.Entities)),
	}
	canModify, err := api.getCanModify()
	if err != nil {
		return results, err
	}

	for i, entity := range args.Entities {
		m, err := api.getMachine(entity.Tag, canModify)
		if err != nil {
			results.Results[i].Error = common.ServerError(err)
			continue
		}
		if err := m.RecordAgentStartTime(); err != nil {
			results.Results[i].Error = common.ServerError(err)
		}
	}
	return results, nil
}

// MachinerAPIV1 implements the V1 API used by the machiner worker. Compared to
// V2, it lacks the RecordAgentStartTime method.
type MachinerAPIV1 struct {
<<<<<<< HEAD
=======
	*MachinerAPIV2
}

// MachinerAPIV2 implements the V1 API used by the machiner worker. Compared to
// V2, it back-fills the missing origin in NetworkConfig.
type MachinerAPIV2 struct {
>>>>>>> 1e3b7464
	*MachinerAPI
}

// NewMachinerAPIV1 creates a new instance of the V1 Machiner API.
<<<<<<< HEAD
func NewMachinerAPIV1(st *state.State, resources facade.Resources, authorizer facade.Authorizer) (*MachinerAPIV1, error) {
=======
func NewMachinerAPIV1(
	st *state.State, resources facade.Resources, authorizer facade.Authorizer,
) (*MachinerAPIV1, error) {
>>>>>>> 1e3b7464
	api, err := NewMachinerAPI(st, resources, authorizer)
	if err != nil {
		return nil, err
	}

<<<<<<< HEAD
	return &MachinerAPIV1{api}, nil
=======
	return &MachinerAPIV1{&MachinerAPIV2{api}}, nil
}

// NewMachinerAPIV2 creates a new instance of the V2 Machiner API.
func NewMachinerAPIV2(
	st *state.State, resources facade.Resources, authorizer facade.Authorizer,
) (*MachinerAPIV2, error) {
	api, err := NewMachinerAPI(st, resources, authorizer)
	if err != nil {
		return nil, err
	}

	return &MachinerAPIV2{api}, nil
}

// SetObservedNetworkConfig back-fills machine origin before calling through to
// the networking common method of the same name.
// Older agents do not set the origin, so we must do it for them.
func (api *MachinerAPIV2) SetObservedNetworkConfig(args params.SetMachineNetworkConfig) error {
	args.BackFillMachineOrigin()
	return api.NetworkConfigAPI.SetObservedNetworkConfig(args)
>>>>>>> 1e3b7464
}

// RecordAgentStartTime is not available in V1.
func (api *MachinerAPIV1) RecordAgentStartTime(_, _ struct{}) {}<|MERGE_RESOLUTION|>--- conflicted
+++ resolved
@@ -153,34 +153,24 @@
 // MachinerAPIV1 implements the V1 API used by the machiner worker. Compared to
 // V2, it lacks the RecordAgentStartTime method.
 type MachinerAPIV1 struct {
-<<<<<<< HEAD
-=======
 	*MachinerAPIV2
 }
 
 // MachinerAPIV2 implements the V1 API used by the machiner worker. Compared to
 // V2, it back-fills the missing origin in NetworkConfig.
 type MachinerAPIV2 struct {
->>>>>>> 1e3b7464
 	*MachinerAPI
 }
 
 // NewMachinerAPIV1 creates a new instance of the V1 Machiner API.
-<<<<<<< HEAD
-func NewMachinerAPIV1(st *state.State, resources facade.Resources, authorizer facade.Authorizer) (*MachinerAPIV1, error) {
-=======
 func NewMachinerAPIV1(
 	st *state.State, resources facade.Resources, authorizer facade.Authorizer,
 ) (*MachinerAPIV1, error) {
->>>>>>> 1e3b7464
 	api, err := NewMachinerAPI(st, resources, authorizer)
 	if err != nil {
 		return nil, err
 	}
 
-<<<<<<< HEAD
-	return &MachinerAPIV1{api}, nil
-=======
 	return &MachinerAPIV1{&MachinerAPIV2{api}}, nil
 }
 
@@ -202,7 +192,6 @@
 func (api *MachinerAPIV2) SetObservedNetworkConfig(args params.SetMachineNetworkConfig) error {
 	args.BackFillMachineOrigin()
 	return api.NetworkConfigAPI.SetObservedNetworkConfig(args)
->>>>>>> 1e3b7464
 }
 
 // RecordAgentStartTime is not available in V1.
