// Copyright 2013, 2014 Canonical Ltd.
// Licensed under the AGPLv3, see LICENCE file for details.

package constraints

import (
	"encoding/json"
	"fmt"
	"math"
	"strconv"
	"strings"

	"github.com/juju/errors"
	"github.com/juju/names/v4"
	"github.com/juju/utils/arch"

	"github.com/juju/juju/core/instance"
)

// The following constants list the supported constraint attribute names, as defined
// by the fields in the Value struct.
const (
	Arch      = "arch"
	Container = "container"
	// cpuCores is an alias for Cores.
	cpuCores       = "cpu-cores"
	Cores          = "cores"
	CpuPower       = "cpu-power"
	Mem            = "mem"
	RootDisk       = "root-disk"
	RootDiskSource = "root-disk-source"
	Tags           = "tags"
	InstanceType   = "instance-type"
	Spaces         = "spaces"
	VirtType       = "virt-type"
	Zones          = "zones"
)

// Value describes a user's requirements of the hardware on which units
// of an application will run. Constraints are used to choose an existing machine
// onto which a unit will be deployed, or to provision a new machine if no
// existing one satisfies the requirements.
type Value struct {

	// Arch, if not nil or empty, indicates that a machine must run the named
	// architecture.
	Arch *string `json:"arch,omitempty" yaml:"arch,omitempty"`

	// Container, if not nil, indicates that a machine must be the specified container type.
	Container *instance.ContainerType `json:"container,omitempty" yaml:"container,omitempty"`

	// CpuCores, if not nil, indicates that a machine must have at least that
	// number of effective cores available.
	CpuCores *uint64 `json:"cores,omitempty" yaml:"cores,omitempty"`

	// CpuPower, if not nil, indicates that a machine must have at least that
	// amount of CPU power available, where 100 CpuPower is considered to be
	// equivalent to 1 Amazon ECU (or, roughly, a single 2007-era Xeon).
	CpuPower *uint64 `json:"cpu-power,omitempty" yaml:"cpu-power,omitempty"`

	// Mem, if not nil, indicates that a machine must have at least that many
	// megabytes of RAM.
	Mem *uint64 `json:"mem,omitempty" yaml:"mem,omitempty"`

	// RootDisk, if not nil, indicates that a machine must have at least
	// that many megabytes of disk space available in the root disk. In
	// providers where the root disk is configurable at instance startup
	// time, an instance with the specified amount of disk space in the OS
	// disk might be requested.
	RootDisk *uint64 `json:"root-disk,omitempty" yaml:"root-disk,omitempty"`

	// RootDiskSource, if specified, determines what storage the root
	// disk should be allocated from. This will be provider specific -
	// in the case of vSphere it identifies the datastore the root
	// disk file should be created in.
	RootDiskSource *string `json:"root-disk-source,omitempty" yaml:"root-disk-source,omitempty"`

	// Tags, if not nil, indicates tags that the machine must have applied to it.
	// An empty list is treated the same as a nil (unspecified) list, except an
	// empty list will override any default tags, where a nil list will not.
	Tags *[]string `json:"tags,omitempty" yaml:"tags,omitempty"`

	// InstanceType, if not nil, indicates that the specified cloud instance type
	// be used. Only valid for clouds which support instance types.
	InstanceType *string `json:"instance-type,omitempty" yaml:"instance-type,omitempty"`

	// Spaces, if not nil, holds a list of juju network spaces that
	// should be available (or not) on the machine. Positive and
	// negative values are accepted, and the difference is the latter
	// have a "^" prefix to the name.
	Spaces *[]string `json:"spaces,omitempty" yaml:"spaces,omitempty"`

	// VirtType, if not nil or empty, indicates that a machine must run the named
	// virtual type. Only valid for clouds with multi-hypervisor support.
	VirtType *string `json:"virt-type,omitempty" yaml:"virt-type,omitempty"`

	// Zones, if not nil, holds a list of availability zones limiting where
	// the machine can be located.
	Zones *[]string `json:"zones,omitempty" yaml:"zones,omitempty"`
}

var rawAliases = map[string]string{
	cpuCores: Cores,
}

// resolveAlias returns the canonical representation of the given key, if it'a
// an alias listed in aliases, otherwise it returns the original key.
func resolveAlias(key string) string {
	if canonical, ok := rawAliases[key]; ok {
		return canonical
	}
	return key
}

// IsEmpty returns if the given constraints value has no constraints set
func IsEmpty(v *Value) bool {
	return v.String() == ""
}

// HasArch returns true if the constraints.Value specifies an architecture.
func (v *Value) HasArch() bool {
	return v.Arch != nil && *v.Arch != ""
}

// HasMem returns true if the constraints.Value specifies a minimum amount
// of memory.
func (v *Value) HasMem() bool {
	return v.Mem != nil && *v.Mem > 0
}

// HasCpuPower returns true if the constraints.Value specifies a minimum amount
// of CPU power.
func (v *Value) HasCpuPower() bool {
	return v.CpuPower != nil && *v.CpuPower > 0
}

// HasCpuCores returns true if the constraints.Value specifies a minimum number
// of CPU cores.
func (v *Value) HasCpuCores() bool {
	return v.CpuCores != nil && *v.CpuCores > 0
}

// HasRootDisk returns true if the contraints.Value specifies a RootDisk size.
func (v *Value) HasRootDisk() bool {
	return v.RootDisk != nil && *v.RootDisk > 0
}

// HasRootDiskSource returns true if the constraints.Value specifies a
// source for its root disk.
func (v *Value) HasRootDiskSource() bool {
	return v.RootDiskSource != nil && *v.RootDiskSource != ""
}

// HasInstanceType returns true if the constraints.Value specifies an instance type.
func (v *Value) HasInstanceType() bool {
	return v.InstanceType != nil && *v.InstanceType != ""
}

// extractItems returns the list of entries in the given field which
// are either positive (included) or negative (!included; with prefix
// "^").
func (v *Value) extractItems(field []string, included bool) []string {
	var items []string
	for _, name := range field {
		prefixed := strings.HasPrefix(name, "^")
		if prefixed && !included {
			// has prefix and we want negatives.
			items = append(items, strings.TrimPrefix(name, "^"))
		} else if !prefixed && included {
			// no prefix and we want positives.
			items = append(items, name)
		}
	}
	return items
}

// IncludeSpaces returns a list of space IDs to include when starting a
// machine, if specified.
func (v *Value) IncludeSpaces() []string {
	if v.Spaces == nil {
		return nil
	}
	return v.extractItems(*v.Spaces, true)
}

// ExcludeSpaces returns a list of space IDs to exclude when starting a
// machine, if specified. They are given in the spaces constraint with
// a "^" prefix to the id, which is stripped before returning.
func (v *Value) ExcludeSpaces() []string {
	if v.Spaces == nil {
		return nil
	}
	return v.extractItems(*v.Spaces, false)
}

// HasSpaces returns whether any spaces constraints were specified.
func (v *Value) HasSpaces() bool {
	return v.Spaces != nil && len(*v.Spaces) > 0
}

// HasVirtType returns true if the constraints.Value specifies an virtual type.
func (v *Value) HasVirtType() bool {
	return v.VirtType != nil && *v.VirtType != ""
}

// HasZones returns whether any zone constraints were specified.
func (v *Value) HasZones() bool {
	return v.Zones != nil && len(*v.Zones) > 0
}

// String expresses a constraints.Value in the language in which it was specified.
func (v Value) String() string {
	var strs []string
	if v.Arch != nil {
		strs = append(strs, "arch="+*v.Arch)
	}
	if v.Container != nil {
		strs = append(strs, "container="+string(*v.Container))
	}
	if v.CpuCores != nil {
		strs = append(strs, "cores="+uintStr(*v.CpuCores))
	}
	if v.CpuPower != nil {
		strs = append(strs, "cpu-power="+uintStr(*v.CpuPower))
	}
	if v.InstanceType != nil {
		strs = append(strs, "instance-type="+(*v.InstanceType))
	}
	if v.Mem != nil {
		s := uintStr(*v.Mem)
		if s != "" {
			s += "M"
		}
		strs = append(strs, "mem="+s)
	}
	if v.RootDisk != nil {
		s := uintStr(*v.RootDisk)
		if s != "" {
			s += "M"
		}
		strs = append(strs, "root-disk="+s)
	}
	if v.RootDiskSource != nil {
		s := *v.RootDiskSource
		strs = append(strs, "root-disk-source="+s)
	}
	if v.Tags != nil {
		s := strings.Join(*v.Tags, ",")
		strs = append(strs, "tags="+s)
	}
	if v.Spaces != nil {
		s := strings.Join(*v.Spaces, ",")
		strs = append(strs, "spaces="+s)
	}
	if v.VirtType != nil {
		strs = append(strs, "virt-type="+(*v.VirtType))
	}
	if v.Zones != nil {
		s := strings.Join(*v.Zones, ",")
		strs = append(strs, "zones="+s)
	}

	// Ensure constraint values with spaces are properly escaped
	for i := 0; i < len(strs); i++ {
		strs[i] = strings.Replace(strs[i], " ", `\ `, -1)
	}

	return strings.Join(strs, " ")
}

// GoString allows printing a constraints.Value nicely with the fmt
// package, especially when nested inside other types.
func (v Value) GoString() string {
	var values []string
	if v.Arch != nil {
		values = append(values, fmt.Sprintf("Arch: %q", *v.Arch))
	}
	if v.CpuCores != nil {
		values = append(values, fmt.Sprintf("Cores: %v", *v.CpuCores))
	}
	if v.CpuPower != nil {
		values = append(values, fmt.Sprintf("CpuPower: %v", *v.CpuPower))
	}
	if v.Mem != nil {
		values = append(values, fmt.Sprintf("Mem: %v", *v.Mem))
	}
	if v.RootDisk != nil {
		values = append(values, fmt.Sprintf("RootDisk: %v", *v.RootDisk))
	}
	if v.InstanceType != nil {
		values = append(values, fmt.Sprintf("InstanceType: %q", *v.InstanceType))
	}
	if v.Container != nil {
		values = append(values, fmt.Sprintf("Container: %q", *v.Container))
	}
	if v.Tags != nil && *v.Tags != nil {
		values = append(values, fmt.Sprintf("Tags: %q", *v.Tags))
	} else if v.Tags != nil {
		values = append(values, "Tags: (*[]string)(nil)")
	}
	if v.Spaces != nil && *v.Spaces != nil {
		values = append(values, fmt.Sprintf("Spaces: %q", *v.Spaces))
	} else if v.Spaces != nil {
		values = append(values, "Spaces: (*[]string)(nil)")
	}
	if v.VirtType != nil {
		values = append(values, fmt.Sprintf("VirtType: %q", *v.VirtType))
	}
	if v.Zones != nil && *v.Zones != nil {
		values = append(values, fmt.Sprintf("Zones: %q", *v.Zones))
	} else if v.Zones != nil {
		values = append(values, "Zones: (*[]string)(nil)")
	}
	return fmt.Sprintf("{%s}", strings.Join(values, ", "))
}

func uintStr(i uint64) string {
	if i == 0 {
		return ""
	}
	return fmt.Sprintf("%d", i)
}

// Parse constructs a constraints.Value from the supplied arguments,
// each of which must contain only spaces and name=value pairs. If any
// name is specified more than once, an error is returned.
func Parse(args ...string) (Value, error) {
	v, _, err := ParseWithAliases(args...)
	return v, err
}

// ParseWithAliases constructs a constraints.Value from the supplied arguments, each
// of which must contain only spaces and name=value pairs. If any name is
// specified more than once, an error is returned.  The aliases map returned
// contains a map of aliases used, and their canonical values.
func ParseWithAliases(args ...string) (cons Value, aliases map[string]string, err error) {
	aliases = make(map[string]string)
	for _, arg := range args {
		// Replace slash-escaped spaces with a null byte so we can
		// safely split on remaining whitespace.
		arg = strings.Replace(arg, `\ `, "\x00", -1)
		raws := strings.Split(strings.TrimSpace(arg), " ")
		for _, raw := range raws {
			// Replace null bytes back to spaces
			raw = strings.TrimSpace(strings.Replace(raw, "\x00", " ", -1))
			if raw == "" {
				continue
			}
<<<<<<< HEAD
			currentName, currentValue, err := splitRaw(raw)
			if err != nil {
				return Value{}, nil, errors.Trace(err)
			}
			if currentName == "" && name == "" {
				return Value{}, nil, errors.Errorf("malformed constraint %q", currentValue)
			}
			if currentName != "" {
				name = currentName
				val = currentValue
				if canonical, ok := rawAliases[currentName]; ok {
					aliases[currentName] = canonical
					name = canonical
				}
			} else if name != "" {
				val += " " + currentValue
=======
			name, val, err := splitRaw(raw)
			if err != nil {
				return Value{}, nil, errors.Trace(err)
			}
			if canonical, ok := rawAliases[name]; ok {
				aliases[name] = canonical
				name = canonical
>>>>>>> bddec691
			}
			if err := cons.setRaw(name, val); err != nil {
				return Value{}, aliases, errors.Trace(err)
			}
		}
	}
	return cons, aliases, nil
}

// Merge returns the effective constraints after merging any given
// existing values.
func Merge(values ...Value) (Value, error) {
	var args []string
	for _, value := range values {
		args = append(args, value.String())
	}
	return Parse(args...)
}

// MustParse constructs a constraints.Value from the supplied arguments,
// as Parse, but panics on failure.
func MustParse(args ...string) Value {
	v, err := Parse(args...)
	if err != nil {
		panic(err)
	}
	return v
}

// Constraints implements gnuflag.Value for a Constraints.
type ConstraintsValue struct {
	Target *Value
}

func (v ConstraintsValue) Set(s string) error {
	cons, err := Parse(s)
	if err != nil {
		return err
	}
	*v.Target = cons
	return nil
}

func (v ConstraintsValue) String() string {
	return v.Target.String()
}

// attributesWithValues returns the non-zero attribute tags and their values from the constraint.
func (v *Value) attributesWithValues() map[string]interface{} {
	// These can never fail, so we ignore the error for the sake of keeping our
	// API clean.  I'm sorry (but not that sorry).
	b, _ := json.Marshal(v)
	result := map[string]interface{}{}
	_ = json.Unmarshal(b, &result)
	return result
}

func fromAttributes(attr map[string]interface{}) Value {
	b, _ := json.Marshal(attr)
	var result Value
	_ = json.Unmarshal(b, &result)
	return result
}

// hasAny returns any attrTags for which the constraint has a non-nil value.
func (v *Value) hasAny(attrTags ...string) []string {
	attributes := v.attributesWithValues()
	var result []string
	for _, tag := range attrTags {
		_, ok := attributes[resolveAlias(tag)]
		if ok {
			result = append(result, tag)
		}
	}
	return result
}

// without returns a copy of the constraint without values for
// the specified attributes.
func (v *Value) without(attrTags ...string) Value {
	attributes := v.attributesWithValues()
	for _, tag := range attrTags {
		delete(attributes, resolveAlias(tag))
	}
	return fromAttributes(attributes)
}

func splitRaw(s string) (name, val string, err error) {
	eq := strings.Index(s, "=")
	if eq <= 0 {
		return "", "", errors.Errorf("malformed constraint %q", s)
	}
	return s[:eq], s[eq+1:], nil
}

// setRaw interprets a name=value string and sets the supplied value.
func (v *Value) setRaw(name, str string) error {
	var err error
	switch resolveAlias(name) {
	case Arch:
		err = v.setArch(str)
	case Container:
		err = v.setContainer(str)
	case Cores:
		err = v.setCpuCores(str)
	case CpuPower:
		err = v.setCpuPower(str)
	case Mem:
		err = v.setMem(str)
	case RootDisk:
		err = v.setRootDisk(str)
	case RootDiskSource:
		err = v.setRootDiskSource(str)
	case Tags:
		err = v.setTags(str)
	case InstanceType:
		err = v.setInstanceType(str)
	case Spaces:
		err = v.setSpaces(str)
	case VirtType:
		err = v.setVirtType(str)
	case Zones:
		err = v.setZones(str)
	default:
		return errors.Errorf("unknown constraint %q", name)
	}
	if err != nil {
		return errors.Annotatef(err, "bad %q constraint", name)
	}
	return nil
}

// UnmarshalYAML is required to unmarshal a constraints.Value object
// to ensure the container attribute is correctly handled when it is empty.
// Because ContainerType is an alias for string, Go's reflect logic used in the
// YAML decode determines that *string and *ContainerType are not assignable so
// the container value of "" in the YAML is ignored.
func (v *Value) UnmarshalYAML(unmarshal func(interface{}) error) error {
	values := map[interface{}]interface{}{}
	err := unmarshal(&values)
	if err != nil {
		return errors.Trace(err)
	}
	canonicals := map[string]string{}
	for k, val := range values {
		vstr := fmt.Sprintf("%v", val)
		key, ok := k.(string)
		if !ok {
			return errors.Errorf("unexpected non-string key: %#v", k)
		}
		canonical := resolveAlias(key)
		if v, ok := canonicals[canonical]; ok {
			// duplicate entry
			return errors.Errorf("constraint %q duplicates constraint %q", key, v)
		}
		canonicals[canonical] = key
		switch canonical {
		case Arch:
			v.Arch = &vstr
		case Container:
			ctype := instance.ContainerType(vstr)
			v.Container = &ctype
		case InstanceType:
			v.InstanceType = &vstr
		case Cores:
			v.CpuCores, err = parseUint64(vstr)
		case CpuPower:
			v.CpuPower, err = parseUint64(vstr)
		case Mem:
			v.Mem, err = parseUint64(vstr)
		case RootDisk:
			v.RootDisk, err = parseUint64(vstr)
		case RootDiskSource:
			v.RootDiskSource = &vstr
		case Tags:
			v.Tags, err = parseYamlStrings("tags", val)
		case Spaces:
			var spaces *[]string
			spaces, err = parseYamlStrings("spaces", val)
			if err != nil {
				return errors.Trace(err)
			}
			err = v.validateSpaces(spaces)
			if err == nil {
				v.Spaces = spaces
			}
		case VirtType:
			v.VirtType = &vstr
		case Zones:
			v.Zones, err = parseYamlStrings("zones", val)
		default:
			return errors.Errorf("unknown constraint value: %v", k)
		}
		if err != nil {
			return errors.Trace(err)
		}
	}
	return nil
}

func (v *Value) setContainer(str string) error {
	if v.Container != nil {
		return errors.Errorf("already set")
	}
	if str == "" {
		ctype := instance.ContainerType("")
		v.Container = &ctype
	} else {
		ctype, err := instance.ParseContainerTypeOrNone(str)
		if err != nil {
			return err
		}
		v.Container = &ctype
	}
	return nil
}

// HasContainer returns true if the constraints.Value specifies a container.
func (v *Value) HasContainer() bool {
	return v.Container != nil && *v.Container != "" && *v.Container != instance.NONE
}

func (v *Value) setArch(str string) error {
	if v.Arch != nil {
		return errors.Errorf("already set")
	}
	if str != "" && !arch.IsSupportedArch(str) {
		return errors.Errorf("%q not recognized", str)
	}
	v.Arch = &str
	return nil
}

func (v *Value) setCpuCores(str string) (err error) {
	if v.CpuCores != nil {
		return errors.Errorf("already set")
	}
	v.CpuCores, err = parseUint64(str)
	return
}

func (v *Value) setCpuPower(str string) (err error) {
	if v.CpuPower != nil {
		return errors.Errorf("already set")
	}
	v.CpuPower, err = parseUint64(str)
	return
}

func (v *Value) setInstanceType(str string) error {
	if v.InstanceType != nil {
		return errors.Errorf("already set")
	}
	v.InstanceType = &str
	return nil
}

func (v *Value) setMem(str string) (err error) {
	if v.Mem != nil {
		return errors.Errorf("already set")
	}
	v.Mem, err = parseSize(str)
	return
}

func (v *Value) setRootDisk(str string) (err error) {
	if v.RootDisk != nil {
		return errors.Errorf("already set")
	}
	v.RootDisk, err = parseSize(str)
	return
}

func (v *Value) setRootDiskSource(str string) error {
	if v.RootDiskSource != nil {
		return errors.Errorf("already set")
	}
	v.RootDiskSource = &str
	return nil
}

func (v *Value) setTags(str string) error {
	if v.Tags != nil {
		return errors.Errorf("already set")
	}
	v.Tags = parseCommaDelimited(str)
	return nil
}

func (v *Value) setSpaces(str string) error {
	if v.Spaces != nil {
		return errors.Errorf("already set")
	}
	spaces := parseCommaDelimited(str)
	if err := v.validateSpaces(spaces); err != nil {
		return err
	}
	v.Spaces = spaces
	return nil
}

func (v *Value) validateSpaces(spaces *[]string) error {
	if spaces == nil {
		return nil
	}
	for _, name := range *spaces {
		space := strings.TrimPrefix(name, "^")
		if !names.IsValidSpace(space) {
			return errors.Errorf("%q is not a valid space name", space)
		}
	}
	return nil
}

func (v *Value) setVirtType(str string) error {
	if v.VirtType != nil {
		return errors.Errorf("already set")
	}
	v.VirtType = &str
	return nil
}

func (v *Value) setZones(str string) error {
	if v.Zones != nil {
		return errors.Errorf("already set")
	}
	v.Zones = parseCommaDelimited(str)
	return nil
}

func parseUint64(str string) (*uint64, error) {
	var value uint64
	if str != "" {
		val, err := strconv.ParseUint(str, 10, 64)
		if err != nil {
			return nil, errors.Errorf("must be a non-negative integer")
		}
		value = val
	}
	return &value, nil
}

func parseSize(str string) (*uint64, error) {
	var value uint64
	if str != "" {
		mult := 1.0
		if m, ok := mbSuffixes[str[len(str)-1:]]; ok {
			str = str[:len(str)-1]
			mult = m
		}
		val, err := strconv.ParseFloat(str, 64)
		if err != nil || val < 0 {
			return nil, errors.Errorf("must be a non-negative float with optional M/G/T/P suffix")
		}
		val *= mult
		value = uint64(math.Ceil(val))
	}
	return &value, nil
}

// parseCommaDelimited returns the items in the value s. We expect the
// items to be comma delimited strings.
func parseCommaDelimited(s string) *[]string {
	if s == "" {
		return &[]string{}
	}
	t := strings.Split(s, ",")
	return &t
}

func parseYamlStrings(entityName string, val interface{}) (*[]string, error) {
	ifcs, ok := val.([]interface{})
	if !ok {
		return nil, errors.Errorf("unexpected type passed to %s: %T", entityName, val)
	}
	items := make([]string, len(ifcs))
	for n, ifc := range ifcs {
		s, ok := ifc.(string)
		if !ok {
			return nil, errors.Errorf("unexpected type passed as in %s: %T", entityName, ifc)
		}
		items[n] = s
	}
	return &items, nil
}

var mbSuffixes = map[string]float64{
	"M": 1,
	"G": 1024,
	"T": 1024 * 1024,
	"P": 1024 * 1024 * 1024,
}<|MERGE_RESOLUTION|>--- conflicted
+++ resolved
@@ -346,24 +346,6 @@
 			if raw == "" {
 				continue
 			}
-<<<<<<< HEAD
-			currentName, currentValue, err := splitRaw(raw)
-			if err != nil {
-				return Value{}, nil, errors.Trace(err)
-			}
-			if currentName == "" && name == "" {
-				return Value{}, nil, errors.Errorf("malformed constraint %q", currentValue)
-			}
-			if currentName != "" {
-				name = currentName
-				val = currentValue
-				if canonical, ok := rawAliases[currentName]; ok {
-					aliases[currentName] = canonical
-					name = canonical
-				}
-			} else if name != "" {
-				val += " " + currentValue
-=======
 			name, val, err := splitRaw(raw)
 			if err != nil {
 				return Value{}, nil, errors.Trace(err)
@@ -371,7 +353,6 @@
 			if canonical, ok := rawAliases[name]; ok {
 				aliases[name] = canonical
 				name = canonical
->>>>>>> bddec691
 			}
 			if err := cons.setRaw(name, val); err != nil {
 				return Value{}, aliases, errors.Trace(err)
