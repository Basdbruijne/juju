package state

import (
	"fmt"
	"labix.org/v2/mgo"
	"labix.org/v2/mgo/txn"
	"strings"
)

// annotatorDoc represents the internal state of annotations for an Entity in
// MongoDB. Note that the annotations map is not maintained in local storage
// due to the fact that it is not accessed directly, but through
// Annotations/Annotation below.
type annotatorDoc struct {
	GlobalKey   string `bson:"_id"`
	EntityName  string
	Annotations map[string]string
}

// annotator stores information required to query MongoDB.
type annotator struct {
	globalKey  string
	entityName string
	st         *State
}

// SetAnnotation adds a key/value pair to annotations in MongoDB.
func (a *annotator) SetAnnotation(key, value string) error {
	if strings.Contains(key, ".") {
		return fmt.Errorf("invalid key %q", key)
	}
	id := a.globalKey
	coll := a.st.annotations.Name
	if value == "" {
		// Delete a key/value pair in MongoDB.
		ops := []txn.Op{{
			C:      coll,
			Id:     id,
			Assert: txn.DocExists,
			Update: D{{"$unset", D{{"annotations." + key, true}}}},
		}}
		if err := a.st.runner.Run(ops, "", nil); err != nil {
			return fmt.Errorf("cannot delete annotation %q on %s: %v", key, id, onAbort(err, errNotAlive))
		}
	} else {
		// Set a key/value pair in MongoDB.
		var op txn.Op
		if count, err := a.st.annotations.FindId(id).Count(); err != nil {
			return err
		} else if count != 0 {
			op = txn.Op{
				C:      coll,
				Id:     id,
				Assert: txn.DocExists,
				Update: D{{"$set", D{{"annotations." + key, value}}}},
			}
		} else {
			op = txn.Op{
				C:      coll,
				Id:     id,
				Assert: txn.DocMissing,
				Insert: &annotatorDoc{
					id,
					a.entityName,
					map[string]string{key: value},
				},
			}
		}
		if err := a.st.runner.Run([]txn.Op{op}, "", nil); err != nil {
			return fmt.Errorf("cannot set annotation %q = %q on %s: %v", key, value, id, err)
		}
	}
	return nil
}

// Annotations returns all the annotations corresponding to an entity.
func (a annotator) Annotations() (map[string]string, error) {
	doc := new(annotatorDoc)
	err := a.st.annotations.FindId(a.globalKey).One(doc)
	if err == mgo.ErrNotFound {
		// Returning an empty map if there are no annotations.
		return nil, nil
	}
	if err != nil {
		return nil, err
	}
	return doc.Annotations, nil
}

// Annotation returns the annotation value corresponding to the given key.
// If the requested annotation is not found, an empty string is returned.
func (a annotator) Annotation(key string) (string, error) {
	ann, err := a.Annotations()
	if err != nil {
		return "", err
	}
	return ann[key], nil
}

<<<<<<< HEAD
// annotationRemoveOps returns an operation to remove a given annotation document from MongoDB.
func annotationRemoveOps(st *State, id string) txn.Op {
=======
// annotationRemoveOp returns an operation to remove a given annotation
// document from MongoDB.
func annotationRemoveOp(st *State, id string) txn.Op {
>>>>>>> ba2ac9c8
	return txn.Op{
		C:      st.annotations.Name,
		Id:     id,
		Remove: true,
	}
}<|MERGE_RESOLUTION|>--- conflicted
+++ resolved
@@ -97,14 +97,9 @@
 	return ann[key], nil
 }
 
-<<<<<<< HEAD
-// annotationRemoveOps returns an operation to remove a given annotation document from MongoDB.
-func annotationRemoveOps(st *State, id string) txn.Op {
-=======
 // annotationRemoveOp returns an operation to remove a given annotation
 // document from MongoDB.
 func annotationRemoveOp(st *State, id string) txn.Op {
->>>>>>> ba2ac9c8
 	return txn.Op{
 		C:      st.annotations.Name,
 		Id:     id,
