--- conflicted
+++ resolved
@@ -11,11 +11,8 @@
 from time import sleep
 
 from deploy_stack import BootstrapManager
-<<<<<<< HEAD
+
 import pexpect
-from jujupy import pause
-=======
->>>>>>> af482b77
 from utility import (
     add_basic_testing_arguments,
     configure_logging,
