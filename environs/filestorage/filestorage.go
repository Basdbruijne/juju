--- conflicted
+++ resolved
@@ -101,11 +101,6 @@
 	tmpdir string
 }
 
-<<<<<<< HEAD
-// NewFileStorageWriter returns a new read/write storage for
-// a directory inside the local file system.
-func NewFileStorageWriter(path string) (environs.Storage, error) {
-=======
 // UseDefaultTmpDir may be passed into NewFileStorageWriter
 // for the tmpdir argument, to signify that the default
 // value should be used. See NewFileStorageWriter for more.
@@ -124,7 +119,6 @@
 // and will be removed afterwards. If tmpdir != UseDefaultTmpDir, it must
 // already exist, and will never be removed.
 func NewFileStorageWriter(path, tmpdir string) (storage.Storage, error) {
->>>>>>> b5a6e917
 	reader, err := NewFileStorageReader(path)
 	if err != nil {
 		return nil, err
