--- conflicted
+++ resolved
@@ -687,12 +687,7 @@
 	charms, closer := st.db().GetCollection(charmsC)
 	defer closer()
 
-<<<<<<< HEAD
 	if err := jujuversion.CheckJujuMinVersion(info.Charm.Meta().MinJujuVersion, jujuversion.Current); err != nil {
-=======
-	minVer := info.Charm.Meta().MinJujuVersion
-	if err := jujuversion.CheckJujuMinVersion(minVer, jujuversion.Current); err != nil {
->>>>>>> 3b1d1e8f
 		return nil, errors.Trace(err)
 	}
 	model, err := st.Model()
