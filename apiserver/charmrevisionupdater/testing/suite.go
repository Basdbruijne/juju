--- conflicted
+++ resolved
@@ -73,11 +73,7 @@
 		csURL, err := url.Parse(s.Server.URL)
 		c.Assert(err, jc.ErrorIsNil)
 		config.URL = csURL
-<<<<<<< HEAD
-		return config
-=======
 		return jujucharmstore.NewClient(config)
->>>>>>> 4588d2e3
 	})
 	s.charms = make(map[string]*state.Charm)
 }
