--- conflicted
+++ resolved
@@ -104,13 +104,9 @@
 			"access-key": t.accessKey,
 			"secret-key": t.secretKey,
 		}
-<<<<<<< HEAD
-		actual := e.SecretAttrs(ecfg.Config)
-=======
 		c.Assert(err, IsNil)
 		actual, err := e.Provider().SecretAttrs(ecfg.Config)
 		c.Assert(err, IsNil)
->>>>>>> 672de6d8
 		c.Assert(expected, DeepEquals, actual)
 	} else {
 		c.Assert(ecfg.accessKey(), DeepEquals, testAuth.AccessKey)
