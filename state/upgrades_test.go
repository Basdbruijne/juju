// Copyright 2014 Canonical Ltd.
// Licensed under the AGPLv3, see LICENCE file for details.

package state

import (
	"time"

	"github.com/juju/names"
	gitjujutesting "github.com/juju/testing"
	jc "github.com/juju/testing/checkers"
	"gopkg.in/mgo.v2/bson"
	"gopkg.in/mgo.v2/txn"
	gc "launchpad.net/gocheck"

	"github.com/juju/juju/testing"
)

type upgradesSuite struct {
	testing.BaseSuite
	gitjujutesting.MgoSuite
	state *State
}

func (s *upgradesSuite) SetUpSuite(c *gc.C) {
	s.BaseSuite.SetUpSuite(c)
	s.MgoSuite.SetUpSuite(c)
}

func (s *upgradesSuite) TearDownSuite(c *gc.C) {
	s.MgoSuite.TearDownSuite(c)
	s.BaseSuite.TearDownSuite(c)
}

func (s *upgradesSuite) SetUpTest(c *gc.C) {
	s.BaseSuite.SetUpTest(c)
	s.MgoSuite.SetUpTest(c)
	var err error
	s.state, err = Initialize(TestingMongoInfo(), testing.EnvironConfig(c), TestingDialOpts(), Policy(nil))
	c.Assert(err, gc.IsNil)
}

func (s *upgradesSuite) TearDownTest(c *gc.C) {
	s.state.Close()
	s.MgoSuite.TearDownTest(c)
	s.BaseSuite.TearDownTest(c)
}

var _ = gc.Suite(&upgradesSuite{})

func (s *upgradesSuite) TestLastLoginMigrate(c *gc.C) {
	now := time.Now().UTC().Round(time.Second)
	userId := "foobar"
	oldDoc := bson.M{
		"_id_":           userId,
		"_id":            userId,
		"displayname":    "foo bar",
		"deactivated":    false,
		"passwordhash":   "hash",
		"passwordsalt":   "salt",
		"createdby":      "creator",
		"datecreated":    now,
		"lastconnection": now,
	}

	ops := []txn.Op{
		txn.Op{
			C:      "users",
			Id:     userId,
			Assert: txn.DocMissing,
			Insert: oldDoc,
		},
	}
	err := s.state.runTransaction(ops)
	c.Assert(err, gc.IsNil)

	err = MigrateUserLastConnectionToLastLogin(s.state)
	c.Assert(err, gc.IsNil)
	user, err := s.state.User(userId)
	c.Assert(err, gc.IsNil)
	c.Assert(*user.LastLogin(), gc.Equals, now)

	// check to see if _id_ field is removed
	userMap := map[string]interface{}{}
	users, closer := s.state.getCollection("users")
	defer closer()
	err = users.Find(bson.D{{"_id", userId}}).One(&userMap)
	c.Assert(err, gc.IsNil)
	_, keyExists := userMap["_id_"]
	c.Assert(keyExists, jc.IsFalse)
}

<<<<<<< HEAD
func (s *upgradesSuite) TestAddStateUsersToEnviron(c *gc.C) {
	adminTag := s.createUser(c, "admin", "admin")
	bobTag := s.createUser(c, "bob", "admin")

	_, err := s.state.EnvironmentUser(adminTag)
	c.Assert(err, gc.ErrorMatches, `envUser "admin@local" not found`)
	_, err = s.state.EnvironmentUser(bobTag)
	c.Assert(err, gc.ErrorMatches, `envUser "bob@local" not found`)

	err = AddStateUsersAsEnvironUsers(s.state)
	c.Assert(err, gc.IsNil)

	admin, err := s.state.EnvironmentUser(adminTag)
	c.Assert(err, gc.IsNil)
	c.Assert(admin.UserTag().Username(), gc.DeepEquals, adminTag.Username())
	bob, err := s.state.EnvironmentUser(bobTag)
	c.Assert(err, gc.IsNil)
	c.Assert(bob.UserTag().Username(), gc.DeepEquals, bobTag.Username())
}

func (s *upgradesSuite) TestAddStateUsersToEnvironIdempotent(c *gc.C) {
	s.createUser(c, "admin", "admin")
	s.createUser(c, "bob", "admin")

	err := AddStateUsersAsEnvironUsers(s.state)
	c.Assert(err, gc.IsNil)

	err = AddStateUsersAsEnvironUsers(s.state)
	c.Assert(err, gc.IsNil)
}

func (s *upgradesSuite) createUser(c *gc.C, userID, creatorID string) names.UserTag {
	now := time.Now().UTC().Round(time.Second)
	uDoc := bson.M{
		"_id_":           userID,
		"_id":            userID,
		"displayname":    "admin",
		"deactivated":    false,
		"passwordhash":   "hash",
		"passwordsalt":   "salt",
		"createdby":      creatorID,
		"datecreated":    now,
		"lastconnection": now,
	}

	ops := []txn.Op{
		txn.Op{
			C:      "users",
			Id:     userID,
			Assert: txn.DocMissing,
			Insert: uDoc,
		},
	}

	err := s.state.runTransaction(ops)
	c.Assert(err, gc.IsNil)

	return names.NewUserTag(userID)
}

func (s *upgradesSuite) TestAddEnvironmentUUIDToStateServerDoc(c *gc.C) {
	info, err := s.state.StateServerInfo()
	c.Assert(err, gc.IsNil)
	uuid := info.EnvUUID
=======
func (s *upgradesSuite) TestAddEnvironmentUUIDToStateServerDoc(c *gc.C) {
	info, err := s.state.StateServerInfo()
	c.Assert(err, gc.IsNil)
	tag := info.EnvironmentTag
>>>>>>> 52c2ebe5

	// force remove the uuid.
	ops := []txn.Op{{
		C:      stateServersC,
		Id:     environGlobalKey,
		Assert: txn.DocExists,
		Update: bson.D{{"$unset", bson.D{
			{"env-uuid", nil},
		}}},
	}}
	err = s.state.runTransaction(ops)
	c.Assert(err, gc.IsNil)
	// Make sure it has gone.
<<<<<<< HEAD
	info, err = s.state.StateServerInfo()
	c.Assert(err, gc.IsNil)
	c.Assert(info.EnvUUID, gc.Equals, "")
=======
	stateServers, closer := s.state.getCollection(stateServersC)
	defer closer()
	var doc stateServersDoc
	err = stateServers.Find(bson.D{{"_id", environGlobalKey}}).One(&doc)
	c.Assert(err, gc.IsNil)
	c.Assert(doc.EnvUUID, gc.Equals, "")
>>>>>>> 52c2ebe5

	// Run the upgrade step
	err = AddEnvironmentUUIDToStateServerDoc(s.state)
	c.Assert(err, gc.IsNil)
	// Make sure it is there now
	info, err = s.state.StateServerInfo()
	c.Assert(err, gc.IsNil)
<<<<<<< HEAD
	c.Assert(info.EnvUUID, gc.Equals, uuid)
=======
	c.Assert(info.EnvironmentTag, gc.Equals, tag)
>>>>>>> 52c2ebe5
}

func (s *upgradesSuite) TestAddEnvironmentUUIDToStateServerDocIdempotent(c *gc.C) {
	info, err := s.state.StateServerInfo()
	c.Assert(err, gc.IsNil)
<<<<<<< HEAD
	uuid := info.EnvUUID
=======
	tag := info.EnvironmentTag
>>>>>>> 52c2ebe5

	err = AddEnvironmentUUIDToStateServerDoc(s.state)
	c.Assert(err, gc.IsNil)

	info, err = s.state.StateServerInfo()
	c.Assert(err, gc.IsNil)
<<<<<<< HEAD
	c.Assert(info.EnvUUID, gc.Equals, uuid)
=======
	c.Assert(info.EnvironmentTag, gc.Equals, tag)
>>>>>>> 52c2ebe5
}<|MERGE_RESOLUTION|>--- conflicted
+++ resolved
@@ -6,7 +6,6 @@
 import (
 	"time"
 
-	"github.com/juju/names"
 	gitjujutesting "github.com/juju/testing"
 	jc "github.com/juju/testing/checkers"
 	"gopkg.in/mgo.v2/bson"
@@ -90,12 +89,15 @@
 	c.Assert(keyExists, jc.IsFalse)
 }
 
-<<<<<<< HEAD
 func (s *upgradesSuite) TestAddStateUsersToEnviron(c *gc.C) {
-	adminTag := s.createUser(c, "admin", "admin")
-	bobTag := s.createUser(c, "bob", "admin")
+	stateAdmin, err := s.state.AddUser("admin", "notused", "notused", "admin")
+	c.Assert(err, gc.IsNil)
+	stateBob, err := s.state.AddUser("bob", "notused", "notused", "bob")
+	c.Assert(err, gc.IsNil)
+	adminTag := stateAdmin.UserTag()
+	bobTag := stateBob.UserTag()
 
-	_, err := s.state.EnvironmentUser(adminTag)
+	_, err = s.state.EnvironmentUser(adminTag)
 	c.Assert(err, gc.ErrorMatches, `envUser "admin@local" not found`)
 	_, err = s.state.EnvironmentUser(bobTag)
 	c.Assert(err, gc.ErrorMatches, `envUser "bob@local" not found`)
@@ -112,55 +114,30 @@
 }
 
 func (s *upgradesSuite) TestAddStateUsersToEnvironIdempotent(c *gc.C) {
-	s.createUser(c, "admin", "admin")
-	s.createUser(c, "bob", "admin")
+	stateAdmin, err := s.state.AddUser("admin", "notused", "notused", "admin")
+	c.Assert(err, gc.IsNil)
+	stateBob, err := s.state.AddUser("bob", "notused", "notused", "bob")
+	c.Assert(err, gc.IsNil)
+	adminTag := stateAdmin.UserTag()
+	bobTag := stateBob.UserTag()
 
-	err := AddStateUsersAsEnvironUsers(s.state)
+	err = AddStateUsersAsEnvironUsers(s.state)
 	c.Assert(err, gc.IsNil)
 
 	err = AddStateUsersAsEnvironUsers(s.state)
 	c.Assert(err, gc.IsNil)
-}
 
-func (s *upgradesSuite) createUser(c *gc.C, userID, creatorID string) names.UserTag {
-	now := time.Now().UTC().Round(time.Second)
-	uDoc := bson.M{
-		"_id_":           userID,
-		"_id":            userID,
-		"displayname":    "admin",
-		"deactivated":    false,
-		"passwordhash":   "hash",
-		"passwordsalt":   "salt",
-		"createdby":      creatorID,
-		"datecreated":    now,
-		"lastconnection": now,
-	}
-
-	ops := []txn.Op{
-		txn.Op{
-			C:      "users",
-			Id:     userID,
-			Assert: txn.DocMissing,
-			Insert: uDoc,
-		},
-	}
-
-	err := s.state.runTransaction(ops)
+	admin, err := s.state.EnvironmentUser(adminTag)
+	c.Assert(admin.UserTag().Username(), gc.DeepEquals, adminTag.Username())
+	bob, err := s.state.EnvironmentUser(bobTag)
 	c.Assert(err, gc.IsNil)
-
-	return names.NewUserTag(userID)
+	c.Assert(bob.UserTag().Username(), gc.DeepEquals, bobTag.Username())
 }
 
 func (s *upgradesSuite) TestAddEnvironmentUUIDToStateServerDoc(c *gc.C) {
 	info, err := s.state.StateServerInfo()
 	c.Assert(err, gc.IsNil)
-	uuid := info.EnvUUID
-=======
-func (s *upgradesSuite) TestAddEnvironmentUUIDToStateServerDoc(c *gc.C) {
-	info, err := s.state.StateServerInfo()
-	c.Assert(err, gc.IsNil)
 	tag := info.EnvironmentTag
->>>>>>> 52c2ebe5
 
 	// force remove the uuid.
 	ops := []txn.Op{{
@@ -174,18 +151,12 @@
 	err = s.state.runTransaction(ops)
 	c.Assert(err, gc.IsNil)
 	// Make sure it has gone.
-<<<<<<< HEAD
-	info, err = s.state.StateServerInfo()
-	c.Assert(err, gc.IsNil)
-	c.Assert(info.EnvUUID, gc.Equals, "")
-=======
 	stateServers, closer := s.state.getCollection(stateServersC)
 	defer closer()
 	var doc stateServersDoc
 	err = stateServers.Find(bson.D{{"_id", environGlobalKey}}).One(&doc)
 	c.Assert(err, gc.IsNil)
 	c.Assert(doc.EnvUUID, gc.Equals, "")
->>>>>>> 52c2ebe5
 
 	// Run the upgrade step
 	err = AddEnvironmentUUIDToStateServerDoc(s.state)
@@ -193,30 +164,18 @@
 	// Make sure it is there now
 	info, err = s.state.StateServerInfo()
 	c.Assert(err, gc.IsNil)
-<<<<<<< HEAD
-	c.Assert(info.EnvUUID, gc.Equals, uuid)
-=======
 	c.Assert(info.EnvironmentTag, gc.Equals, tag)
->>>>>>> 52c2ebe5
 }
 
 func (s *upgradesSuite) TestAddEnvironmentUUIDToStateServerDocIdempotent(c *gc.C) {
 	info, err := s.state.StateServerInfo()
 	c.Assert(err, gc.IsNil)
-<<<<<<< HEAD
-	uuid := info.EnvUUID
-=======
 	tag := info.EnvironmentTag
->>>>>>> 52c2ebe5
 
 	err = AddEnvironmentUUIDToStateServerDoc(s.state)
 	c.Assert(err, gc.IsNil)
 
 	info, err = s.state.StateServerInfo()
 	c.Assert(err, gc.IsNil)
-<<<<<<< HEAD
-	c.Assert(info.EnvUUID, gc.Equals, uuid)
-=======
 	c.Assert(info.EnvironmentTag, gc.Equals, tag)
->>>>>>> 52c2ebe5
 }