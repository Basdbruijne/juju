from contextlib import contextmanager
from copy import deepcopy
from textwrap import dedent
from StringIO import StringIO

from mock import (
    call,
    patch,
    )

from fakejuju import fake_juju_client
from jujupy import (
    AuthNotAccepted,
    NameNotAccepted,
    TypeNotAccepted,
    )
from assess_add_cloud import (
    assess_all_clouds,
    assess_cloud,
    CloudMismatch,
    CloudSpec,
    cloud_spec,
    iter_clouds,
    NameMismatch,
    write_status,
    xfail,
    )
from tests import FakeHomeTestCase
from utility import JujuAssertionError


<<<<<<< HEAD
class TestCase(FakeHomeTestCase):

    def make_fake_juju_client(self):
        env = JujuData('foo', juju_home=self.juju_home)
        return fake_juju_client(env=env)


class TestCloudSpec(TestCase):

    def test_cloud_spec(self):
        self.assertEqual(
                CloudSpec('label1', 'name1', {'config': '1'}, None, None),
                cloud_spec('label1', 'name1', {'config': '1'}))


class TestXFail(TestCase):

    def test_xfail(self):
        spec = CloudSpec('label', 'name', {'config': 'value'}, 'foo', 'bar')
        fail_spec = xfail(spec, 'baz', 'qux')
        self.assertEqual(fail_spec, CloudSpec(
            'label', 'name', {'config': 'value'}, 'qux', 'baz'))


class TestAssessCloud(TestCase):
=======
class TestAssessCloud(FakeHomeTestCase):
>>>>>>> 278188e5

    @contextmanager
    def cloud_client(self, clouds):
        client = fake_juju_client(juju_home=self.juju_home)
        client.env.load_yaml()

        def dump(cloud_name, cloud):
            client.env.write_clouds(client.env.juju_home,
                                    clouds)

        with patch.object(client, 'add_cloud_interactive', dump):
            yield client

    def test_assess_cloud(self):
        expected_cloud = {'clouds': {'foo': {
                'type': 'maas',
                'endpoint': 'http://bar.example.com',
                }}}
        with self.cloud_client(expected_cloud) as client:
            assess_cloud(client, 'foo', expected_cloud['clouds']['foo'])

    def test_assess_cloud_missing(self):
        with self.cloud_client({'clouds': {}}) as client:
            with self.assertRaisesRegexp(JujuAssertionError,
                                         'Clouds missing!'):
                assess_cloud(client, 'foo', {
                    'type': 'maas',
                    'endpoint': 'http://bar.example.com',
                    })

    def test_assess_cloud_mismatch(self):
        with self.cloud_client({'clouds': {'foo': {}}}) as client:
            with self.assertRaisesRegexp(JujuAssertionError,
                                         'Cloud mismatch'):
                stderr = StringIO()
                with patch('sys.stderr', stderr):
                    assess_cloud(client, 'foo', {
                        'type': 'maas',
                        'endpoint': 'http://bar.example.com',
                        })
        self.assertEqual(dedent("""
            Expected:
            {endpoint: 'http://bar.example.com', type: maas}

            Actual:
            {}
            """), stderr.getvalue())


def make_long_endpoint(spec, regions=False):
    config = deepcopy(spec.config)
    config['endpoint'] = 'A' * 4096
    if regions:
        for region in config['regions'].values():
            region['endpoint'] = 'A' * 4096
    return cloud_spec('long-endpoint-{}'.format(spec.name), spec.name, config)


class TestIterClouds(FakeHomeTestCase):

    bogus_type = cloud_spec('bogus-type', 'bogus-type', {'type': 'bogus'},
                            exception=TypeNotAccepted)

    def test_manual(self):
        self.maxDiff = None
        cloud = {'type': 'manual', 'endpoint': 'http://example.com'}
        spec = cloud_spec('foo', 'foo', cloud)
        self.assertItemsEqual([
            self.bogus_type, spec,
            xfail(cloud_spec('long-name-foo', 'A' * 4096, cloud), 1641970,
                  NameMismatch),
            xfail(cloud_spec('invalid-name-foo', 'invalid/name', cloud,
                             exception=NameNotAccepted), 1641981, None),
            xfail(make_long_endpoint(spec), 1641970, CloudMismatch),
            ], iter_clouds({'foo': cloud}))

    def test_vsphere(self):
        cloud = {
            'type': 'vsphere',
            'endpoint': '1.2.3.4',
            'regions': {'q': {'endpoint': '1.2.3.4'}},
            }
        spec = cloud_spec('foo', 'foo', cloud, exception=None)
        self.assertItemsEqual([
            self.bogus_type, spec,
            xfail(cloud_spec('invalid-name-foo', 'invalid/name', cloud,
                             exception=NameNotAccepted), 1641981, None),
            xfail(cloud_spec('long-name-foo', 'A' * 4096, cloud,
                             exception=None), 1641970, NameMismatch),
            xfail(make_long_endpoint(spec, regions=True),
                  1641970, CloudMismatch),
            ], iter_clouds({'foo': cloud}))

    def test_maas(self):
        cloud = {
            'type': 'maas',
            'endpoint': 'http://example.com',
            }
        spec = cloud_spec('foo', 'foo', cloud, exception=None)
        self.assertItemsEqual([
            self.bogus_type, spec,
            xfail(cloud_spec('invalid-name-foo', 'invalid/name', cloud,
                             exception=NameNotAccepted), 1641981, None),
            xfail(cloud_spec('long-name-foo', 'A' * 4096, cloud,
                             exception=None), 1641970, NameMismatch),
            xfail(make_long_endpoint(spec), 1641970, CloudMismatch),
            ], iter_clouds({'foo': cloud}))

    def test_openstack(self):
        config = {'type': 'openstack', 'endpoint': 'http://example.com',
                  'regions': {'bar': {'endpoint': 'http://baz.example.com'}}}
        spec = cloud_spec('foo', 'foo', config, exception=None)
        invalid_name = xfail(
            cloud_spec('invalid-name-foo', 'invalid/name', config,
                       exception=NameNotAccepted), 1641981, None)
        long_name = xfail(
            cloud_spec('long-name-foo', 'A' * 4096, config, exception=None),
            1641970, NameMismatch)
        long_region = xfail(
            cloud_spec('long-endpoint-foo-bar', 'foo', deepcopy(config),
                       exception=None), 1641970, CloudMismatch)
        long_region.config['regions']['bar']['endpoint'] = 'A' * 4096
        bogus_auth = cloud_spec('bogus-auth-foo', 'foo',
                                deepcopy(config), exception=AuthNotAccepted)
        bogus_auth.config['auth-types'] = ['asdf']
        self.assertItemsEqual([
            self.bogus_type, spec, invalid_name, long_name, long_region,
            bogus_auth,
            xfail(make_long_endpoint(spec), 1641970, CloudMismatch),
            ], iter_clouds({'foo': config}))


class TestAssessAllClouds(FakeHomeTestCase):

    def test_assess_all_clouds(self):
        client = fake_juju_client(juju_home=self.juju_home)
        clouds = {'a': {'type': 'foo'}, 'b': {'type': 'bar'}}
        cloud_specs = iter_clouds(clouds)
        exception = Exception()
        with patch('assess_add_cloud.assess_cloud',
                   side_effect=[TypeNotAccepted(), None] + [exception] * 7):
            with patch('sys.stdout'):
                with patch('logging.exception') as exception_mock:
                    succeeded, xfail, failed = assess_all_clouds(client,
                                                                 cloud_specs)
        self.assertEqual({'bogus-type', 'a'}, succeeded)
        self.assertEqual({
            'b', 'bogus-auth-a', 'bogus-auth-b', 'invalid-name-a',
            'invalid-name-b', 'long-name-a', 'long-name-b'},
            failed)
        self.assertEqual(exception_mock.mock_calls, [call(exception)] * 7)

    def test_xfail(self):
        cloud_specs = [xfail(cloud_spec('label1', 'name1', {'config': '1'}),
                             27, TypeNotAccepted)]
        client = self.make_fake_juju_client()
        with patch('assess_add_cloud.assess_cloud',
                   side_effect=TypeNotAccepted):
            with patch('logging.exception') as exception_mock:
                with patch('sys.stdout'):
                    succeeded, xfailed, failed = assess_all_clouds(client,
                                                                   cloud_specs)
        self.assertEqual(set(), failed)
        self.assertEqual({27: {'label1'}}, xfailed)
        self.assertEqual(0, exception_mock.call_count)


class TestWriteStatus(FakeHomeTestCase):

    def do_write(self, status, items):
        stdout = StringIO()
        with patch('sys.stdout', stdout):
            write_status(status, items)
        return stdout.getvalue()

    def test_write_none(self):
        self.assertEqual('pending: none\n', self.do_write('pending', set()))

    def test_write_one(self):
        self.assertEqual('pending: q\n', self.do_write('pending', {'q'}))

    def test_write_two(self):
        self.assertEqual('pending: q, r\n',
                         self.do_write('pending', {'r', 'q'}))<|MERGE_RESOLUTION|>--- conflicted
+++ resolved
@@ -1,7 +1,8 @@
 from contextlib import contextmanager
 from copy import deepcopy
+from StringIO import StringIO
 from textwrap import dedent
-from StringIO import StringIO
+from unittest import TestCase
 
 from mock import (
     call,
@@ -29,14 +30,6 @@
 from utility import JujuAssertionError
 
 
-<<<<<<< HEAD
-class TestCase(FakeHomeTestCase):
-
-    def make_fake_juju_client(self):
-        env = JujuData('foo', juju_home=self.juju_home)
-        return fake_juju_client(env=env)
-
-
 class TestCloudSpec(TestCase):
 
     def test_cloud_spec(self):
@@ -54,10 +47,7 @@
             'label', 'name', {'config': 'value'}, 'qux', 'baz'))
 
 
-class TestAssessCloud(TestCase):
-=======
 class TestAssessCloud(FakeHomeTestCase):
->>>>>>> 278188e5
 
     @contextmanager
     def cloud_client(self, clouds):
@@ -213,7 +203,7 @@
     def test_xfail(self):
         cloud_specs = [xfail(cloud_spec('label1', 'name1', {'config': '1'}),
                              27, TypeNotAccepted)]
-        client = self.make_fake_juju_client()
+        client = fake_juju_client(juju_home=self.juju_home)
         with patch('assess_add_cloud.assess_cloud',
                    side_effect=TypeNotAccepted):
             with patch('logging.exception') as exception_mock:
