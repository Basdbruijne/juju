// Copyright 2014 Canonical Ltd.
// Licensed under the AGPLv3, see LICENCE file for details.

package user_test

import (
	"io/ioutil"
	"path/filepath"
	"strings"

	"github.com/juju/cmd"
	"github.com/juju/errors"
	"github.com/juju/names"
	jc "github.com/juju/testing/checkers"
	gc "gopkg.in/check.v1"

	"github.com/juju/juju/apiserver/params"
	"github.com/juju/juju/cmd/envcmd"
	"github.com/juju/juju/cmd/juju/user"
	"github.com/juju/juju/testing"
)

// All of the functionality of the AddUser api call is contained elsewhere.
// This suite provides basic tests for the "user add" command
type UserAddCommandSuite struct {
	BaseSuite
	mockAPI *mockAddUserAPI
}

var _ = gc.Suite(&UserAddCommandSuite{})

func (s *UserAddCommandSuite) SetUpTest(c *gc.C) {
	s.BaseSuite.SetUpTest(c)
	s.mockAPI = &mockAddUserAPI{}
	s.PatchValue(user.GetAddUserAPI, func(c *user.AddCommand) (user.AddUserAPI, error) {
		return s.mockAPI, nil
	})
	s.PatchValue(user.GetShareEnvAPI, func(c *user.AddCommand) (user.ShareEnvironmentAPI, error) {
		return s.mockAPI, nil
	})
}

func newUserAddCommand() cmd.Command {
	return envcmd.Wrap(&user.AddCommand{})
}

func (s *UserAddCommandSuite) TestInit(c *gc.C) {
	for i, test := range []struct {
		args        []string
		user        string
		displayname string
		outPath     string
		generate    bool
		errorString string
	}{
		{
			errorString: "no username supplied",
		}, {
			args: []string{"foobar"},
			user: "foobar",
		}, {
			args:        []string{"foobar", "Foo Bar"},
			user:        "foobar",
			displayname: "Foo Bar",
		}, {
			args:        []string{"foobar", "Foo Bar", "extra"},
			errorString: `unrecognized args: \["extra"\]`,
		}, {
			args:     []string{"foobar", "--generate"},
			user:     "foobar",
			generate: true,
		}, {
			args:    []string{"foobar", "--output", "somefile"},
			user:    "foobar",
			outPath: "somefile",
		}, {
			args:    []string{"foobar", "-o", "somefile"},
			user:    "foobar",
			outPath: "somefile",
		},
	} {
		c.Logf("test %d", i)
		addUserCmd := &user.AddCommand{}
		err := testing.InitCommand(addUserCmd, test.args)
		if test.errorString == "" {
			c.Check(addUserCmd.User, gc.Equals, test.user)
			c.Check(addUserCmd.DisplayName, gc.Equals, test.displayname)
			c.Check(addUserCmd.OutPath, gc.Equals, test.outPath)
			c.Check(addUserCmd.Generate, gc.Equals, test.generate)
		} else {
			c.Check(err, gc.ErrorMatches, test.errorString)
		}
	}
}

func assertJENVContents(c *gc.C, filename, username, password string) {
	raw, err := ioutil.ReadFile(filename)
	c.Assert(err, jc.ErrorIsNil)
<<<<<<< HEAD
	expected := map[string]interface{}{
		"user":          username,
		"password":      password,
		"state-servers": []interface{}{"localhost:12345"},
		"ca-cert":       testing.CACert[:len(testing.CACert)-1],
		"environ-uuid":  "env-uuid",
	}
	c.Assert(string(raw), jc.YAMLEquals, expected)
=======
	details := map[string]interface{}{}
	err = goyaml.Unmarshal(raw, &details)
	c.Assert(err, jc.ErrorIsNil)
	c.Assert(details["user"], gc.Equals, username)
	c.Assert(details["password"], gc.Equals, password)
	c.Assert(details["state-servers"], gc.DeepEquals, []interface{}{"127.0.0.1:12345"})
	// "server-hostnames" is optional and only set when caching api endpoints.
	c.Assert(details["server-hostnames"], gc.IsNil)
	c.Assert(details["ca-cert"], gc.DeepEquals, testing.CACert)
	c.Assert(details["environ-uuid"], gc.Equals, "env-uuid")
	_, found := details["bootstrap-config"]
	c.Assert(found, jc.IsFalse)
>>>>>>> 920a250e
}

func (s *UserAddCommandSuite) AssertJENVContents(c *gc.C, filename string) {
	assertJENVContents(c, filename, s.mockAPI.username, s.mockAPI.password)
}

func (s *UserAddCommandSuite) TestAddUserJustUsername(c *gc.C) {
	context, err := testing.RunCommand(c, newUserAddCommand(), "foobar")
	c.Assert(err, jc.ErrorIsNil)
	c.Assert(s.mockAPI.username, gc.Equals, "foobar")
	c.Assert(s.mockAPI.displayname, gc.Equals, "")
	c.Assert(s.mockAPI.password, gc.Equals, "sekrit")
	expected := `
password:
type password again:
user "foobar" added
environment file written to .*foobar.jenv
`[1:]
	c.Assert(testing.Stdout(context), gc.Matches, expected)
	c.Assert(testing.Stderr(context), gc.Equals, "To generate a random strong password, use the --generate flag.\n")
	s.AssertJENVContents(c, context.AbsPath("foobar.jenv"))
}

func (s *UserAddCommandSuite) TestAddUserUsernameAndDisplayname(c *gc.C) {
	context, err := testing.RunCommand(c, newUserAddCommand(), "foobar", "Foo Bar")
	c.Assert(err, jc.ErrorIsNil)
	c.Assert(s.mockAPI.username, gc.Equals, "foobar")
	c.Assert(s.mockAPI.displayname, gc.Equals, "Foo Bar")
	expected := `user "Foo Bar (foobar)" added`
	c.Assert(testing.Stdout(context), jc.Contains, expected)
	s.AssertJENVContents(c, context.AbsPath("foobar.jenv"))
}

func (s *UserAddCommandSuite) TestBlockAddUser(c *gc.C) {
	// Block operation
	s.mockAPI.blocked = true
	_, err := testing.RunCommand(c, newUserAddCommand(), "foobar", "Foo Bar")
	c.Assert(err, gc.ErrorMatches, cmd.ErrSilent.Error())
	// msg is logged
	stripped := strings.Replace(c.GetTestLog(), "\n", "", -1)
	c.Check(stripped, gc.Matches, ".*To unblock changes.*")
}

func (s *UserAddCommandSuite) TestGeneratePassword(c *gc.C) {
	context, err := testing.RunCommand(c, newUserAddCommand(), "foobar", "--generate")
	c.Assert(err, jc.ErrorIsNil)
	c.Assert(s.mockAPI.username, gc.Equals, "foobar")
	c.Assert(s.mockAPI.password, gc.Not(gc.Equals), "sekrit")
	c.Assert(s.mockAPI.password, gc.HasLen, 24)
	expected := `
user "foobar" added
environment file written to .*foobar.jenv
`[1:]
	c.Assert(testing.Stdout(context), gc.Matches, expected)
	c.Assert(testing.Stderr(context), gc.Equals, "")
	s.AssertJENVContents(c, context.AbsPath("foobar.jenv"))
}

func (s *UserAddCommandSuite) TestAddUserErrorResponse(c *gc.C) {
	s.mockAPI.failMessage = "failed to create user, chaos ensues"
	context, err := testing.RunCommand(c, newUserAddCommand(), "foobar", "--generate")
	c.Assert(err, gc.ErrorMatches, "failed to create user, chaos ensues")
	c.Assert(s.mockAPI.username, gc.Equals, "foobar")
	c.Assert(s.mockAPI.displayname, gc.Equals, "")
	c.Assert(testing.Stdout(context), gc.Equals, "")
}

func (s *UserAddCommandSuite) TestJenvOutput(c *gc.C) {
	outputName := filepath.Join(c.MkDir(), "output")
	context, err := testing.RunCommand(c, newUserAddCommand(),
		"foobar", "--output", outputName)
	c.Assert(err, jc.ErrorIsNil)
	s.AssertJENVContents(c, context.AbsPath(outputName+".jenv"))
}

func (s *UserAddCommandSuite) TestJenvOutputWithSuffix(c *gc.C) {
	outputName := filepath.Join(c.MkDir(), "output.jenv")
	context, err := testing.RunCommand(c, newUserAddCommand(),
		"foobar", "--output", outputName)
	c.Assert(err, jc.ErrorIsNil)
	s.AssertJENVContents(c, context.AbsPath(outputName))
}

type mockAddUserAPI struct {
	failMessage string
	username    string
	displayname string
	password    string

	shareFailMsg string
	sharedUsers  []names.UserTag
	blocked      bool
}

func (m *mockAddUserAPI) AddUser(username, displayname, password string) (names.UserTag, error) {
	if m.blocked {
		return names.UserTag{}, &params.Error{
			Code:    params.CodeOperationBlocked,
			Message: "The operation has been blocked.",
		}
	}

	m.username = username
	m.displayname = displayname
	m.password = password
	if m.failMessage == "" {
		return names.NewLocalUserTag(username), nil
	}
	return names.UserTag{}, errors.New(m.failMessage)
}

func (m *mockAddUserAPI) ShareEnvironment(users []names.UserTag) error {
	if m.shareFailMsg != "" {
		return errors.New(m.shareFailMsg)
	}
	m.sharedUsers = users
	return nil
}

func (*mockAddUserAPI) Close() error {
	return nil
}<|MERGE_RESOLUTION|>--- conflicted
+++ resolved
@@ -93,32 +93,26 @@
 	}
 }
 
+// serializedCACert adjusts the testing.CACert for the test below.
+func serializedCACert() string {
+	parts := strings.Split(testing.CACert, "\n")
+	for i, part := range parts {
+		parts[i] = strings.TrimSpace(part)
+	}
+	return strings.Join(parts[:len(parts)-1], "\n")
+}
+
 func assertJENVContents(c *gc.C, filename, username, password string) {
 	raw, err := ioutil.ReadFile(filename)
 	c.Assert(err, jc.ErrorIsNil)
-<<<<<<< HEAD
 	expected := map[string]interface{}{
-		"user":          username,
-		"password":      password,
-		"state-servers": []interface{}{"localhost:12345"},
-		"ca-cert":       testing.CACert[:len(testing.CACert)-1],
-		"environ-uuid":  "env-uuid",
+		"user":             username,
+		"password":         password,
+		"state-servers":    []interface{}{"127.0.0.1:12345"},
+		"ca-cert":          serializedCACert(),
+		"environ-uuid":     "env-uuid",
 	}
 	c.Assert(string(raw), jc.YAMLEquals, expected)
-=======
-	details := map[string]interface{}{}
-	err = goyaml.Unmarshal(raw, &details)
-	c.Assert(err, jc.ErrorIsNil)
-	c.Assert(details["user"], gc.Equals, username)
-	c.Assert(details["password"], gc.Equals, password)
-	c.Assert(details["state-servers"], gc.DeepEquals, []interface{}{"127.0.0.1:12345"})
-	// "server-hostnames" is optional and only set when caching api endpoints.
-	c.Assert(details["server-hostnames"], gc.IsNil)
-	c.Assert(details["ca-cert"], gc.DeepEquals, testing.CACert)
-	c.Assert(details["environ-uuid"], gc.Equals, "env-uuid")
-	_, found := details["bootstrap-config"]
-	c.Assert(found, jc.IsFalse)
->>>>>>> 920a250e
 }
 
 func (s *UserAddCommandSuite) AssertJENVContents(c *gc.C, filename string) {
