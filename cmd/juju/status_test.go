// Copyright 2012, 2013 Canonical Ltd.
// Licensed under the AGPLv3, see LICENCE file for details.

package main

import (
	"bytes"
	"encoding/json"
	"fmt"
	. "launchpad.net/gocheck"
	"launchpad.net/goyaml"
	"launchpad.net/juju-core/charm"
	"launchpad.net/juju-core/cmd"
	"launchpad.net/juju-core/juju"
	"launchpad.net/juju-core/juju/testing"
	"launchpad.net/juju-core/state"
	"launchpad.net/juju-core/state/api/params"
	"launchpad.net/juju-core/state/presence"
	coretesting "launchpad.net/juju-core/testing"
	"launchpad.net/juju-core/version"
	"net/url"
	"time"
)

func runStatus(c *C, args ...string) (code int, stdout, stderr []byte) {
	ctx := coretesting.Context(c)
	code = cmd.Main(&StatusCommand{}, ctx, args)
	stdout = ctx.Stdout.(*bytes.Buffer).Bytes()
	stderr = ctx.Stderr.(*bytes.Buffer).Bytes()
	return
}

type StatusSuite struct {
	testing.JujuConnSuite
}

var _ = Suite(&StatusSuite{})

type M map[string]interface{}

type L []interface{}

type testCase struct {
	summary string
	steps   []stepper
}

func test(summary string, steps ...stepper) testCase {
	return testCase{summary, steps}
}

type stepper interface {
	step(c *C, ctx *context)
}

type context struct {
	st      *state.State
	conn    *juju.Conn
	charms  map[string]*state.Charm
	pingers map[string]*presence.Pinger
}

func (s *StatusSuite) newContext() *context {
	return &context{
		st:      s.State,
		conn:    s.Conn,
		charms:  make(map[string]*state.Charm),
		pingers: make(map[string]*presence.Pinger),
	}
}

func (s *StatusSuite) resetContext(c *C, ctx *context) {
	for _, up := range ctx.pingers {
		err := up.Kill()
		c.Check(err, IsNil)
	}
	s.JujuConnSuite.Reset(c)
}

func (ctx *context) run(c *C, steps []stepper) {
	for i, s := range steps {
		c.Logf("step %d", i)
		c.Logf("%#v", s)
		s.step(c, ctx)
	}
}

// shortcuts for expected output.
var (
	machine0 = M{
		"agent-state": "started",
		"dns-name":    "dummyenv-0.dns",
		"instance-id": "dummyenv-0",
		"series":      "series",
	}
	machine1 = M{
		"agent-state": "started",
		"dns-name":    "dummyenv-1.dns",
		"instance-id": "dummyenv-1",
		"series":      "series",
	}
	machine2 = M{
		"agent-state": "started",
		"dns-name":    "dummyenv-2.dns",
		"instance-id": "dummyenv-2",
		"series":      "series",
	}
	machine3 = M{
		"agent-state": "started",
		"dns-name":    "dummyenv-3.dns",
		"instance-id": "dummyenv-3",
		"series":      "series",
	}
	machine4 = M{
		"agent-state": "started",
		"dns-name":    "dummyenv-4.dns",
		"instance-id": "dummyenv-4",
		"series":      "series",
	}
	machine1WithContainers = M{
		"agent-state": "started",
		"containers": M{
			"1/lxc/0": M{
				"agent-state": "started",
				"containers": M{
					"1/lxc/0/lxc/0": M{
						"agent-state": "started",
						"dns-name":    "dummyenv-3.dns",
						"instance-id": "dummyenv-3",
						"series":      "series",
					},
				},
				"dns-name":    "dummyenv-2.dns",
				"instance-id": "dummyenv-2",
				"series":      "series",
			},
			"1/lxc/1": M{
				"instance-id": "pending",
				"series":      "series",
			},
		},
		"dns-name":    "dummyenv-1.dns",
		"instance-id": "dummyenv-1",
		"series":      "series",
	}
	unexposedService = M{
		"charm":   "local:series/dummy-1",
		"exposed": false,
	}
	exposedService = M{
		"charm":   "local:series/dummy-1",
		"exposed": true,
	}
)

type outputFormat struct {
	name      string
	marshal   func(v interface{}) ([]byte, error)
	unmarshal func(data []byte, v interface{}) error
}

// statusFormats list all output formats supported by status command.
var statusFormats = []outputFormat{
	{"yaml", goyaml.Marshal, goyaml.Unmarshal},
	{"json", json.Marshal, json.Unmarshal},
}

var statusTests = []testCase{
	// Status tests
	test(
		"bootstrap and starting a single instance",

		// unlikely, as you can't run juju status in real life without
		// machine/0 bootstrapped.
		expect{
			"empty state",
			M{
				"machines": M{},
				"services": M{},
			},
		},

		addMachine{"0", state.JobManageEnviron},
		expect{
			"simulate juju bootstrap by adding machine/0 to the state",
			M{
				"machines": M{
					"0": M{
						"instance-id": "pending",
						"series":      "series",
					},
				},
				"services": M{},
			},
		},

		startAliveMachine{"0"},
		expect{
			"simulate the PA starting an instance in response to the state change",
			M{
				"machines": M{
					"0": M{
						"agent-state": "pending",
						"dns-name":    "dummyenv-0.dns",
						"instance-id": "dummyenv-0",
						"series":      "series",
					},
				},
				"services": M{},
			},
		},

		setMachineStatus{"0", params.StatusStarted, ""},
		expect{
			"simulate the MA started and set the machine status",
			M{
				"machines": M{
					"0": machine0,
				},
				"services": M{},
			},
		},

		setTools{"0", &state.Tools{
			Binary: version.Binary{
				Number: version.MustParse("1.2.3"),
				Series: "gutsy",
				Arch:   "ppc",
			},
			URL: "http://canonical.com/",
		}},
		expect{
			"simulate the MA setting the version",
			M{
				"machines": M{
					"0": M{
						"dns-name":      "dummyenv-0.dns",
						"instance-id":   "dummyenv-0",
						"agent-version": "1.2.3",
						"agent-state":   "started",
						"series":        "series",
					},
				},
				"services": M{},
			},
		},
	), test(
		"test pending and missing machines",
		addMachine{"0", state.JobManageEnviron},
		expect{
			"machine 0 reports pending",
			M{
				"machines": M{
					"0": M{
						"instance-id": "pending",
						"series":      "series",
					},
				},
				"services": M{},
			},
		},

		startMissingMachine{"0"},
		expect{
			"machine 0 reports missing",
			M{
				"machines": M{
					"0": M{
						"instance-state": "missing",
						"instance-id":    "i-missing",
						"agent-state":    "pending",
						"series":         "series",
					},
				},
				"services": M{},
			},
		},
	), test(
		"add two services and expose one, then add 2 more machines and some units",
		addMachine{"0", state.JobManageEnviron},
		startAliveMachine{"0"},
		setMachineStatus{"0", params.StatusStarted, ""},
		addCharm{"dummy"},
		addService{"dummy-service", "dummy"},
		addService{"exposed-service", "dummy"},
		expect{
			"no services exposed yet",
			M{
				"machines": M{
					"0": machine0,
				},
				"services": M{
					"dummy-service":   unexposedService,
					"exposed-service": unexposedService,
				},
			},
		},

		setServiceExposed{"exposed-service", true},
		expect{
			"one exposed service",
			M{
				"machines": M{
					"0": machine0,
				},
				"services": M{
					"dummy-service":   unexposedService,
					"exposed-service": exposedService,
				},
			},
		},

		addMachine{"1", state.JobHostUnits},
		startAliveMachine{"1"},
		setMachineStatus{"1", params.StatusStarted, ""},
		addMachine{"2", state.JobHostUnits},
		startAliveMachine{"2"},
		setMachineStatus{"2", params.StatusStarted, ""},
		expect{
			"two more machines added",
			M{
				"machines": M{
					"0": machine0,
					"1": machine1,
					"2": machine2,
				},
				"services": M{
					"dummy-service":   unexposedService,
					"exposed-service": exposedService,
				},
			},
		},

		addUnit{"dummy-service", "1"},
		addAliveUnit{"exposed-service", "2"},
		setUnitStatus{"exposed-service/0", params.StatusError, "You Require More Vespene Gas"},
		// Simulate some status with no info, while the agent is down.
		setUnitStatus{"dummy-service/0", params.StatusStarted, ""},
		expect{
			"add two units, one alive (in error state), one down",
			M{
				"machines": M{
					"0": machine0,
					"1": machine1,
					"2": machine2,
				},
				"services": M{
					"exposed-service": M{
						"charm":   "local:series/dummy-1",
						"exposed": true,
						"units": M{
							"exposed-service/0": M{
								"machine":          "2",
								"agent-state":      "error",
								"agent-state-info": "You Require More Vespene Gas",
							},
						},
					},
					"dummy-service": M{
						"charm":   "local:series/dummy-1",
						"exposed": false,
						"units": M{
							"dummy-service/0": M{
								"machine":          "1",
								"agent-state":      "down",
								"agent-state-info": "(started)",
							},
						},
					},
				},
			},
		},

		addMachine{"3", state.JobHostUnits},
		startMachine{"3"},
		// Simulate some status with info, while the agent is down.
		setMachineStatus{"3", params.StatusStopped, "Really?"},
		addMachine{"4", state.JobHostUnits},
		startAliveMachine{"4"},
		setMachineStatus{"4", params.StatusError, "Beware the red toys"},
		ensureDyingUnit{"dummy-service/0"},
		addMachine{"5", state.JobHostUnits},
		ensureDeadMachine{"5"},
		expect{
			"add three more machine, one with a dead agent, one in error state and one dead itself; also one dying unit",
			M{
				"machines": M{
					"0": machine0,
					"1": machine1,
					"2": machine2,
					"3": M{
						"dns-name":         "dummyenv-3.dns",
						"instance-id":      "dummyenv-3",
						"agent-state":      "down",
						"agent-state-info": "(stopped: Really?)",
						"series":           "series",
					},
					"4": M{
						"dns-name":         "dummyenv-4.dns",
						"instance-id":      "dummyenv-4",
						"agent-state":      "error",
						"agent-state-info": "Beware the red toys",
						"series":           "series",
					},
					"5": M{
						"life":        "dead",
						"instance-id": "pending",
						"series":      "series",
					},
				},
				"services": M{
					"exposed-service": M{
						"charm":   "local:series/dummy-1",
						"exposed": true,
						"units": M{
							"exposed-service/0": M{
								"machine":          "2",
								"agent-state":      "error",
								"agent-state-info": "You Require More Vespene Gas",
							},
						},
					},
					"dummy-service": M{
						"charm":   "local:series/dummy-1",
						"exposed": false,
						"units": M{
							"dummy-service/0": M{
								"machine":          "1",
								"life":             "dying",
								"agent-state":      "down",
								"agent-state-info": "(started)",
							},
						},
					},
				},
			},
		},
	),
	test(
		"add a dying service",
		addCharm{"dummy"},
		addService{"dummy-service", "dummy"},
		addMachine{"0", state.JobHostUnits},
		addUnit{"dummy-service", "0"},
		ensureDyingService{"dummy-service"},
		expect{
			"service shows life==dying",
			M{
				"machines": M{
					"0": M{
						"instance-id": "pending",
						"series":      "series",
					},
				},
				"services": M{
					"dummy-service": M{
						"charm":   "local:series/dummy-1",
						"exposed": false,
						"life":    "dying",
						"units": M{
							"dummy-service/0": M{
								"machine":     "0",
								"agent-state": "pending",
							},
						},
					},
				},
			},
		},
	),

	// Relation tests
	test(
		"complex scenario with multiple related services",
		addMachine{"0", state.JobManageEnviron},
		startAliveMachine{"0"},
		setMachineStatus{"0", params.StatusStarted, ""},
		addCharm{"wordpress"},
		addCharm{"mysql"},
		addCharm{"varnish"},

		addService{"project", "wordpress"},
		setServiceExposed{"project", true},
		addMachine{"1", state.JobHostUnits},
		startAliveMachine{"1"},
		setMachineStatus{"1", params.StatusStarted, ""},
		addAliveUnit{"project", "1"},
		setUnitStatus{"project/0", params.StatusStarted, ""},

		addService{"mysql", "mysql"},
		setServiceExposed{"mysql", true},
		addMachine{"2", state.JobHostUnits},
		startAliveMachine{"2"},
		setMachineStatus{"2", params.StatusStarted, ""},
		addAliveUnit{"mysql", "2"},
		setUnitStatus{"mysql/0", params.StatusStarted, ""},

		addService{"varnish", "varnish"},
		setServiceExposed{"varnish", true},
		addMachine{"3", state.JobHostUnits},
		startAliveMachine{"3"},
		setMachineStatus{"3", params.StatusStarted, ""},
		addUnit{"varnish", "3"},

		addService{"private", "wordpress"},
		setServiceExposed{"private", true},
		addMachine{"4", state.JobHostUnits},
		startAliveMachine{"4"},
		setMachineStatus{"4", params.StatusStarted, ""},
		addUnit{"private", "4"},

		relateServices{"project", "mysql"},
		relateServices{"project", "varnish"},
		relateServices{"private", "mysql"},

		expect{
			"multiples services with relations between some of them",
			M{
				"machines": M{
					"0": machine0,
					"1": machine1,
					"2": machine2,
					"3": machine3,
					"4": machine4,
				},
				"services": M{
					"project": M{
						"charm":   "local:series/wordpress-3",
						"exposed": true,
						"units": M{
							"project/0": M{
								"machine":     "1",
								"agent-state": "started",
							},
						},
						"relations": M{
							"db":    L{"mysql"},
							"cache": L{"varnish"},
						},
					},
					"mysql": M{
						"charm":   "local:series/mysql-1",
						"exposed": true,
						"units": M{
							"mysql/0": M{
								"machine":     "2",
								"agent-state": "started",
							},
						},
						"relations": M{
							"server": L{"private", "project"},
						},
					},
					"varnish": M{
						"charm":   "local:series/varnish-1",
						"exposed": true,
						"units": M{
							"varnish/0": M{
								"machine":     "3",
								"agent-state": "pending",
							},
						},
						"relations": M{
							"webcache": L{"project"},
						},
					},
					"private": M{
						"charm":   "local:series/wordpress-3",
						"exposed": true,
						"units": M{
							"private/0": M{
								"machine":     "4",
								"agent-state": "pending",
							},
						},
						"relations": M{
							"db": L{"mysql"},
						},
					},
				},
			},
		},
	), test(
		"simple peer scenario",
		addMachine{"0", state.JobManageEnviron},
		startAliveMachine{"0"},
		setMachineStatus{"0", params.StatusStarted, ""},
		addCharm{"riak"},
		addCharm{"wordpress"},

		addService{"riak", "riak"},
		setServiceExposed{"riak", true},
		addMachine{"1", state.JobHostUnits},
		startAliveMachine{"1"},
		setMachineStatus{"1", params.StatusStarted, ""},
		addAliveUnit{"riak", "1"},
		setUnitStatus{"riak/0", params.StatusStarted, ""},
		addMachine{"2", state.JobHostUnits},
		startAliveMachine{"2"},
		setMachineStatus{"2", params.StatusStarted, ""},
		addAliveUnit{"riak", "2"},
		setUnitStatus{"riak/1", params.StatusStarted, ""},
		addMachine{"3", state.JobHostUnits},
		startAliveMachine{"3"},
		setMachineStatus{"3", params.StatusStarted, ""},
		addAliveUnit{"riak", "3"},
		setUnitStatus{"riak/2", params.StatusStarted, ""},

		expect{
			"multiples related peer units",
			M{
				"machines": M{
					"0": machine0,
					"1": machine1,
					"2": machine2,
					"3": machine3,
				},
				"services": M{
					"riak": M{
						"charm":   "local:series/riak-7",
						"exposed": true,
						"units": M{
							"riak/0": M{
								"machine":     "1",
								"agent-state": "started",
							},
							"riak/1": M{
								"machine":     "2",
								"agent-state": "started",
							},
							"riak/2": M{
								"machine":     "3",
								"agent-state": "started",
							},
						},
						"relations": M{
							"ring": L{"riak"},
						},
					},
				},
			},
		},
	),

	// Subordinate tests
	test(
		"one service with one subordinate service",
		addMachine{"0", state.JobManageEnviron},
		startAliveMachine{"0"},
		setMachineStatus{"0", params.StatusStarted, ""},
		addCharm{"wordpress"},
		addCharm{"mysql"},
		addCharm{"logging"},

		addService{"wordpress", "wordpress"},
		setServiceExposed{"wordpress", true},
		addMachine{"1", state.JobHostUnits},
		startAliveMachine{"1"},
		setMachineStatus{"1", params.StatusStarted, ""},
		addAliveUnit{"wordpress", "1"},
		setUnitStatus{"wordpress/0", params.StatusStarted, ""},

		addService{"mysql", "mysql"},
		setServiceExposed{"mysql", true},
		addMachine{"2", state.JobHostUnits},
		startAliveMachine{"2"},
		setMachineStatus{"2", params.StatusStarted, ""},
		addAliveUnit{"mysql", "2"},
		setUnitStatus{"mysql/0", params.StatusStarted, ""},

		addService{"logging", "logging"},
		setServiceExposed{"logging", true},

		relateServices{"wordpress", "mysql"},
		relateServices{"wordpress", "logging"},
		relateServices{"mysql", "logging"},

		addSubordinate{"wordpress/0", "logging"},
		addSubordinate{"mysql/0", "logging"},

		setUnitsAlive{"logging"},
		setUnitStatus{"logging/0", params.StatusStarted, ""},
		setUnitStatus{"logging/1", params.StatusError, "somehow lost in all those logs"},

		expect{
			"multiples related peer units",
			M{
				"machines": M{
					"0": machine0,
					"1": machine1,
					"2": machine2,
				},
				"services": M{
					"wordpress": M{
						"charm":   "local:series/wordpress-3",
						"exposed": true,
						"units": M{
							"wordpress/0": M{
								"machine":     "1",
								"agent-state": "started",
								"subordinates": M{
									"logging/0": M{
										"agent-state": "started",
									},
								},
							},
						},
						"relations": M{
							"db":          L{"mysql"},
							"logging-dir": L{"logging"},
						},
					},
					"mysql": M{
						"charm":   "local:series/mysql-1",
						"exposed": true,
						"units": M{
							"mysql/0": M{
								"machine":     "2",
								"agent-state": "started",
								"subordinates": M{
									"logging/1": M{
										"agent-state":      "error",
										"agent-state-info": "somehow lost in all those logs",
									},
								},
							},
						},
						"relations": M{
							"server":    L{"wordpress"},
							"juju-info": L{"logging"},
						},
					},
					"logging": M{
						"charm":   "local:series/logging-1",
						"exposed": true,
						"relations": M{
							"logging-directory": L{"wordpress"},
							"info":              L{"mysql"},
						},
						"subordinate-to": L{"mysql", "wordpress"},
					},
				},
			},
		},
	), test(
		"machines with containers",
		addMachine{"0", state.JobManageEnviron},
		startAliveMachine{"0"},
		setMachineStatus{"0", params.StatusStarted, ""},
		addCharm{"mysql"},
		addService{"mysql", "mysql"},
		setServiceExposed{"mysql", true},

		addMachine{"1", state.JobHostUnits},
		startAliveMachine{"1"},
		setMachineStatus{"1", params.StatusStarted, ""},
		addAliveUnit{"mysql", "1"},
		setUnitStatus{"mysql/0", params.StatusStarted, ""},

		// A container on machine 1.
		addContainer{"1", "1/lxc/0", state.JobHostUnits},
		startAliveMachine{"1/lxc/0"},
		setMachineStatus{"1/lxc/0", params.StatusStarted, ""},
		addAliveUnit{"mysql", "1/lxc/0"},
		setUnitStatus{"mysql/1", params.StatusStarted, ""},
		addContainer{"1", "1/lxc/1", state.JobHostUnits},

		// A nested container.
		addContainer{"1/lxc/0", "1/lxc/0/lxc/0", state.JobHostUnits},
		startAliveMachine{"1/lxc/0/lxc/0"},
		setMachineStatus{"1/lxc/0/lxc/0", params.StatusStarted, ""},

		expect{
			"machines with nested containers",
			M{
				"machines": M{
					"0": machine0,
					"1": machine1WithContainers,
				},
				"services": M{
					"mysql": M{
						"charm":   "local:series/mysql-1",
						"exposed": true,
						"units": M{
							"mysql/0": M{
								"machine":     "1",
								"agent-state": "started",
							},
							"mysql/1": M{
								"machine":     "1/lxc/0",
								"agent-state": "started",
							},
						},
					},
				},
			},
		},
	),
}

// TODO(dfc) test failing components by destructively mutating the state under the hood

type addMachine struct {
	machineId string
	job       state.MachineJob
}

func (am addMachine) step(c *C, ctx *context) {
	m, err := ctx.st.AddMachine("series", am.job)
	c.Assert(err, IsNil)
	c.Assert(m.Id(), Equals, am.machineId)
}

type addContainer struct {
	parentId  string
	machineId string
	job       state.MachineJob
}

func (ac addContainer) step(c *C, ctx *context) {
	params := &state.AddMachineParams{
		ParentId:      ac.parentId,
		ContainerType: state.LXC,
		Series:        "series",
		Jobs:          []state.MachineJob{ac.job},
	}
	m, err := ctx.st.AddMachineWithConstraints(params)
	c.Assert(err, IsNil)
	c.Assert(m.Id(), Equals, ac.machineId)
}

type startMachine struct {
	machineId string
}

func (sm startMachine) step(c *C, ctx *context) {
	m, err := ctx.st.Machine(sm.machineId)
	c.Assert(err, IsNil)
<<<<<<< HEAD
	inst := testing.StartInstance(c, ctx.conn.Environ, m.Id())
	err = m.SetProvisioned(inst.Id(), "fake_nonce", nil)
=======
	inst, _ := testing.StartInstance(c, ctx.conn.Environ, m.Id())
	err = m.SetProvisioned(inst.Id(), "fake_nonce")
>>>>>>> 3faedc05
	c.Assert(err, IsNil)
}

type startMissingMachine struct {
	machineId string
}

func (sm startMissingMachine) step(c *C, ctx *context) {
	m, err := ctx.st.Machine(sm.machineId)
	c.Assert(err, IsNil)
	testing.StartInstance(c, ctx.conn.Environ, m.Id())
	err = m.SetProvisioned("i-missing", "fake_nonce", nil)
	c.Assert(err, IsNil)
}

type startAliveMachine struct {
	machineId string
}

func (sam startAliveMachine) step(c *C, ctx *context) {
	m, err := ctx.st.Machine(sam.machineId)
	c.Assert(err, IsNil)
	pinger, err := m.SetAgentAlive()
	c.Assert(err, IsNil)
	ctx.st.StartSync()
	err = m.WaitAgentAlive(200 * time.Millisecond)
	c.Assert(err, IsNil)
	agentAlive, err := m.AgentAlive()
	c.Assert(err, IsNil)
	c.Assert(agentAlive, Equals, true)
<<<<<<< HEAD
	inst := testing.StartInstance(c, ctx.conn.Environ, m.Id())
	err = m.SetProvisioned(inst.Id(), "fake_nonce", nil)
=======
	inst, _ := testing.StartInstance(c, ctx.conn.Environ, m.Id())
	err = m.SetProvisioned(inst.Id(), "fake_nonce")
>>>>>>> 3faedc05
	c.Assert(err, IsNil)
	ctx.pingers[m.Id()] = pinger
}

type setTools struct {
	machineId string
	tools     *state.Tools
}

func (st setTools) step(c *C, ctx *context) {
	m, err := ctx.st.Machine(st.machineId)
	c.Assert(err, IsNil)
	err = m.SetAgentTools(st.tools)
	c.Assert(err, IsNil)
}

type addCharm struct {
	name string
}

func (ac addCharm) step(c *C, ctx *context) {
	ch := coretesting.Charms.Dir(ac.name)
	name, rev := ch.Meta().Name, ch.Revision()
	curl := charm.MustParseURL(fmt.Sprintf("local:series/%s-%d", name, rev))
	bundleURL, err := url.Parse(fmt.Sprintf("http://bundles.example.com/%s-%d", name, rev))
	c.Assert(err, IsNil)
	dummy, err := ctx.st.AddCharm(ch, curl, bundleURL, fmt.Sprintf("%s-%d-sha256", name, rev))
	c.Assert(err, IsNil)
	ctx.charms[ac.name] = dummy
}

type addService struct {
	name  string
	charm string
}

func (as addService) step(c *C, ctx *context) {
	ch, ok := ctx.charms[as.charm]
	c.Assert(ok, Equals, true)
	_, err := ctx.st.AddService(as.name, ch)
	c.Assert(err, IsNil)
}

type setServiceExposed struct {
	name    string
	exposed bool
}

func (sse setServiceExposed) step(c *C, ctx *context) {
	s, err := ctx.st.Service(sse.name)
	c.Assert(err, IsNil)
	if sse.exposed {
		err = s.SetExposed()
		c.Assert(err, IsNil)
	}
}

type addUnit struct {
	serviceName string
	machineId   string
}

func (au addUnit) step(c *C, ctx *context) {
	s, err := ctx.st.Service(au.serviceName)
	c.Assert(err, IsNil)
	u, err := s.AddUnit()
	c.Assert(err, IsNil)
	m, err := ctx.st.Machine(au.machineId)
	c.Assert(err, IsNil)
	err = u.AssignToMachine(m)
	c.Assert(err, IsNil)
}

type addAliveUnit struct {
	serviceName string
	machineId   string
}

func (aau addAliveUnit) step(c *C, ctx *context) {
	s, err := ctx.st.Service(aau.serviceName)
	c.Assert(err, IsNil)
	u, err := s.AddUnit()
	c.Assert(err, IsNil)
	pinger, err := u.SetAgentAlive()
	c.Assert(err, IsNil)
	ctx.st.StartSync()
	err = u.WaitAgentAlive(200 * time.Millisecond)
	c.Assert(err, IsNil)
	agentAlive, err := u.AgentAlive()
	c.Assert(err, IsNil)
	c.Assert(agentAlive, Equals, true)
	m, err := ctx.st.Machine(aau.machineId)
	c.Assert(err, IsNil)
	err = u.AssignToMachine(m)
	c.Assert(err, IsNil)
	ctx.pingers[u.Name()] = pinger
}

type setUnitsAlive struct {
	serviceName string
}

func (sua setUnitsAlive) step(c *C, ctx *context) {
	s, err := ctx.st.Service(sua.serviceName)
	c.Assert(err, IsNil)
	us, err := s.AllUnits()
	c.Assert(err, IsNil)
	for _, u := range us {
		pinger, err := u.SetAgentAlive()
		c.Assert(err, IsNil)
		ctx.st.StartSync()
		err = u.WaitAgentAlive(200 * time.Millisecond)
		c.Assert(err, IsNil)
		agentAlive, err := u.AgentAlive()
		c.Assert(err, IsNil)
		c.Assert(agentAlive, Equals, true)
		ctx.pingers[u.Name()] = pinger
	}
}

type setUnitStatus struct {
	unitName   string
	status     params.Status
	statusInfo string
}

func (sus setUnitStatus) step(c *C, ctx *context) {
	u, err := ctx.st.Unit(sus.unitName)
	c.Assert(err, IsNil)
	err = u.SetStatus(sus.status, sus.statusInfo)
	c.Assert(err, IsNil)
}

type ensureDyingUnit struct {
	unitName string
}

func (e ensureDyingUnit) step(c *C, ctx *context) {
	u, err := ctx.st.Unit(e.unitName)
	c.Assert(err, IsNil)
	err = u.Destroy()
	c.Assert(err, IsNil)
	c.Assert(u.Life(), Equals, state.Dying)
}

type ensureDyingService struct {
	serviceName string
}

func (e ensureDyingService) step(c *C, ctx *context) {
	svc, err := ctx.st.Service(e.serviceName)
	c.Assert(err, IsNil)
	err = svc.Destroy()
	c.Assert(err, IsNil)
	err = svc.Refresh()
	c.Assert(err, IsNil)
	c.Assert(svc.Life(), Equals, state.Dying)
}

type ensureDeadMachine struct {
	machineId string
}

func (e ensureDeadMachine) step(c *C, ctx *context) {
	m, err := ctx.st.Machine(e.machineId)
	c.Assert(err, IsNil)
	err = m.EnsureDead()
	c.Assert(err, IsNil)
	c.Assert(m.Life(), Equals, state.Dead)
}

type setMachineStatus struct {
	machineId  string
	status     params.Status
	statusInfo string
}

func (sms setMachineStatus) step(c *C, ctx *context) {
	m, err := ctx.st.Machine(sms.machineId)
	c.Assert(err, IsNil)
	err = m.SetStatus(sms.status, sms.statusInfo)
	c.Assert(err, IsNil)
}

type relateServices struct {
	ep1, ep2 string
}

func (rs relateServices) step(c *C, ctx *context) {
	eps, err := ctx.st.InferEndpoints([]string{rs.ep1, rs.ep2})
	c.Assert(err, IsNil)
	_, err = ctx.st.AddRelation(eps...)
	c.Assert(err, IsNil)
}

type addSubordinate struct {
	prinUnit   string
	subService string
}

func (as addSubordinate) step(c *C, ctx *context) {
	u, err := ctx.st.Unit(as.prinUnit)
	c.Assert(err, IsNil)
	eps, err := ctx.st.InferEndpoints([]string{u.ServiceName(), as.subService})
	c.Assert(err, IsNil)
	rel, err := ctx.st.EndpointsRelation(eps...)
	c.Assert(err, IsNil)
	ru, err := rel.Unit(u)
	c.Assert(err, IsNil)
	err = ru.EnterScope(nil)
	c.Assert(err, IsNil)
}

type expect struct {
	what   string
	output M
}

func (e expect) step(c *C, ctx *context) {
	c.Logf("expect: %s", e.what)

	// Now execute the command for each format.
	for _, format := range statusFormats {
		c.Logf("format %q", format.name)
		// Run command with the required format.
		code, stdout, stderr := runStatus(c, "--format", format.name)
		c.Assert(code, Equals, 0)
		c.Assert(stderr, HasLen, 0)

		// Prepare the output in the same format.
		buf, err := format.marshal(e.output)
		c.Assert(err, IsNil)
		expected := make(M)
		err = format.unmarshal(buf, &expected)
		c.Assert(err, IsNil)

		// Check the output is as expected.
		actual := make(M)
		err = format.unmarshal(stdout, &actual)
		c.Assert(err, IsNil)
		c.Assert(actual, DeepEquals, expected)
	}
}

func (s *StatusSuite) TestStatusAllFormats(c *C) {
	for i, t := range statusTests {
		c.Logf("test %d: %s", i, t.summary)
		func() {
			// Prepare context and run all steps to setup.
			ctx := s.newContext()
			defer s.resetContext(c, ctx)
			ctx.run(c, t.steps)
		}()
	}
}<|MERGE_RESOLUTION|>--- conflicted
+++ resolved
@@ -836,13 +836,8 @@
 func (sm startMachine) step(c *C, ctx *context) {
 	m, err := ctx.st.Machine(sm.machineId)
 	c.Assert(err, IsNil)
-<<<<<<< HEAD
-	inst := testing.StartInstance(c, ctx.conn.Environ, m.Id())
-	err = m.SetProvisioned(inst.Id(), "fake_nonce", nil)
-=======
-	inst, _ := testing.StartInstance(c, ctx.conn.Environ, m.Id())
-	err = m.SetProvisioned(inst.Id(), "fake_nonce")
->>>>>>> 3faedc05
+	inst, md := testing.StartInstance(c, ctx.conn.Environ, m.Id())
+	err = m.SetProvisioned(inst.Id(), "fake_nonce", md)
 	c.Assert(err, IsNil)
 }
 
@@ -853,8 +848,8 @@
 func (sm startMissingMachine) step(c *C, ctx *context) {
 	m, err := ctx.st.Machine(sm.machineId)
 	c.Assert(err, IsNil)
-	testing.StartInstance(c, ctx.conn.Environ, m.Id())
-	err = m.SetProvisioned("i-missing", "fake_nonce", nil)
+	_, md := testing.StartInstance(c, ctx.conn.Environ, m.Id())
+	err = m.SetProvisioned("i-missing", "fake_nonce", md)
 	c.Assert(err, IsNil)
 }
 
@@ -873,13 +868,8 @@
 	agentAlive, err := m.AgentAlive()
 	c.Assert(err, IsNil)
 	c.Assert(agentAlive, Equals, true)
-<<<<<<< HEAD
-	inst := testing.StartInstance(c, ctx.conn.Environ, m.Id())
-	err = m.SetProvisioned(inst.Id(), "fake_nonce", nil)
-=======
-	inst, _ := testing.StartInstance(c, ctx.conn.Environ, m.Id())
-	err = m.SetProvisioned(inst.Id(), "fake_nonce")
->>>>>>> 3faedc05
+	inst, md := testing.StartInstance(c, ctx.conn.Environ, m.Id())
+	err = m.SetProvisioned(inst.Id(), "fake_nonce", md)
 	c.Assert(err, IsNil)
 	ctx.pingers[m.Id()] = pinger
 }
