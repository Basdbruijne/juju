from __future__ import print_function

from collections import (
    defaultdict,
    namedtuple,
    )
from contextlib import (
    contextmanager,
    )
from copy import deepcopy
from datetime import (
    datetime,
    timedelta,
    )
import errno
from itertools import chain
import json
from locale import getpreferredencoding
import logging
import os
import re
import shutil
import subprocess
import sys
import time

from dateutil.parser import parse as datetime_parse
from dateutil import tz
import pexpect
import yaml

from jujupy.configuration import (
    get_bootstrap_config_path,
    get_environments_path,
    get_jenv_path,
    get_juju_home,
    get_selected_environment,
    )
from jujupy.utility import (
    check_free_disk_space,
    ensure_dir,
    get_timeout_path,
    is_ipv6_address,
    JujuResourceTimeout,
    pause,
    quote,
    qualified_model_name,
    scoped_environ,
    skip_on_missing_file,
    split_address_port,
    temp_dir,
    temp_yaml_file,
    unqualified_model_name,
    until_timeout,
    )


__metaclass__ = type

# Python 2 and 3 compatibility
try:
    argtype = basestring
except NameError:
    argtype = str

AGENTS_READY = set(['started', 'idle'])
WIN_JUJU_CMD = os.path.join('\\', 'Progra~2', 'Juju', 'juju.exe')

JUJU_DEV_FEATURE_FLAGS = 'JUJU_DEV_FEATURE_FLAGS'
CONTROLLER = 'controller'
KILL_CONTROLLER = 'kill-controller'
SYSTEM = 'system'

KVM_MACHINE = 'kvm'
LXC_MACHINE = 'lxc'
LXD_MACHINE = 'lxd'

_DEFAULT_BUNDLE_TIMEOUT = 3600

_jes_cmds = {KILL_CONTROLLER: {
    'create': 'create-environment',
    'kill': KILL_CONTROLLER,
}}
for super_cmd in [SYSTEM, CONTROLLER]:
    _jes_cmds[super_cmd] = {
        'create': '{} create-environment'.format(super_cmd),
        'kill': '{} kill'.format(super_cmd),
    }

log = logging.getLogger("jujupy")


class StatusTimeout(Exception):
    """Raised when 'juju status' timed out."""


class SoftDeadlineExceeded(Exception):
    """Raised when an overall client operation takes too long."""

    def __init__(self):
        super(SoftDeadlineExceeded, self).__init__(
            'Operation exceeded deadline.')


class NoProvider(Exception):
    """Raised when an environment defines no provider."""


class TypeNotAccepted(Exception):
    """Raised when the provided type was not accepted."""


class NameNotAccepted(Exception):
    """Raised when the provided name was not accepted."""


class InvalidEndpoint(Exception):
    """Raised when the provided endpoint was deemed invalid."""


class AuthNotAccepted(Exception):
    """Raised when the provided auth was not accepted."""


def get_timeout_prefix(duration, timeout_path=None):
    """Return extra arguments to run a command with a timeout."""
    if timeout_path is None:
        timeout_path = get_timeout_path()
    return (sys.executable, timeout_path, '%.2f' % duration, '--')


def get_teardown_timeout(client):
    """Return the timeout need byt the client to teardown resources."""
    if client.env.provider == 'azure':
        return 2700
    elif client.env.provider == 'gce':
        return 1200
    else:
        return 600


def parse_new_state_server_from_error(error):
    err_str = str(error)
    output = getattr(error, 'output', None)
    if output is not None:
        err_str += output
    matches = re.findall(r'Attempting to connect to (.*):22', err_str)
    if matches:
        return matches[-1]
    return None


class ErroredUnit(Exception):

    def __init__(self, unit_name, state):
        msg = '%s is in state %s' % (unit_name, state)
        Exception.__init__(self, msg)
        self.unit_name = unit_name
        self.state = state


class UpgradeMongoNotSupported(Exception):

    def __init__(self):
        super(UpgradeMongoNotSupported, self).__init__(
            'This client does not support upgrade-mongo')


class JESNotSupported(Exception):

    def __init__(self):
        super(JESNotSupported, self).__init__(
            'This client does not support JES')


class JESByDefault(Exception):

    def __init__(self):
        super(JESByDefault, self).__init__(
            'This client does not need to enable JES')


Machine = namedtuple('Machine', ['machine_id', 'info'])


def coalesce_agent_status(agent_item):
    """Return the machine agent-state or the unit agent-status."""
    state = agent_item.get('agent-state')
    if state is None and agent_item.get('agent-status') is not None:
        state = agent_item.get('agent-status').get('current')
    if state is None and agent_item.get('juju-status') is not None:
        state = agent_item.get('juju-status').get('current')
    if state is None:
        state = 'no-agent'
    return state


class CannotConnectEnv(subprocess.CalledProcessError):

    def __init__(self, e):
        super(CannotConnectEnv, self).__init__(e.returncode, e.cmd, e.output)


class StatusNotMet(Exception):

    _fmt = 'Expected status not reached in {env}.'

    def __init__(self, environment_name, status):
        self.env = environment_name
        self.status = status

    def __str__(self):
        return self._fmt.format(env=self.env)


class AgentsNotStarted(StatusNotMet):

    _fmt = 'Timed out waiting for agents to start in {env}.'


class VersionsNotUpdated(StatusNotMet):

    _fmt = 'Some versions did not update.'


class WorkloadsNotReady(StatusNotMet):

    _fmt = 'Workloads not ready in {env}.'


class ApplicationsNotStarted(StatusNotMet):

    _fmt = 'Timed out waiting for applications to start in {env}.'


class VotingNotEnabled(StatusNotMet):

    _fmt = 'Timed out waiting for voting to be enabled in {env}.'


class SimpleEnvironment:
    """Represents a model in a JUJU_HOME directory for juju 1."""

    def __init__(self, environment, config=None, juju_home=None,
                 controller=None, bootstrap_to=None):
        """Constructor.

        :param environment: Name of the environment.
        :param config: Dictionary with configuration options, default is None.
        :param juju_home: Path to JUJU_HOME directory, default is None.
        :param controller: Controller instance-- this model's controller.
            If not given or None a new instance is created.
        :param bootstrap_to: A placement directive to use when bootstrapping.
            See Juju provider docs to examples of what Juju might expect.
        """
        self.user_name = None
        if controller is None:
            controller = Controller(environment)
        self.controller = controller
        self.environment = environment
        self._config = config
        self.juju_home = juju_home
        self.bootstrap_to = bootstrap_to
        if self._config is not None:
            try:
                provider = self.provider
            except NoProvider:
                provider = None
            self.local = bool(provider == 'local')
            self.kvm = (
                self.local and bool(self._config.get('container') == 'kvm'))
            self.maas = bool(provider == 'maas')
            self.joyent = bool(provider == 'joyent')
        else:
            self.local = False
            self.kvm = False
            self.maas = False
            self.joyent = False

    def get_option(self, key, default=None):
        return self._config.get(key, default)

    def update_config(self, new_config):
        for key, value in new_config.items():
            if key == 'region':
                logging.warning(
                    'Using set_region to set region to "{}".'.format(value))
                self.set_region(value)
                continue
            if key == 'type':
                logging.warning('Setting type is not 2.x compatible.')
            self._config[key] = value

    def discard_option(self, key):
        return self._config.pop(key, None)

    def make_config_copy(self):
        return deepcopy(self._config)

    @property
    def provider(self):
        """Return the provider type for this environment.

        See get_cloud to determine the specific cloud.
        """
        try:
            return self._config['type']
        except KeyError:
            raise NoProvider('No provider specified.')

    def is_cloud_provider(self):
        """Return True if the commandline cloud is a provider.

        This is True when LXD or Manual would be specified on the commandline,
        false otherwse.
        """
        return bool(self.provider in ('lxd', 'manual'))

    def get_region(self):
        """Determine the region from a 1.x-style config.

        This requires translating Azure's and Joyent's conventions for
        specifying region.

        It means that endpoint, rather than region, should be supplied if the
        cloud (not the provider) is named "lxd" or "manual".

        May return None for MAAS or LXD clouds.
        """
        provider = self.provider
        # In 1.x, providers define region differently.  Translate.
        if provider == 'azure':
            if 'tenant-id' not in self._config:
                return self._config['location'].replace(' ', '').lower()
            return self._config['location']
        elif provider == 'joyent':
            matcher = re.compile('https://(.*).api.joyentcloud.com')
            return matcher.match(self._config['sdc-url']).group(1)
        elif provider == 'maas':
            return None
        # In 2.x, certain providers can be specified on the commandline in
        # place of a cloud.  The "region" in these cases is the endpoint.
        elif self.is_cloud_provider():
            return self._get_config_endpoint()
        else:
            # The manual provider is typically used without a region.
            if provider == 'manual':
                return self._config.get('region')
            return self._config['region']

    def _get_config_endpoint(self):
        if self.provider == 'lxd':
            return self._config.get('region', 'localhost')
        elif self.provider == 'manual':
            return self._config['bootstrap-host']

    def set_region(self, region):
        """Assign the region to a 1.x-style config.

        This requires translating Azure's and Joyent's conventions for
        specifying region.

        It means that endpoint, rather than region, should be updated if the
        cloud (not the provider) is named "lxd" or "manual".

        Only None is acccepted for MAAS.
        """
        try:
            provider = self.provider
            cloud_is_provider = self.is_cloud_provider()
        except NoProvider:
            provider = None
            cloud_is_provider = False
        if provider == 'azure':
            self._config['location'] = region
        elif provider == 'joyent':
            self._config['sdc-url'] = (
                'https://{}.api.joyentcloud.com'.format(region))
        elif cloud_is_provider:
            self._set_config_endpoint(region)
        elif provider == 'maas':
            if region is not None:
                raise ValueError('Only None allowed for maas.')
        else:
            self._config['region'] = region

    def _set_config_endpoint(self, endpoint):
        if self.provider == 'lxd':
            self._config['region'] = endpoint
        elif self.provider == 'manual':
            self._config['bootstrap-host'] = endpoint

    def clone(self, model_name=None):
        config = deepcopy(self._config)
        if model_name is None:
            model_name = self.environment
        else:
            config['name'] = unqualified_model_name(model_name)
        result = self.__class__(model_name, config, juju_home=self.juju_home,
                                controller=self.controller,
                                bootstrap_to=self.bootstrap_to)
        result.local = self.local
        result.kvm = self.kvm
        result.maas = self.maas
        result.joyent = self.joyent
        result.user_name = self.user_name
        return result

    def __eq__(self, other):
        if type(self) != type(other):
            return False
        if self.environment != other.environment:
            return False
        if self._config != other._config:
            return False
        if self.local != other.local:
            return False
        if self.maas != other.maas:
            return False
        if self.bootstrap_to != other.bootstrap_to:
            return False
        return True

    def __ne__(self, other):
        return not self == other

    def set_model_name(self, model_name, set_controller=True):
        if set_controller:
            self.controller.name = model_name
        self.environment = model_name
        self._config['name'] = unqualified_model_name(model_name)

    @classmethod
    def from_config(cls, name):
        """Create an environment from the configuation file.

        :param name: Name of the environment to get the configuration from."""
        return cls._from_config(name)

    @classmethod
    def _from_config(cls, name):
        config, selected = get_selected_environment(name)
        if name is None:
            name = selected
        return cls(name, config)

    @contextmanager
    def make_jes_home(self, juju_home, dir_name, new_config):
        """Make a JUJU_HOME/DATA directory to avoid conflicts.

        :param juju_home: Current JUJU_HOME/DATA directory, used as a
            base path for the new directory.
        :param dir_name: Name of sub-directory to make the home in.
        :param new_config: Dictionary representing the contents of
            the environments.yaml configuation file."""
        home_path = jes_home_path(juju_home, dir_name)
        with skip_on_missing_file():
            shutil.rmtree(home_path)
        os.makedirs(home_path)
        self.dump_yaml(home_path, new_config)
        # For extention: Add all files carried over to the list.
        for file_name in ['public-clouds.yaml']:
            src_path = os.path.join(juju_home, file_name)
            with skip_on_missing_file():
                shutil.copy(src_path, home_path)
        yield home_path

    def get_cloud_credentials(self):
        """Return the credentials for this model's cloud.

        This implementation returns config variables in addition to
        credentials.
        """
        return self._config

    def dump_yaml(self, path, config):
        dump_environments_yaml(path, config)


class JujuData(SimpleEnvironment):
    """Represents a model in a JUJU_DATA directory for juju 2."""

    def __init__(self, environment, config=None, juju_home=None,
                 controller=None, cloud_name=None, bootstrap_to=None):
        """Constructor.

        This extends SimpleEnvironment's constructor.

        :param environment: Name of the environment.
        :param config: Dictionary with configuration options; default is None.
        :param juju_home: Path to JUJU_DATA directory. If None (the default),
            the home directory is autodetected.
        :param controller: Controller instance-- this model's controller.
            If not given or None, a new instance is created.
        :param bootstrap_to: A placement directive to use when bootstrapping.
            See Juju provider docs to examples of what Juju might expect.
        """
        if juju_home is None:
            juju_home = get_juju_home()
        super(JujuData, self).__init__(environment, config, juju_home,
                                       controller, bootstrap_to)
        self.credentials = {}
        self.clouds = {}
        self._cloud_name = cloud_name

    def clone(self, model_name=None):
        result = super(JujuData, self).clone(model_name)
        result.credentials = deepcopy(self.credentials)
        result.clouds = deepcopy(self.clouds)
        result._cloud_name = self._cloud_name
        return result

    @classmethod
    def from_env(cls, env):
        juju_data = cls(env.environment, env._config, env.juju_home)
        juju_data.load_yaml()
        return juju_data

    def update_config(self, new_config):
        if 'type' in new_config:
            raise ValueError('type cannot be set via update_config.')
        if self._cloud_name is not None:
            # Do not accept changes that would alter the computed cloud name
            # if computed cloud names are not in use.
            for endpoint_key in ['maas-server', 'auth-url', 'host']:
                if endpoint_key in new_config:
                    raise ValueError(
                        '{} cannot be changed with explicit cloud'
                        ' name.'.format(endpoint_key))
        super(JujuData, self).update_config(new_config)

    def load_yaml(self):
        try:
            with open(os.path.join(self.juju_home, 'credentials.yaml')) as f:
                self.credentials = yaml.safe_load(f)
        except IOError as e:
            if e.errno != errno.ENOENT:
                raise RuntimeError(
                    'Failed to read credentials file: {}'.format(str(e)))
            self.credentials = {}
        self.clouds = self.read_clouds()

    def read_clouds(self):
        """Read and return clouds.yaml as a Python dict."""
        try:
            with open(os.path.join(self.juju_home, 'clouds.yaml')) as f:
                return yaml.safe_load(f)
        except IOError as e:
            if e.errno != errno.ENOENT:
                raise RuntimeError(
                    'Failed to read clouds file: {}'.format(str(e)))
            # Default to an empty clouds file.
            return {'clouds': {}}

    @classmethod
    def from_config(cls, name):
        """Create a model from the three configuration files."""
        juju_data = cls._from_config(name)
        juju_data.load_yaml()
        return juju_data

    @classmethod
    def from_cloud_region(cls, cloud, region, config, clouds, juju_home):
        """Return a JujuData for the specified cloud and region.

        :param cloud: The name of the cloud to use.
        :param region: The name of the region to use.  If None, an arbitrary
            region will be selected.
        :param config: The bootstrap config to use.
        :param juju_home: The JUJU_DATA directory to use (credentials are
            loaded from this.)
        """
        cloud_config = clouds['clouds'][cloud]
        provider = cloud_config['type']
        config['type'] = provider
        if provider == 'maas':
            config['maas-server'] = cloud_config['endpoint']
        elif provider == 'openstack':
            config['auth-url'] = cloud_config['endpoint']
        elif provider == 'vsphere':
            config['host'] = cloud_config['endpoint']
        data = JujuData(cloud, config, juju_home, cloud_name=cloud)
        data.load_yaml()
        data.clouds = clouds
        if region is None:
            regions = cloud_config.get('regions', {}).keys()
            if len(regions) > 0:
                region = regions[0]
        data.set_region(region)
        return data

    @classmethod
    def for_existing(cls, juju_data_dir, controller_name, model_name):
        with open(get_bootstrap_config_path(juju_data_dir)) as f:
            all_bootstrap = yaml.load(f)
        ctrl_config = all_bootstrap['controllers'][controller_name]
        config = ctrl_config['controller-config']
        # config is expected to have a 1.x style of config, so mash up
        # controller and model config.
        config.update(ctrl_config['model-config'])
        config['type'] = ctrl_config['type']
        data = cls(
            model_name, config, juju_data_dir, Controller(controller_name),
            ctrl_config['cloud']
            )
        data.set_region(ctrl_config['region'])
        return data

    def dump_yaml(self, path, config):
        """Dump the configuration files to the specified path.

        config is unused, but is accepted for compatibility with
        SimpleEnvironment and make_jes_home().
        """
        with open(os.path.join(path, 'credentials.yaml'), 'w') as f:
            yaml.safe_dump(self.credentials, f)
        self.write_clouds(path, self.clouds)

    @staticmethod
    def write_clouds(path, clouds):
        with open(os.path.join(path, 'clouds.yaml'), 'w') as f:
            yaml.safe_dump(clouds, f)

    def find_endpoint_cloud(self, cloud_type, endpoint):
        for cloud, cloud_config in self.clouds['clouds'].items():
            if cloud_config['type'] != cloud_type:
                continue
            if cloud_config['endpoint'] == endpoint:
                return cloud
        raise LookupError('No such endpoint: {}'.format(endpoint))

    def get_cloud(self):
        if self._cloud_name is not None:
            return self._cloud_name
        provider = self.provider
        # Separate cloud recommended by: Juju Cloud / Credentials / BootStrap /
        # Model CLI specification
        if provider == 'ec2' and self._config['region'] == 'cn-north-1':
            return 'aws-china'
        if provider not in ('maas', 'openstack', 'vsphere'):
            return {
                'ec2': 'aws',
                'gce': 'google',
            }.get(provider, provider)
        if provider == 'maas':
            endpoint = self._config['maas-server']
        elif provider == 'openstack':
            endpoint = self._config['auth-url']
        elif provider == 'vsphere':
            endpoint = self._config['host']
        return self.find_endpoint_cloud(provider, endpoint)

    def get_cloud_credentials_item(self):
        cloud_name = self.get_cloud()
        cloud = self.credentials['credentials'][cloud_name]
        (credentials_item,) = cloud.items()
        return credentials_item

    def get_cloud_credentials(self):
        """Return the credentials for this model's cloud."""
        return self.get_cloud_credentials_item()[1]

    def is_cloud_provider(self):
        """Return True if the commandline cloud is a provider.

        Examples: lxd, manual
        """
        # if the commandline cloud is "lxd" or "manual", the provider type
        # should match, and shortcutting get_cloud avoids pointless test
        # breakage.
        return bool(self.provider in ('lxd', 'manual') and
                    self.get_cloud() in ('lxd', 'manual'))


class StatusError(Exception):
    """Generic error for Status."""

    recoverable = True

    # This has to be filled in after the classes are declared.
    ordering = []

    @classmethod
    def priority(cls):
        """Get the priority of the StatusError as an number.

        Lower number means higher priority. This can be used as a key
        function in sorting."""
        return cls.ordering.index(cls)


class MachineError(StatusError):
    """Error in machine-status."""

    recoverable = False


class ProvisioningError(MachineError):
    """Machine experianced a 'provisioning error'."""


class StuckAllocatingError(MachineError):
    """Machine did not transition out of 'allocating' state."""

    recoverable = True


class UnitError(StatusError):
    """Error in a unit's status."""


class HookFailedError(UnitError):
    """A unit hook has failed."""

    def __init__(self, item_name, msg):
        match = re.search('^hook failed: "([^"]+)"$', msg)
        if match:
            msg = match.group(1)
        super(HookFailedError, self).__init__(item_name, msg)


class InstallError(HookFailedError):
    """The unit's install hook has failed."""

    recoverable = False


class AppError(StatusError):
    """Error in an application's status."""


class AgentError(StatusError):
    """Error in a juju agent."""


class AgentUnresolvedError(AgentError):
    """Agent error has not recovered in a reasonable time."""

    # This is the time limit set by IS for recovery from an agent error.
    a_reasonable_time = timedelta(minutes=5)


StatusError.ordering = [
    ProvisioningError, StuckAllocatingError, MachineError, InstallError,
    AgentUnresolvedError, HookFailedError, UnitError, AppError, AgentError,
    StatusError,
    ]


class StatusItem:

    APPLICATION = 'application-status'
    WORKLOAD = 'workload-status'
    MACHINE = 'machine-status'
    JUJU = 'juju-status'

    def __init__(self, status_name, item_name, item_value):
        """Create a new StatusItem from its fields.

        :param status_name: One of the status strings.
        :param item_name: The name of the machine/unit/application the status
            information is about.
        :param item_value: A dictionary of status values. If there is an entry
            with the status_name in the dictionary its contents are used."""
        self.status_name = status_name
        self.item_name = item_name
        self.status = item_value.get(status_name, item_value)

    def __eq__(self, other):
        if type(other) != type(self):
            return False
        elif self.status_name != other.status_name:
            return False
        elif self.item_name != other.item_name:
            return False
        elif self.status != other.status:
            return False
        else:
            return True

    def __ne__(self, other):
        return bool(not self == other)

    @property
    def message(self):
        return self.status.get('message')

    @property
    def since(self):
        return self.status.get('since')

    @property
    def current(self):
        return self.status.get('current')

    @property
    def version(self):
        return self.status.get('version')

    @property
    def datetime_since(self):
        if self.since is None:
            return None
        return datetime_parse(self.since)

    def to_exception(self):
        """Create an exception representing the error if one exists.

        :return: StatusError (or subtype) to represent an error or None
        to show that there is no error."""
        if self.current not in ['error', 'failed', 'down',
                                'provisioning error']:
            if (self.current, self.status_name) != (
                    'allocating', self.MACHINE):
                return None
        if self.APPLICATION == self.status_name:
            return AppError(self.item_name, self.message)
        elif self.WORKLOAD == self.status_name:
            if self.message is None:
                return UnitError(self.item_name, self.message)
            elif re.match('hook failed: ".*install.*"', self.message):
                return InstallError(self.item_name, self.message)
            elif re.match('hook failed', self.message):
                return HookFailedError(self.item_name, self.message)
            else:
                return UnitError(self.item_name, self.message)
        elif self.MACHINE == self.status_name:
            if self.current == 'provisioning error':
                return ProvisioningError(self.item_name, self.message)
            if self.current == 'allocating':
                return StuckAllocatingError(
                    self.item_name,
                    'Stuck allocating.  Last message: {}'.format(self.message))
            else:
                return MachineError(self.item_name, self.message)
        elif self.JUJU == self.status_name:
            if self.since is None:
                return AgentError(self.item_name, self.message)
            time_since = datetime.now(tz.gettz('UTC')) - self.datetime_since
            if time_since > AgentUnresolvedError.a_reasonable_time:
                return AgentUnresolvedError(self.item_name, self.message,
                                            time_since.total_seconds())
            else:
                return AgentError(self.item_name, self.message)
        else:
            raise ValueError('Unknown status:{}'.format(self.status_name),
                             (self.item_name, self.status_value))

    def __repr__(self):
        return 'StatusItem({!r}, {!r}, {!r})'.format(
            self.status_name, self.item_name, self.status)


class Status:

    def __init__(self, status, status_text):
        self.status = status
        self.status_text = status_text

    @classmethod
    def from_text(cls, text):
        try:
            # Parsing as JSON is much faster than parsing as YAML, so try
            # parsing as JSON first and fall back to YAML.
            status_yaml = json.loads(text)
        except ValueError:
            status_yaml = yaml.safe_load(text)
        return cls(status_yaml, text)

    @property
    def model_name(self):
        return self.status['model']['name']

    def get_applications(self):
        return self.status.get('applications', {})

    def iter_machines(self, containers=False, machines=True):
        for machine_name, machine in sorted(self.status['machines'].items()):
            if machines:
                yield machine_name, machine
            if containers:
                for contained, unit in machine.get('containers', {}).items():
                    yield contained, unit

    def iter_new_machines(self, old_status, containers=False):
        old = dict(old_status.iter_machines(containers=containers))
        for machine, data in self.iter_machines(containers=containers):
            if machine in old:
                continue
            yield machine, data

    def _iter_units_in_application(self, app_data):
        """Given application data, iterate through every unit in it."""
        for unit_name, unit in sorted(app_data.get('units', {}).items()):
            yield unit_name, unit
            subordinates = unit.get('subordinates', ())
            for sub_name in sorted(subordinates):
                yield sub_name, subordinates[sub_name]

    def iter_units(self):
        """Iterate over every unit in every application."""
        for service_name, service in sorted(self.get_applications().items()):
            for name, data in self._iter_units_in_application(service):
                yield name, data

    def agent_items(self):
        for machine_name, machine in self.iter_machines(containers=True):
            yield machine_name, machine
        for unit_name, unit in self.iter_units():
            yield unit_name, unit

    def unit_agent_states(self, states=None):
        """Fill in a dictionary with the states of units.

        Units of a dying application are marked as dying.

        :param states: If not None, when it should be a defaultdict(list)),
        then states are added to this dictionary."""
        if states is None:
            states = defaultdict(list)
        for app_name, app_data in sorted(self.get_applications().items()):
            if app_data.get('life') == 'dying':
                for unit, data in self._iter_units_in_application(app_data):
                    states['dying'].append(unit)
            else:
                for unit, data in self._iter_units_in_application(app_data):
                    states[coalesce_agent_status(data)].append(unit)
        return states

    def agent_states(self):
        """Map agent states to the units and machines in those states."""
        states = defaultdict(list)
        for item_name, item in self.iter_machines(containers=True):
            states[coalesce_agent_status(item)].append(item_name)
        self.unit_agent_states(states)
        return states

    def check_agents_started(self, environment_name=None):
        """Check whether all agents are in the 'started' state.

        If not, return agent_states output.  If so, return None.
        If an error is encountered for an agent, raise ErroredUnit
        """
        bad_state_info = re.compile(
            '(.*error|^(cannot set up groups|cannot run instance)).*')
        for item_name, item in self.agent_items():
            state_info = item.get('agent-state-info', '')
            if bad_state_info.match(state_info):
                raise ErroredUnit(item_name, state_info)
        states = self.agent_states()
        if set(states.keys()).issubset(AGENTS_READY):
            return None
        for state, entries in states.items():
            if 'error' in state:
                # sometimes the state may be hidden in juju status message
                juju_status = dict(
                    self.agent_items())[entries[0]].get('juju-status')
                if juju_status:
                    juju_status_msg = juju_status.get('message')
                    if juju_status_msg:
                        state = juju_status_msg
                raise ErroredUnit(entries[0], state)
        return states

    def get_service_count(self):
        return len(self.get_applications())

    def get_service_unit_count(self, service):
        return len(
            self.get_applications().get(service, {}).get('units', {}))

    def get_agent_versions(self):
        versions = defaultdict(set)
        for item_name, item in self.agent_items():
            if item.get('juju-status', None):
                version = item['juju-status'].get('version', 'unknown')
                versions[version].add(item_name)
            else:
                versions[item.get('agent-version', 'unknown')].add(item_name)
        return versions

    def get_instance_id(self, machine_id):
        return self.status['machines'][machine_id]['instance-id']

    def get_machine_dns_name(self, machine_id):
        return _dns_name_for_machine(self, machine_id)

    def get_unit(self, unit_name):
        """Return metadata about a unit."""
        for name, service in sorted(self.get_applications().items()):
            if unit_name in service.get('units', {}):
                return service['units'][unit_name]
        raise KeyError(unit_name)

    def service_subordinate_units(self, service_name):
        """Return subordinate metadata for a service_name."""
        services = self.get_applications()
        if service_name in services:
            for name, unit in sorted(services[service_name].get(
                    'units', {}).items()):
                for sub_name, sub in unit.get('subordinates', {}).items():
                    yield sub_name, sub

    def get_open_ports(self, unit_name):
        """List the open ports for the specified unit.

        If no ports are listed for the unit, the empty list is returned.
        """
        return self.get_unit(unit_name).get('open-ports', [])

    def iter_status(self):
        """Iterate through every status field in the larger status data."""
        for machine_name, machine_value in self.iter_machines(containers=True):
            yield StatusItem(StatusItem.MACHINE, machine_name, machine_value)
            yield StatusItem(StatusItem.JUJU, machine_name, machine_value)
        for app_name, app_value in self.get_applications().items():
            yield StatusItem(StatusItem.APPLICATION, app_name, app_value)
            unit_iterator = self._iter_units_in_application(app_value)
            for unit_name, unit_value in unit_iterator:
                yield StatusItem(StatusItem.WORKLOAD, unit_name, unit_value)
                yield StatusItem(StatusItem.JUJU, unit_name, unit_value)

    def iter_errors(self, ignore_recoverable=False):
        """Iterate through every error, repersented by exceptions."""
        for sub_status in self.iter_status():
            error = sub_status.to_exception()
            if error is not None:
                if not (ignore_recoverable and error.recoverable):
                    yield error

    def check_for_errors(self, ignore_recoverable=False):
        """Return a list of errors, in order of their priority."""
        return sorted(self.iter_errors(ignore_recoverable),
                      key=lambda item: item.priority())

    def raise_highest_error(self, ignore_recoverable=False):
        """Raise an exception reperenting the highest priority error."""
        errors = self.check_for_errors(ignore_recoverable)
        if errors:
            raise errors[0]


def describe_substrate(env):
    if env.provider == 'local':
        return {
            'kvm': 'KVM (local)',
            'lxc': 'LXC (local)'
        }[env.get_option('container', 'lxc')]
    elif env.provider == 'openstack':
        if env.get_option('auth-url') == (
                'https://keystone.canonistack.canonical.com:443/v2.0/'):
            return 'Canonistack'
        else:
            return 'Openstack'
    try:
        return {
            'ec2': 'AWS',
            'rackspace': 'Rackspace',
            'joyent': 'Joyent',
            'azure': 'Azure',
            'maas': 'MAAS',
        }[env.provider]
    except KeyError:
        return env.provider


class Juju2Backend:
    """A Juju backend referring to a specific juju 2 binary.

    Uses -m to specify models, uses JUJU_DATA to specify home directory.
    """

    _model_flag = '-m'

    def __init__(self, full_path, version, feature_flags, debug,
                 soft_deadline=None):
        self._version = version
        self._full_path = full_path
        self.feature_flags = feature_flags
        self.debug = debug
        self._timeout_path = get_timeout_path()
        self.juju_timings = []
        self.soft_deadline = soft_deadline
        self._ignore_soft_deadline = False

    def _now(self):
        return datetime.utcnow()

    @contextmanager
    def _check_timeouts(self):
        # If an exception occurred, we don't want to replace it with
        # SoftDeadlineExceeded.
        yield
        if self.soft_deadline is None or self._ignore_soft_deadline:
            return
        if self._now() > self.soft_deadline:
            raise SoftDeadlineExceeded()

    @contextmanager
    def ignore_soft_deadline(self):
        """Ignore the client deadline.  For cleanup code."""
        old_val = self._ignore_soft_deadline
        self._ignore_soft_deadline = True
        try:
            yield
        finally:
            self._ignore_soft_deadline = old_val

    def clone(self, full_path, version, debug, feature_flags):
        if version is None:
            version = self.version
        if full_path is None:
            full_path = self.full_path
        if debug is None:
            debug = self.debug
        result = self.__class__(full_path, version, feature_flags, debug,
                                self.soft_deadline)
        # Each clone shares a reference to juju_timings allowing us to collect
        # all commands run during a test.
        result.juju_timings = self.juju_timings
        return result

    @property
    def version(self):
        return self._version

    @property
    def full_path(self):
        return self._full_path

    @property
    def juju_name(self):
        return os.path.basename(self._full_path)

    def _get_attr_tuple(self):
        return (self._version, self._full_path, self.feature_flags,
                self.debug, self.juju_timings)

    def __eq__(self, other):
        if type(self) != type(other):
            return False
        return self._get_attr_tuple() == other._get_attr_tuple()

    def shell_environ(self, used_feature_flags, juju_home):
        """Generate a suitable shell environment.

        Juju's directory must be in the PATH to support plugins.
        """
        env = dict(os.environ)
        if self.full_path is not None:
            env['PATH'] = '{}{}{}'.format(os.path.dirname(self.full_path),
                                          os.pathsep, env['PATH'])
        flags = self.feature_flags.intersection(used_feature_flags)
        feature_flag_string = env.get(JUJU_DEV_FEATURE_FLAGS, '')
        if feature_flag_string != '':
            flags.update(feature_flag_string.split(','))
        if flags:
            env[JUJU_DEV_FEATURE_FLAGS] = ','.join(sorted(flags))
        env['JUJU_DATA'] = juju_home
        return env

    def full_args(self, command, args, model, timeout):
        if model is not None:
            e_arg = (self._model_flag, model)
        else:
            e_arg = ()
        if timeout is None:
            prefix = ()
        else:
            prefix = get_timeout_prefix(timeout, self._timeout_path)
        logging = '--debug' if self.debug else '--show-log'

        # If args is a string, make it a tuple. This makes writing commands
        # with one argument a bit nicer.
        if isinstance(args, argtype):
            args = (args,)
        # we split the command here so that the caller can control where the -m
        # model flag goes.  Everything in the command string is put before the
        # -m flag.
        command = command.split()
        return (prefix + (self.juju_name, logging,) + tuple(command) + e_arg +
                args)

    def juju(self, command, args, used_feature_flags,
             juju_home, model=None, check=True, timeout=None, extra_env=None,
             suppress_err=False):
        """Run a command under juju for the current environment.

        :return: Tuple rval, CommandTime rval being the commands exit code and
          a CommandTime object used for storing command timing data.
        """
        args = self.full_args(command, args, model, timeout)
        log.info(' '.join(args))
        env = self.shell_environ(used_feature_flags, juju_home)
        if extra_env is not None:
            env.update(extra_env)
        if check:
            call_func = subprocess.check_call
        else:
            call_func = subprocess.call
        # Mutate os.environ instead of supplying env parameter so Windows can
        # search env['PATH']
        stderr = subprocess.PIPE if suppress_err else None
        # Keep track of commands and how long the take.
        command_time = CommandTime(command, args, env)
        with scoped_environ(env):
            log.debug('Running juju with env: {}'.format(env))
            with self._check_timeouts():
                rval = call_func(args, stderr=stderr)
        self.juju_timings.append(command_time)
        return rval, command_time

    def expect(self, command, args, used_feature_flags, juju_home, model=None,
               timeout=None, extra_env=None):
        args = self.full_args(command, args, model, timeout)
        log.info(' '.join(args))
        env = self.shell_environ(used_feature_flags, juju_home)
        if extra_env is not None:
            env.update(extra_env)
        # pexpect.spawn expects a string. This is better than trying to extract
        # command + args from the returned tuple (as there could be an intial
        # timing command tacked on).
        command_string = ' '.join(quote(a) for a in args)
        with scoped_environ(env):
            return pexpect.spawn(command_string)

    @contextmanager
    def juju_async(self, command, args, used_feature_flags,
                   juju_home, model=None, timeout=None):
        full_args = self.full_args(command, args, model, timeout)
        log.info(' '.join(args))
        env = self.shell_environ(used_feature_flags, juju_home)
        # Mutate os.environ instead of supplying env parameter so Windows can
        # search env['PATH']
        with scoped_environ(env):
            with self._check_timeouts():
                proc = subprocess.Popen(full_args)
        yield proc
        retcode = proc.wait()
        if retcode != 0:
            raise subprocess.CalledProcessError(retcode, full_args)

    def get_juju_output(self, command, args, used_feature_flags, juju_home,
                        model=None, timeout=None, user_name=None,
                        merge_stderr=False):
        args = self.full_args(command, args, model, timeout)
        env = self.shell_environ(used_feature_flags, juju_home)
        log.debug(args)
        # Mutate os.environ instead of supplying env parameter so
        # Windows can search env['PATH']
        with scoped_environ(env):
            proc = subprocess.Popen(
                args, stdout=subprocess.PIPE, stdin=subprocess.PIPE,
                stderr=subprocess.STDOUT if merge_stderr else subprocess.PIPE)
            with self._check_timeouts():
                sub_output, sub_error = proc.communicate()
            log.debug(sub_output)
            if proc.returncode != 0:
                log.debug(sub_error)
                e = subprocess.CalledProcessError(
                    proc.returncode, args, sub_output)
                e.stderr = sub_error
                if sub_error and (
                    b'Unable to connect to environment' in sub_error or
                        b'MissingOrIncorrectVersionHeader' in sub_error or
                        b'307: Temporary Redirect' in sub_error):
                    raise CannotConnectEnv(e)
                raise e
        return sub_output

    def get_active_model(self, juju_data_dir):
        """Determine the active model in a juju data dir."""
        current = self.get_juju_output(
            'switch', (), set(), juju_data_dir, model=None).decode('ascii')
        controller_name, user_model = current.split(':', 1)
        user_name, model_name = user_model.split('/', 1)
        return controller_name, user_name, model_name.rstrip('\n')

    def pause(self, seconds):
        pause(seconds)


class BaseCondition:
    """Base class for conditions that support client.wait_for."""

    def __init__(self, timeout=300, already_satisfied=False):
        self.timeout = timeout
        self.already_satisfied = already_satisfied

    def iter_blocking_state(self, status):
        """Identify when the condition required is met.

        When the operation is complete yield nothing. Otherwise yields a
        tuple ('<item detail>', '<state>')
        as to why the action cannot be considered complete yet.

        An example for a condition of an application being removed:
            yield <application name>, 'still-present'
        """
        raise NotImplementedError()

    def do_raise(self, model_name, status):
        """Raise exception for when success condition fails to be achieved."""
        raise NotImplementedError()


class ConditionList(BaseCondition):
    """A list of conditions that support client.wait_for.

    This combines the supplied list of conditions.  It is only satisfied when
    all conditions are met.  It times out when any member times out.  When
    asked to raise, it causes the first condition to raise an exception.  An
    improvement would be to raise the first condition whose timeout has been
    exceeded.
    """

    def __init__(self, conditions):
        if len(conditions) == 0:
            timeout = 300
        else:
            timeout = max(c.timeout for c in conditions)
        already_satisfied = all(c.already_satisfied for c in conditions)
        super(ConditionList, self).__init__(timeout, already_satisfied)
        self._conditions = conditions

    def iter_blocking_state(self, status):
        for condition in self._conditions:
            for item, state in condition.iter_blocking_state(status):
                yield item, state

    def do_raise(self, model_name, status):
        self._conditions[0].do_raise(model_name, status)


class NoopCondition(BaseCondition):

    def iter_blocking_state(self, status):
        return iter(())

    def do_raise(self, model_name, status):
        raise Exception('NoopCondition failed: {}'.format(model_name))


class WaitMachineNotPresent(BaseCondition):
    """Condition satisfied when a given machine is not present."""

    def __init__(self, machine, timeout=300):
        super(WaitMachineNotPresent, self).__init__(timeout)
        self.machine = machine

    def __eq__(self, other):
        if not type(self) is type(other):
            return False
        if self.timeout != other.timeout:
            return False
        if self.machine != other.machine:
            return False
        return True

    def __ne__(self, other):
        return not self.__eq__(other)

    def iter_blocking_state(self, status):
        for machine, info in status.iter_machines():
            if machine == self.machine:
                yield machine, 'still-present'

    def do_raise(self, model_name, status):
        raise Exception("Timed out waiting for machine removal %s" %
                        self.machine)


class WaitApplicationNotPresent(BaseCondition):
    """Condition satisfied when a given machine is not present."""

    def __init__(self, application, timeout=300):
        super(WaitApplicationNotPresent, self).__init__(timeout)
        self.application = application

    def __eq__(self, other):
        if not type(self) is type(other):
            return False
        if self.timeout != other.timeout:
            return False
        if self.application != other.application:
            return False
        return True

    def __ne__(self, other):
        return not self.__eq__(other)

    def iter_blocking_state(self, status):
        for application in status.get_applications().keys():
            if application == self.application:
                yield application, 'still-present'

    def do_raise(self, model_name, status):
        raise Exception("Timed out waiting for application "
                        "removal {}".format(self.application))


class MachineDown(BaseCondition):
    """Condition satisfied when a given machine is down."""

    def __init__(self, machine_id):
        super(MachineDown, self).__init__()
        self.machine_id = machine_id

    def iter_blocking_state(self, status):
        """Yield the juju-status of the machine if it is not 'down'."""
        juju_status = status.status['machines'][self.machine_id]['juju-status']
        if juju_status['current'] != 'down':
            yield self.machine_id, juju_status['current']

    def do_raise(self, model_name, status):
        raise Exception(
            "Timed out waiting for juju to determine machine {} down.".format(
                self.machine_id))


class WaitVersion(BaseCondition):

    def __init__(self, target_version, timeout=300):
        super(WaitVersion, self).__init__(timeout)
        self.target_version = target_version

    def iter_blocking_state(self, status):
        for version, agents in status.get_agent_versions().items():
            if version == self.target_version:
                continue
            for agent in agents:
                yield agent, version

    def do_raise(self, model_name, status):
        raise VersionsNotUpdated(model_name, status)


class WaitAgentsStarted(BaseCondition):

    def __init__(self, timeout=1200):
        super(WaitAgentsStarted, self).__init__(timeout)

    def iter_blocking_state(self, status):
        states = Status.check_agents_started(status)

        if states is not None:
            for state, item in states.items():
                yield item[0], state

    def do_raise(self, model_name, status):
        raise AgentsNotStarted(model_name, status)


class CommandTime:
    """Store timing details for a juju command."""

    def __init__(self, cmd, full_args, envvars=None, start=None):
        """Constructor.

        :param cmd: Command string for command run (e.g. bootstrap)
        :param args: List of all args the command was called with.
        :param envvars: Dict of any extra envvars set before command was
          called.
        :param start: datetime.datetime object representing when the command
          was run. If None defaults to datetime.utcnow()
        """
        self.cmd = cmd
        self.full_args = full_args
        self.envvars = envvars
        self.start = start if start else datetime.utcnow()
        self.end = None

    def actual_completion(self, end=None):
        """Signify that actual completion time of the command.

        Note. ignores multiple calls after the initial call.

        :param end: datetime.datetime object. If None defaults to
          datetime.datetime.utcnow()
        """
        if self.end is None:
            self.end = end if end else datetime.utcnow()

    @property
    def total_seconds(self):
        """Total amount of seconds a command took to complete.

        :return: Int representing number of seconds or None if the command
          timing has never been completed.
        """
        if self.end is None:
            return None
        return (self.end - self.start).total_seconds()


class CommandComplete(BaseCondition):
    """Wraps a CommandTime and gives the ability to wait_for completion."""

    def __init__(self, real_condition, command_time):
        """Constructor.

        :param real_condition: BaseCondition object.
        :param command_time: CommandTime object representing the command to
          wait for completion.
        """
        super(CommandComplete, self).__init__(
            real_condition.timeout,
            real_condition.already_satisfied)
        self._real_condition = real_condition
        self.command_time = command_time
        if real_condition.already_satisfied:
            self.command_time.actual_completion()

    def iter_blocking_state(self, status):
        """Wraps the iter_blocking_state of the stored BaseCondition.

        When the operation is complete iter_blocking_state yields nothing.
        Otherwise iter_blocking_state yields details as to why the action
        cannot be considered complete yet.
        """
        completed = True
        for item, state in self._real_condition.iter_blocking_state(status):
            completed = False
            yield item, state
        if completed:
            self.command_time.actual_completion()

    def do_raise(self, status):
        raise RuntimeError(
            'Timed out waiting for "{}" command to complete: "{}"'.format(
                self.command_time.cmd,
                ' '.join(self.command_time.full_args)))


class ModelClient:
    """Wraps calls to a juju instance, associated with a single model.

    Note: A model is often called an enviroment (Juju 1 legacy).

    This class represents the latest Juju version.  Subclasses are used to
    support older versions (see get_client_class).
    """

    # The environments.yaml options that are replaced by bootstrap options.
    #
    # As described in bug #1538735, default-series and --bootstrap-series must
    # match.  'default-series' should be here, but is omitted so that
    # default-series is always forced to match --bootstrap-series.
    bootstrap_replaces = frozenset(['agent-version'])

    # What feature flags have existed that CI used.
    known_feature_flags = frozenset(['actions', 'jes', 'migration'])

    # What feature flags are used by this version of the juju client.
    used_feature_flags = frozenset(['migration'])

    destroy_model_command = 'destroy-model'

    supported_container_types = frozenset([KVM_MACHINE, LXC_MACHINE,
                                           LXD_MACHINE])

    default_backend = Juju2Backend

    config_class = JujuData

    status_class = Status

    agent_metadata_url = 'agent-metadata-url'

    model_permissions = frozenset(['read', 'write', 'admin'])

    controller_permissions = frozenset(['login', 'addmodel', 'superuser'])

    reserved_spaces = frozenset([
        'endpoint-bindings-data', 'endpoint-bindings-public'])

    command_set_destroy_model = 'destroy-model'

    command_set_remove_object = 'remove-object'

    command_set_all = 'all'

    REGION_ENDPOINT_PROMPT = (
        r'Enter the API endpoint url for the region \[use cloud api url\]:')

    login_user_command = 'login -u'

    @classmethod
    def preferred_container(cls):
        for container_type in [LXD_MACHINE, LXC_MACHINE]:
            if container_type in cls.supported_container_types:
                return container_type

    _show_status = 'show-status'

    @classmethod
    def get_version(cls, juju_path=None):
        """Get the version data from a juju binary.

        :param juju_path: Path to binary. If not given or None, 'juju' is used.
        """
        if juju_path is None:
            juju_path = 'juju'
        version = subprocess.check_output((juju_path, '--version')).strip()
        return version.decode("utf-8")

    def check_timeouts(self):
        return self._backend._check_timeouts()

    def ignore_soft_deadline(self):
        return self._backend.ignore_soft_deadline()

    def enable_feature(self, flag):
        """Enable juju feature by setting the given flag.

        New versions of juju with the feature enabled by default will silently
        allow this call, but will not export the environment variable.
        """
        if flag not in self.known_feature_flags:
            raise ValueError('Unknown feature flag: %r' % (flag,))
        self.feature_flags.add(flag)

    def get_jes_command(self):
        """For Juju 2.0, this is always kill-controller."""
        return KILL_CONTROLLER

    def is_jes_enabled(self):
        """Does the state-server support multiple environments."""
        try:
            self.get_jes_command()
            return True
        except JESNotSupported:
            return False

    def enable_jes(self):
        """Enable JES if JES is optional.

        Specifically implemented by the clients that optionally support JES.
        This version raises either JESByDefault or JESNotSupported.

        :raises: JESByDefault when JES is always enabled; Juju has the
            'destroy-controller' command.
        :raises: JESNotSupported when JES is not supported; Juju does not have
            the 'system kill' command when the JES feature flag is set.
        """
        if self.is_jes_enabled():
            raise JESByDefault()
        else:
            raise JESNotSupported()

    @classmethod
    def get_full_path(cls):
        if sys.platform == 'win32':
            return WIN_JUJU_CMD
        return subprocess.check_output(
            ('which', 'juju')).decode(getpreferredencoding()).rstrip('\n')

    def clone_path_cls(self, juju_path):
        """Clone using the supplied path to determine the class."""
        from jujupy.version_client import get_client_class
        version = self.get_version(juju_path)
        cls = get_client_class(version)
        if juju_path is None:
            full_path = self.get_full_path()
        else:
            full_path = os.path.abspath(juju_path)
        return self.clone(version=version, full_path=full_path, cls=cls)

    def clone(self, env=None, version=None, full_path=None, debug=None,
              cls=None):
        """Create a clone of this ModelClient.

        By default, the class, environment, version, full_path, and debug
        settings will match the original, but each can be overridden.
        """
        if env is None:
            env = self.env
        if cls is None:
            cls = self.__class__
        feature_flags = self.feature_flags.intersection(cls.used_feature_flags)
        backend = self._backend.clone(full_path, version, debug, feature_flags)
        other = cls.from_backend(backend, env)
        other.excluded_spaces = set(self.excluded_spaces)
        return other

    @classmethod
    def from_backend(cls, backend, env):
        return cls(env=env, version=backend.version,
                   full_path=backend.full_path,
                   debug=backend.debug, _backend=backend)

    def get_cache_path(self):
        return get_cache_path(self.env.juju_home, models=True)

    def _cmd_model(self, include_e, controller):
        if controller:
            return '{controller}:{model}'.format(
                controller=self.env.controller.name,
                model=self.get_controller_model_name())
        elif self.env is None or not include_e:
            return None
        else:
            return '{controller}:{model}'.format(
                controller=self.env.controller.name,
                model=self.model_name)

    @staticmethod
    def _get_env(env):
        if not isinstance(env, JujuData) and isinstance(env,
                                                        SimpleEnvironment):
            # FIXME: JujuData should be used from the start.
            env = JujuData.from_env(env)
        return env

    def __init__(self, env, version, full_path, juju_home=None, debug=False,
                 soft_deadline=None, _backend=None):
        """Create a new juju client.

        Required Arguments
        :param env: Object representing a model in a data directory.
        :param version: Version of juju the client wraps.
        :param full_path: Full path to juju binary.

        Optional Arguments
        :param juju_home: default value for env.juju_home.  Will be
            autodetected if None (the default).
        :param debug: Flag to activate debugging output; False by default.
        :param soft_deadline: A datetime representing the deadline by which
            normal operations should complete.  If None, no deadline is
            enforced.
        :param _backend: The backend to use for interacting with the client.
            If None (the default), self.default_backend will be used.
        """
        self.env = self._get_env(env)
        if _backend is None:
            _backend = self.default_backend(full_path, version, set(), debug,
                                            soft_deadline)
        self._backend = _backend
        if version != _backend.version:
            raise ValueError('Version mismatch: {} {}'.format(
                version, _backend.version))
        if full_path != _backend.full_path:
            raise ValueError('Path mismatch: {} {}'.format(
                full_path, _backend.full_path))
        if debug is not _backend.debug:
            raise ValueError('debug mismatch: {} {}'.format(
                debug, _backend.debug))
        if env is not None:
            if juju_home is None:
                if env.juju_home is None:
                    env.juju_home = get_juju_home()
            else:
                env.juju_home = juju_home
        self.excluded_spaces = set(self.reserved_spaces)

    @property
    def version(self):
        return self._backend.version

    @property
    def full_path(self):
        return self._backend.full_path

    @property
    def feature_flags(self):
        return self._backend.feature_flags

    @feature_flags.setter
    def feature_flags(self, feature_flags):
        self._backend.feature_flags = feature_flags

    @property
    def debug(self):
        return self._backend.debug

    @property
    def model_name(self):
        return self.env.environment

    def _shell_environ(self):
        """Generate a suitable shell environment.

        Juju's directory must be in the PATH to support plugins.
        """
        return self._backend.shell_environ(self.used_feature_flags,
                                           self.env.juju_home)

    def use_reserved_spaces(self, spaces):
        """Allow machines in given spaces to be allocated and used."""
        if not self.reserved_spaces.issuperset(spaces):
            raise ValueError('Space not reserved: {}'.format(spaces))
        self.excluded_spaces.difference_update(spaces)

    def add_ssh_machines(self, machines):
        for count, machine in enumerate(machines):
            try:
                self.juju('add-machine', ('ssh:' + machine,))
            except subprocess.CalledProcessError:
                if count != 0:
                    raise
                logging.warning('add-machine failed.  Will retry.')
                pause(30)
                self.juju('add-machine', ('ssh:' + machine,))

    def make_remove_machine_condition(self, machine):
        """Return a condition object representing a machine removal.

        The timeout varies depending on the provider.
        See wait_for.
        """
        if self.env.provider == 'azure':
            timeout = 1200
        else:
            timeout = 600
        return WaitMachineNotPresent(machine, timeout)

    def remove_machine(self, machine_id, force=False):
        """Remove a machine (or container).

        :param machine_id: The id of the machine to remove.
        :return: A WaitMachineNotPresent instance for client.wait_for.
        """
        if force:
            options = ('--force',)
        else:
            options = ()
        self.juju('remove-machine', options + (machine_id,))
        return self.make_remove_machine_condition(machine_id)

    @staticmethod
    def get_cloud_region(cloud, region):
        if region is None:
            return cloud
        return '{}/{}'.format(cloud, region)

    def get_bootstrap_args(
            self, upload_tools, config_filename, bootstrap_series=None,
            credential=None, auto_upgrade=False, metadata_source=None,
            no_gui=False, agent_version=None):
        """Return the bootstrap arguments for the substrate."""
        constraints = self._get_substrate_constraints()
        cloud_region = self.get_cloud_region(self.env.get_cloud(),
                                             self.env.get_region())
        # Note cloud_region before controller name
        args = ['--constraints', constraints,
                cloud_region,
                self.env.environment,
                '--config', config_filename,
                '--default-model', self.env.environment]
        if upload_tools:
            if agent_version is not None:
                raise ValueError(
                    'agent-version may not be given with upload-tools.')
            args.insert(0, '--upload-tools')
        else:
            if agent_version is None:
                agent_version = self.get_matching_agent_version()
            args.extend(['--agent-version', agent_version])
        if bootstrap_series is not None:
            args.extend(['--bootstrap-series', bootstrap_series])
        if credential is not None:
            args.extend(['--credential', credential])
        if metadata_source is not None:
            args.extend(['--metadata-source', metadata_source])
        if auto_upgrade:
            args.append('--auto-upgrade')
        if self.env.bootstrap_to is not None:
            args.extend(['--to', self.env.bootstrap_to])
        if no_gui:
            args.append('--no-gui')
        return tuple(args)

    def add_model(self, env):
        """Add a model to this model's controller and return its client.

        :param env: Either a class representing the new model/environment
            or the name of the new model/environment which will then be
            otherwise identical to the current model/environment."""
        if not isinstance(env, SimpleEnvironment):
            env = self.env.clone(env)
        model_client = self.clone(env)
        with model_client._bootstrap_config() as config_file:
            self._add_model(env.environment, config_file)
        return model_client

    def make_model_config(self):
        config_dict = make_safe_config(self)
        agent_metadata_url = config_dict.pop('tools-metadata-url', None)
        if agent_metadata_url is not None:
            config_dict.setdefault('agent-metadata-url', agent_metadata_url)
        # Strip unneeded variables.
        return dict((k, v) for k, v in config_dict.items() if k not in {
            'access-key',
            'admin-secret',
            'application-id',
            'application-password',
            'auth-url',
            'bootstrap-host',
            'client-email',
            'client-id',
            'control-bucket',
            'host',
            'location',
            'maas-oauth',
            'maas-server',
            'management-certificate',
            'management-subscription-id',
            'manta-key-id',
            'manta-user',
            'name',
            'password',
            'private-key',
            'region',
            'sdc-key-id',
            'sdc-url',
            'sdc-user',
            'secret-key',
            'storage-account-name',
            'subscription-id',
            'tenant-id',
            'tenant-name',
            'type',
            'username',
        })

    @contextmanager
    def _bootstrap_config(self):
        with temp_yaml_file(self.make_model_config()) as config_filename:
            yield config_filename

    def _check_bootstrap(self):
        if self.env.environment != self.env.controller.name:
            raise AssertionError(
                'Controller and environment names should not vary (yet)')

    def update_user_name(self):
        self.env.user_name = 'admin'

    def bootstrap(self, upload_tools=False, bootstrap_series=None,
                  credential=None, auto_upgrade=False, metadata_source=None,
                  no_gui=False, agent_version=None):
        """Bootstrap a controller."""
        self._check_bootstrap()
        with self._bootstrap_config() as config_filename:
            args = self.get_bootstrap_args(
                upload_tools, config_filename, bootstrap_series, credential,
                auto_upgrade, metadata_source, no_gui, agent_version)
            self.update_user_name()
            retvar, ct = self.juju('bootstrap', args, include_e=False)
            return retvar, CommandComplete(WaitAgentsStarted(), ct)

    @contextmanager
    def bootstrap_async(self, upload_tools=False, bootstrap_series=None,
                        auto_upgrade=False, metadata_source=None,
                        no_gui=False):
        self._check_bootstrap()
        with self._bootstrap_config() as config_filename:
            args = self.get_bootstrap_args(
                upload_tools, config_filename, bootstrap_series, None,
                auto_upgrade, metadata_source, no_gui)
            self.update_user_name()
            with self.juju_async('bootstrap', args, include_e=False):
                yield
                log.info('Waiting for bootstrap of {}.'.format(
                    self.env.environment))

    def _add_model(self, model_name, config_file):
        explicit_region = self.env.controller.explicit_region
        if explicit_region:
            credential_name = self.env.get_cloud_credentials_item()[0]
            cloud_region = self.get_cloud_region(self.env.get_cloud(),
                                                 self.env.get_region())
            region_args = (cloud_region, '--credential', credential_name)
        else:
            region_args = ()
        self.controller_juju('add-model', (model_name,) + region_args + (
            '--config', config_file))

    def destroy_model(self):
        exit_status, _ = self.juju(
            'destroy-model', (self.env.environment, '-y',),
            include_e=False, timeout=get_teardown_timeout(self))
        return exit_status

    def kill_controller(self, check=False):
        """Kill a controller and its models. Hard kill option.

        :return: Tuple: Subprocess's exit code, CommandComplete object.
        """
        retvar, ct = self.juju(
            'kill-controller', (self.env.controller.name, '-y'),
            include_e=False, check=check, timeout=get_teardown_timeout(self))
<<<<<<< HEAD
        # Already satisfied as this is a sync, operation.
        return retvar, CommandComplete(
            BaseCondition(already_satisfied=True), ct)
=======
        return retvar, CommandComplete(NoopCondition(), ct)
>>>>>>> aba5506f

    def destroy_controller(self, all_models=False):
        """Destroy a controller and its models. Soft kill option.

        :param all_models: If true will attempt to destroy all the
            controller's models as well.
        :raises: subprocess.CalledProcessError if the operation fails.
        :return: Tuple: Subprocess's exit code, CommandComplete object.
        """
        args = (self.env.controller.name, '-y')
        if all_models:
            args += ('--destroy-all-models',)
        retvar, ct = self.juju(
            'destroy-controller', args, include_e=False,
            timeout=get_teardown_timeout(self))
<<<<<<< HEAD
        # Already satisfied as this is a sync, operation.
        return retvar, CommandComplete(
            BaseCondition(already_satisfied=True), ct)
=======
        return retvar, CommandComplete(NoopCondition(), ct)
>>>>>>> aba5506f

    def tear_down(self):
        """Tear down the client as cleanly as possible.

        Attempts to use the soft method destroy_controller, if that fails
        it will use the hard kill_controller and raise an error."""
        try:
            self.destroy_controller(all_models=True)
        except subprocess.CalledProcessError:
            logging.warning('tear_down destroy-controller failed')
            retval, _ = self.kill_controller()
            message = 'tear_down kill-controller result={}'.format(retval)
            if retval == 0:
                logging.info(message)
            else:
                logging.warning(message)
            raise

    def get_juju_output(self, command, *args, **kwargs):
        """Call a juju command and return the output.

        Sub process will be called as 'juju <command> <args> <kwargs>'. Note
        that <command> may be a space delimited list of arguments. The -e
        <environment> flag will be placed after <command> and before args.
        """
        model = self._cmd_model(kwargs.get('include_e', True),
                                kwargs.get('controller', False))
        pass_kwargs = dict(
            (k, kwargs[k]) for k in kwargs if k in ['timeout', 'merge_stderr'])
        return self._backend.get_juju_output(
            command, args, self.used_feature_flags, self.env.juju_home,
            model, user_name=self.env.user_name, **pass_kwargs)

    def show_status(self):
        """Print the status to output."""
        self.juju(self._show_status, ('--format', 'yaml'))

    def get_status(self, timeout=60, raw=False, controller=False, *args):
        """Get the current status as a dict."""
        # GZ 2015-12-16: Pass remaining timeout into get_juju_output call.
        for ignored in until_timeout(timeout):
            try:
                if raw:
                    return self.get_juju_output(self._show_status, *args)
                return self.status_class.from_text(
                    self.get_juju_output(
                        self._show_status, '--format', 'yaml',
                        controller=controller).decode('utf-8'))
            except subprocess.CalledProcessError:
                pass
        raise StatusTimeout(
            'Timed out waiting for juju status to succeed')

    def show_model(self, model_name=None):
        model_details = self.get_juju_output(
            'show-model',
            '{}:{}'.format(
                self.env.controller.name, model_name or self.env.environment),
            '--format', 'yaml',
            include_e=False)
        return yaml.safe_load(model_details)

    @staticmethod
    def _dict_as_option_strings(options):
        return tuple('{}={}'.format(*item) for item in options.items())

    def set_config(self, service, options):
        option_strings = self._dict_as_option_strings(options)
        self.juju('config', (service,) + option_strings)

    def get_config(self, service):
        return yaml.safe_load(self.get_juju_output('config', service))

    def get_service_config(self, service, timeout=60):
        for ignored in until_timeout(timeout):
            try:
                return self.get_config(service)
            except subprocess.CalledProcessError:
                pass
        raise Exception(
            'Timed out waiting for juju get %s' % (service))

    def set_model_constraints(self, constraints):
        constraint_strings = self._dict_as_option_strings(constraints)
        retvar, ct = self.juju('set-model-constraints', constraint_strings)
        return retvar, CommandComplete(NoopCondition(), ct)

    def get_model_config(self):
        """Return the value of the environment's configured options."""
        return yaml.safe_load(
            self.get_juju_output('model-config', '--format', 'yaml'))

    def get_env_option(self, option):
        """Return the value of the environment's configured option."""
        return self.get_juju_output(
            'model-config', option).decode(getpreferredencoding())

    def set_env_option(self, option, value):
        """Set the value of the option in the environment."""
        option_value = "%s=%s" % (option, value)
        retvar, ct = self.juju('model-config', (option_value,))
        return CommandComplete(NoopCondition(), ct)

    def unset_env_option(self, option):
        """Unset the value of the option in the environment."""
        retvar, ct = self.juju('model-config', ('--reset', option,))
        return CommandComplete(NoopCondition(), ct)

    @staticmethod
    def _format_cloud_region(cloud=None, region=None):
        """Return the [[cloud/]region] in a tupple."""
        if cloud and region:
            return ('{}/{}'.format(cloud, region),)
        elif region:
            return (region,)
        elif cloud:
            raise ValueError('The cloud must be followed by a region.')
        else:
            return ()

    def get_model_defaults(self, model_key, cloud=None, region=None):
        """Return a dict with information on model-defaults for model-key.

        Giving cloud/region acts as a filter."""
        cloud_region = self._format_cloud_region(cloud, region)
        gjo_args = ('--format', 'yaml') + cloud_region + (model_key,)
        raw_yaml = self.get_juju_output('model-defaults', *gjo_args,
                                        include_e=False)
        return yaml.safe_load(raw_yaml)

    def set_model_defaults(self, model_key, value, cloud=None, region=None):
        """Set a model-defaults entry for model_key to value.

        Giving cloud/region sets the default for that region, otherwise the
        controller default is set."""
        cloud_region = self._format_cloud_region(cloud, region)
        self.juju('model-defaults',
                  cloud_region + ('{}={}'.format(model_key, value),),
                  include_e=False)

    def unset_model_defaults(self, model_key, cloud=None, region=None):
        """Unset a model-defaults entry for model_key.

        Giving cloud/region unsets the default for that region, otherwise the
        controller default is unset."""
        cloud_region = self._format_cloud_region(cloud, region)
        self.juju('model-defaults',
                  cloud_region + ('--reset', model_key), include_e=False)

    def get_agent_metadata_url(self):
        return self.get_env_option(self.agent_metadata_url)

    def set_testing_agent_metadata_url(self):
        url = self.get_agent_metadata_url()
        if 'testing' not in url:
            testing_url = url.replace('/tools', '/testing/tools')
            self.set_env_option(self.agent_metadata_url, testing_url)

    def juju(self, command, args, check=True, include_e=True,
             timeout=None, extra_env=None, suppress_err=False):
        """Run a command under juju for the current environment."""
        model = self._cmd_model(include_e, controller=False)
        return self._backend.juju(
            command, args, self.used_feature_flags, self.env.juju_home,
            model, check, timeout, extra_env, suppress_err=suppress_err)

    def expect(self, command, args=(), include_e=True,
               timeout=None, extra_env=None):
        """Return a process object that is running an interactive `command`.

        The interactive command ability is provided by using pexpect.

        :param command: String of the juju command to run.
        :param args: Tuple containing arguments for the juju `command`.
        :param include_e: Boolean regarding supplying the juju environment to
          `command`.
        :param timeout: A float that, if provided, is the timeout in which the
          `command` is run.

        :return: A pexpect.spawn object that has been called with `command` and
          `args`.

        """
        model = self._cmd_model(include_e, controller=False)
        return self._backend.expect(
            command, args, self.used_feature_flags, self.env.juju_home,
            model, timeout, extra_env)

    def controller_juju(self, command, args):
        args = ('-c', self.env.controller.name) + args
        retvar, ct = self.juju(command, args, include_e=False)
        return CommandComplete(NoopCondition(), ct)

    def get_juju_timings(self):
        timing_breakdown = []
        for ct in self._backend.juju_timings:
            timing_breakdown.append(
                {
                    'command': ct.cmd,
                    'full_args': ct.full_args,
                    'start': ct.start,
                    'end': ct.end,
                    'total_seconds': ct.total_seconds,
                }
            )
        return timing_breakdown

    def juju_async(self, command, args, include_e=True, timeout=None):
        model = self._cmd_model(include_e, controller=False)
        return self._backend.juju_async(command, args, self.used_feature_flags,
                                        self.env.juju_home, model, timeout)

    def deploy(self, charm, repository=None, to=None, series=None,
               service=None, force=False, resource=None, num=None,
               storage=None, constraints=None, alias=None, bind=None):
        args = [charm]
        if service is not None:
            args.extend([service])
        if to is not None:
            args.extend(['--to', to])
        if series is not None:
            args.extend(['--series', series])
        if force is True:
            args.extend(['--force'])
        if resource is not None:
            args.extend(['--resource', resource])
        if num is not None:
            args.extend(['-n', str(num)])
        if storage is not None:
            args.extend(['--storage', storage])
        if constraints is not None:
            args.extend(['--constraints', constraints])
        if bind is not None:
            args.extend(['--bind', bind])
        if alias is not None:
            args.extend([alias])
        retvar, ct = self.juju('deploy', tuple(args))
<<<<<<< HEAD
        return retvar, CommandComplete(WaitAgentsStarted(), ct)
=======
        return CommandComplete(NoopCondition(), ct)
>>>>>>> aba5506f

    def attach(self, service, resource):
        args = (service, resource)
        retvar, ct = self.juju('attach', args)
        return retvar, CommandComplete(NoopCondition(), ct)

    def list_resources(self, service_or_unit, details=True):
        args = ('--format', 'yaml', service_or_unit)
        if details:
            args = args + ('--details',)
        return yaml.safe_load(self.get_juju_output('list-resources', *args))

    def wait_for_resource(self, resource_id, service_or_unit, timeout=60):
        log.info('Waiting for resource. Resource id:{}'.format(resource_id))
        with self.check_timeouts():
            with self.ignore_soft_deadline():
                for _ in until_timeout(timeout):
                    resources_dict = self.list_resources(service_or_unit)
                    resources = resources_dict['resources']
                    for resource in resources:
                        if resource['expected']['resourceid'] == resource_id:
                            if (resource['expected']['fingerprint'] ==
                                    resource['unit']['fingerprint']):
                                return
                    time.sleep(.1)
                raise JujuResourceTimeout(
                    'Timeout waiting for a resource to be downloaded. '
                    'ResourceId: {} Service or Unit: {} Timeout: {}'.format(
                        resource_id, service_or_unit, timeout))

    def upgrade_charm(self, service, charm_path=None):
        args = (service,)
        if charm_path is not None:
            args = args + ('--path', charm_path)
        self.juju('upgrade-charm', args)

    def remove_service(self, service):
        self.juju('remove-application', (service,))

    @classmethod
    def format_bundle(cls, bundle_template):
        return bundle_template.format(container=cls.preferred_container())

    def deploy_bundle(self, bundle_template, timeout=_DEFAULT_BUNDLE_TIMEOUT):
        """Deploy bundle using native juju 2.0 deploy command."""
        bundle = self.format_bundle(bundle_template)
        self.juju('deploy', bundle, timeout=timeout)

    def deployer(self, bundle_template, name=None, deploy_delay=10,
                 timeout=3600):
        """Deploy a bundle using deployer."""
        bundle = self.format_bundle(bundle_template)
        args = (
            '--debug',
            '--deploy-delay', str(deploy_delay),
            '--timeout', str(timeout),
            '--config', bundle,
        )
        if name:
            args += (name,)
        e_arg = ('-e', '{}:{}'.format(
            self.env.controller.name, self.env.environment))
        args = e_arg + args
        self.juju('deployer', args, include_e=False)

    @staticmethod
    def _maas_spaces_enabled():
        return not os.environ.get("JUJU_CI_SPACELESSNESS")

    def _get_substrate_constraints(self):
        if self.env.joyent:
            # Only accept kvm packages by requiring >1 cpu core, see lp:1446264
            return 'mem=2G cpu-cores=1'
        elif self.env.maas and self._maas_spaces_enabled():
            # For now only maas support spaces in a meaningful way.
            return 'mem=2G spaces={}'.format(','.join(
                '^' + space for space in sorted(self.excluded_spaces)))
        else:
            return 'mem=2G'

    def quickstart(self, bundle_template, upload_tools=False):
        bundle = self.format_bundle(bundle_template)
        constraints = 'mem=2G'
        args = ('--constraints', constraints)
        if upload_tools:
            args = ('--upload-tools',) + args
        args = args + ('--no-browser', bundle,)
        self.juju('quickstart', args, extra_env={'JUJU': self.full_path})

    def status_until(self, timeout, start=None):
        """Call and yield status until the timeout is reached.

        Status will always be yielded once before checking the timeout.

        This is intended for implementing things like wait_for_started.

        :param timeout: The number of seconds to wait before timing out.
        :param start: If supplied, the time to count from when determining
            timeout.
        """
        with self.check_timeouts():
            with self.ignore_soft_deadline():
                yield self.get_status()
                for remaining in until_timeout(timeout, start=start):
                    yield self.get_status()

    def _wait_for_status(self, reporter, translate, exc_type=StatusNotMet,
                         timeout=1200, start=None):
        """Wait till status reaches an expected state with pretty reporting.

        Always tries to get status at least once. Each status call has an
        internal timeout of 60 seconds. This is independent of the timeout for
        the whole wait, note this means this function may be overrun.

        :param reporter: A GroupReporter instance for output.
        :param translate: A callable that takes status to make states dict.
        :param exc_type: Optional StatusNotMet subclass to raise on timeout.
        :param timeout: Optional number of seconds to wait before timing out.
        :param start: Optional time to count from when determining timeout.
        """
        status = None
        try:
            with self.check_timeouts():
                with self.ignore_soft_deadline():
                    for _ in chain([None],
                                   until_timeout(timeout, start=start)):
                        status = self.get_status()
                        states = translate(status)
                        if states is None:
                            break
                        status.raise_highest_error(ignore_recoverable=True)
                        reporter.update(states)
                    else:
                        if status is not None:
                            log.error(status.status_text)
                            status.raise_highest_error(
                                ignore_recoverable=False)
                        raise exc_type(self.env.environment, status)
        finally:
            reporter.finish()
        return status

    def wait_for_started(self, timeout=1200, start=None):
        """Wait until all unit/machine agents are 'started'."""
        reporter = GroupReporter(sys.stdout, 'started')
        return self._wait_for_status(
            reporter, Status.check_agents_started, AgentsNotStarted,
            timeout=timeout, start=start)

    def wait_for_subordinate_units(self, service, unit_prefix, timeout=1200,
                                   start=None):
        """Wait until all service units have a started subordinate with
        unit_prefix."""
        def status_to_subordinate_states(status):
            service_unit_count = status.get_service_unit_count(service)
            subordinate_unit_count = 0
            unit_states = defaultdict(list)
            for name, unit in status.service_subordinate_units(service):
                if name.startswith(unit_prefix + '/'):
                    subordinate_unit_count += 1
                    unit_states[coalesce_agent_status(unit)].append(name)
            if (subordinate_unit_count == service_unit_count and
                    set(unit_states.keys()).issubset(AGENTS_READY)):
                return None
            return unit_states
        reporter = GroupReporter(sys.stdout, 'started')
        self._wait_for_status(
            reporter, status_to_subordinate_states, AgentsNotStarted,
            timeout=timeout, start=start)

    def wait_for_version(self, version, timeout=300):
        self.wait_for(WaitVersion(version, timeout))

    def list_models(self):
        """List the models registered with the current controller."""
        self.controller_juju('list-models', ())

    def get_models(self):
        """return a models dict with a 'models': [] key-value pair.

        The server has 120 seconds to respond because this method is called
        often when tearing down a controller-less deployment.
        """
        output = self.get_juju_output(
            'list-models', '-c', self.env.controller.name, '--format', 'yaml',
            include_e=False, timeout=120)
        models = yaml.safe_load(output)
        return models

    def _get_models(self):
        """return a list of model dicts."""
        return self.get_models()['models']

    def iter_model_clients(self):
        """Iterate through all the models that share this model's controller.

        Works only if JES is enabled.
        """
        models = self._get_models()
        if not models:
            yield self
        for model in models:
            yield self._acquire_model_client(model['name'], model.get('owner'))

    def get_controller_model_name(self):
        """Return the name of the 'controller' model.

        Return the name of the environment when an 'controller' model does
        not exist.
        """
        return 'controller'

    def _acquire_model_client(self, name, owner=None):
        """Get a client for a model with the supplied name.

        If the name matches self, self is used.  Otherwise, a clone is used.
        If the owner of the model is different to the user_name of the client
        provide a fully qualified model name.

        """
        if name == self.env.environment:
            return self
        else:
            if owner and owner != self.env.user_name:
                model_name = '{}/{}'.format(owner, name)
            else:
                model_name = name
            env = self.env.clone(model_name=model_name)
            return self.clone(env=env)

    def get_model_uuid(self):
        name = self.env.environment
        model = self._cmd_model(True, False)
        output_yaml = self.get_juju_output(
            'show-model', '--format', 'yaml', model, include_e=False)
        output = yaml.safe_load(output_yaml)
        return output[name]['model-uuid']

    def get_controller_uuid(self):
        name = self.env.controller.name
        output_yaml = self.get_juju_output(
            'show-controller',
            name,
            '--format', 'yaml',
            include_e=False)
        output = yaml.safe_load(output_yaml)
        return output[name]['details']['uuid']

    def get_controller_model_uuid(self):
        output_yaml = self.get_juju_output(
            'show-model', 'controller', '--format', 'yaml', include_e=False)
        output = yaml.safe_load(output_yaml)
        return output['controller']['model-uuid']

    def get_controller_client(self):
        """Return a client for the controller model.  May return self.

        This may be inaccurate for models created using add_model
        rather than bootstrap.
        """
        return self._acquire_model_client(self.get_controller_model_name())

    def list_controllers(self):
        """List the controllers."""
        self.juju('list-controllers', (), include_e=False)

    def get_controller_endpoint(self):
        """Return the host and port of the controller leader."""
        controller = self.env.controller.name
        output = self.get_juju_output(
            'show-controller', controller, include_e=False)
        info = yaml.safe_load(output)
        endpoint = info[controller]['details']['api-endpoints'][0]
        return split_address_port(endpoint)

    def get_controller_members(self):
        """Return a list of Machines that are members of the controller.

        The first machine in the list is the leader. the remaining machines
        are followers in a HA relationship.
        """
        members = []
        status = self.get_status()
        for machine_id, machine in status.iter_machines():
            if self.get_controller_member_status(machine):
                members.append(Machine(machine_id, machine))
        if len(members) <= 1:
            return members
        # Search for the leader and make it the first in the list.
        # If the endpoint address is not the same as the leader's dns_name,
        # the members are return in the order they were discovered.
        endpoint = self.get_controller_endpoint()[0]
        log.debug('Controller endpoint is at {}'.format(endpoint))
        members.sort(key=lambda m: m.info.get('dns-name') != endpoint)
        return members

    def get_controller_leader(self):
        """Return the controller leader Machine."""
        controller_members = self.get_controller_members()
        return controller_members[0]

    @staticmethod
    def get_controller_member_status(info_dict):
        """Return the controller-member-status of the machine if it exists."""
        return info_dict.get('controller-member-status')

    def wait_for_ha(self, timeout=1200, start=None):
        """Wait for voiting to be enabled.

        May only be called on a controller client."""
        if self.env.environment != self.get_controller_model_name():
            raise ValueError('wait_for_ha requires a controller client.')
        desired_state = 'has-vote'

        def status_to_ha(status):
            status.check_agents_started()
            states = {}
            for machine, info in status.iter_machines():
                status = self.get_controller_member_status(info)
                if status is None:
                    continue
                states.setdefault(status, []).append(machine)
            if list(states.keys()) == [desired_state]:
                if len(states.get(desired_state, [])) >= 3:
                    return None
            return states

        reporter = GroupReporter(sys.stdout, desired_state)
        self._wait_for_status(reporter, status_to_ha, VotingNotEnabled,
                              timeout=timeout, start=start)
        # XXX sinzui 2014-12-04: bug 1399277 happens because
        # juju claims HA is ready when the monogo replica sets
        # are not. Juju is not fully usable. The replica set
        # lag might be 5 minutes.
        self._backend.pause(300)

    def wait_for_deploy_started(self, service_count=1, timeout=1200):
        """Wait until service_count services are 'started'.

        :param service_count: The number of services for which to wait.
        :param timeout: The number of seconds to wait.
        """
        with self.check_timeouts():
            with self.ignore_soft_deadline():
                status = None
                for remaining in until_timeout(timeout):
                    status = self.get_status()
                    if status.get_service_count() >= service_count:
                        return
                else:
                    raise ApplicationsNotStarted(self.env.environment, status)

    def wait_for_workloads(self, timeout=600, start=None):
        """Wait until all unit workloads are in a ready state."""
        def status_to_workloads(status):
            unit_states = defaultdict(list)
            for name, unit in status.iter_units():
                workload = unit.get('workload-status')
                if workload is not None:
                    state = workload['current']
                else:
                    state = 'unknown'
                unit_states[state].append(name)
            if set(('active', 'unknown')).issuperset(unit_states):
                return None
            unit_states.pop('unknown', None)
            return unit_states
        reporter = GroupReporter(sys.stdout, 'active')
        self._wait_for_status(reporter, status_to_workloads, WorkloadsNotReady,
                              timeout=timeout, start=start)

    def wait_for(self, condition, quiet=False):
        """Wait until the supplied conditions are satisfied.

        The supplied conditions must be an iterable of objects like
        WaitMachineNotPresent.
        """
        if condition.already_satisfied:
            return self.get_status()
        # iter_blocking_state must filter out all non-blocking values, so
        # there are no "expected" values for the GroupReporter.
        reporter = GroupReporter(sys.stdout, None)
        status = None
        try:
            for status in self.status_until(condition.timeout):
                status.raise_highest_error(ignore_recoverable=True)
                states = {}
                for item, state in condition.iter_blocking_state(status):
                    states.setdefault(state, []).append(item)
                if len(states) == 0:
                    return
                if not quiet:
                    reporter.update(states)
            else:
                status.raise_highest_error(ignore_recoverable=False)
        except StatusTimeout:
            pass
        finally:
            reporter.finish()
        condition.do_raise(self.model_name, status)

    def get_matching_agent_version(self, no_build=False):
        # strip the series and srch from the built version.
        version_parts = self.version.split('-')
        if len(version_parts) == 4:
            version_number = '-'.join(version_parts[0:2])
        else:
            version_number = version_parts[0]
        if not no_build and self.env.local:
            version_number += '.1'
        return version_number

    def upgrade_juju(self, force_version=True):
        args = ()
        if force_version:
            version = self.get_matching_agent_version(no_build=True)
            args += ('--agent-version', version)
        self._upgrade_juju(args)

    def _upgrade_juju(self, args):
        self.juju('upgrade-juju', args)

    def upgrade_mongo(self):
        self.juju('upgrade-mongo', ())

    def backup(self):
        try:
            output = self.get_juju_output('create-backup')
        except subprocess.CalledProcessError as e:
            log.info(e.output)
            raise
        log.info(output)
        backup_file_pattern = re.compile(
            '(juju-backup-[0-9-]+\.(t|tar.)gz)'.encode('ascii'))
        match = backup_file_pattern.search(output)
        if match is None:
            raise Exception("The backup file was not found in output: %s" %
                            output)
        backup_file_name = match.group(1)
        backup_file_path = os.path.abspath(backup_file_name)
        log.info("State-Server backup at %s", backup_file_path)
        return backup_file_path.decode(getpreferredencoding())

    def restore_backup(self, backup_file):
        self.juju(
            'restore-backup',
            ('-b', '--constraints', 'mem=2G', '--file', backup_file))

    def restore_backup_async(self, backup_file):
        return self.juju_async('restore-backup', ('-b', '--constraints',
                               'mem=2G', '--file', backup_file))

    def enable_ha(self):
        self.juju(
            'enable-ha', ('-n', '3', '-c', self.env.controller.name),
            include_e=False)

    def action_fetch(self, id, action=None, timeout="1m"):
        """Fetches the results of the action with the given id.

        Will wait for up to 1 minute for the action results.
        The action name here is just used for an more informational error in
        cases where it's available.
        Returns the yaml output of the fetched action.
        """
        out = self.get_juju_output("show-action-output", id, "--wait", timeout)
        status = yaml.safe_load(out)["status"]
        if status != "completed":
            name = ""
            if action is not None:
                name = " " + action
            raise Exception(
                "timed out waiting for action%s to complete during fetch" %
                name)
        return out

    def action_do(self, unit, action, *args):
        """Performs the given action on the given unit.

        Action params should be given as args in the form foo=bar.
        Returns the id of the queued action.
        """
        args = (unit, action) + args

        output = self.get_juju_output("run-action", *args)
        action_id_pattern = re.compile(
            'Action queued with id: ([a-f0-9\-]{36})')
        match = action_id_pattern.search(output)
        if match is None:
            raise Exception("Action id not found in output: %s" %
                            output)
        return match.group(1)

    def action_do_fetch(self, unit, action, timeout="1m", *args):
        """Performs given action on given unit and waits for the results.

        Action params should be given as args in the form foo=bar.
        Returns the yaml output of the action.
        """
        id = self.action_do(unit, action, *args)
        return self.action_fetch(id, action, timeout)

    def run(self, commands, applications=None, machines=None, units=None,
            use_json=True):
        args = []
        if use_json:
            args.extend(['--format', 'json'])
        if applications is not None:
            args.extend(['--application', ','.join(applications)])
        if machines is not None:
            args.extend(['--machine', ','.join(machines)])
        if units is not None:
            args.extend(['--unit', ','.join(units)])
        args.extend(commands)
        responces = self.get_juju_output('run', *args)
        if use_json:
            return json.loads(responces)
        else:
            return responces

    def list_space(self):
        return yaml.safe_load(self.get_juju_output('list-space'))

    def add_space(self, space):
        self.juju('add-space', (space),)

    def add_subnet(self, subnet, space):
        self.juju('add-subnet', (subnet, space))

    def is_juju1x(self):
        return self.version.startswith('1.')

    def _get_register_command(self, output):
        """Return register token from add-user output.

        Return the register token supplied within the output from the add-user
        command.

        """
        for row in output.split('\n'):
            if 'juju register' in row:
                command_string = row.strip().lstrip()
                command_parts = command_string.split(' ')
                return command_parts[-1]
        raise AssertionError('Juju register command not found in output')

    def add_user(self, username):
        """Adds provided user and return register command arguments.

        :return: Registration token provided by the add-user command.
        """
        output = self.get_juju_output(
            'add-user', username, '-c', self.env.controller.name,
            include_e=False)
        return self._get_register_command(output)

    def add_user_perms(self, username, models=None, permissions='login'):
        """Adds provided user and return register command arguments.

        :return: Registration token provided by the add-user command.
        """
        output = self.add_user(username)
        self.grant(username, permissions, models)
        return output

    def revoke(self, username, models=None, permissions='read'):
        if models is None:
            models = self.env.environment

        args = (username, permissions, models)

        self.controller_juju('revoke', args)

    def add_storage(self, unit, storage_type, amount="1"):
        """Add storage instances to service.

        Only type 'disk' is able to add instances.
        """
        self.juju('add-storage', (unit, storage_type + "=" + amount))

    def list_storage(self):
        """Return the storage list."""
        return self.get_juju_output('list-storage', '--format', 'json')

    def list_storage_pool(self):
        """Return the list of storage pool."""
        return self.get_juju_output('list-storage-pools', '--format', 'json')

    def create_storage_pool(self, name, provider, size):
        """Create storage pool."""
        self.juju('create-storage-pool',
                  (name, provider,
                   'size={}'.format(size)))

    def disable_user(self, user_name):
        """Disable an user"""
        self.controller_juju('disable-user', (user_name,))

    def enable_user(self, user_name):
        """Enable an user"""
        self.controller_juju('enable-user', (user_name,))

    def logout(self):
        """Logout an user"""
        self.controller_juju('logout', ())
        self.env.user_name = ''

    def _end_pexpect_session(self, session):
        """Pexpect doesn't return buffers, or handle exceptions well.
        This method attempts to ensure any relevant data is returned to the
        test output in the event of a failure, or the unexpected"""
        session.expect(pexpect.EOF)
        session.close()
        if session.exitstatus != 0:
            log.error('Buffer: {}'.format(session.buffer))
            log.error('Before: {}'.format(session.before))
            raise Exception('pexpect process exited with {}'.format(
                    session.exitstatus))

    def register_user(self, user, juju_home, controller_name=None):
        """Register `user` for the `client` return the cloned client used."""
        username = user.name
        if controller_name is None:
            controller_name = '{}_controller'.format(username)

        model = self.env.environment
        token = self.add_user_perms(username, models=model,
                                    permissions=user.permissions)
        user_client = self.create_cloned_environment(juju_home,
                                                     controller_name,
                                                     username)

        try:
            child = user_client.expect('register', (token), include_e=False)
            child.expect('(?i)password')
            child.sendline(username + '_password')
            child.expect('(?i)password')
            child.sendline(username + '_password')
            child.expect('(?i)name')
            child.sendline(controller_name)
            self._end_pexpect_session(child)
        except pexpect.TIMEOUT:
            log.error('Buffer: {}'.format(child.buffer))
            log.error('Before: {}'.format(child.before))
            raise Exception(
                'Registering user failed: pexpect session timed out')
        user_client.env.user_name = username
        return user_client

    def login_user(self, username=None, password=None):
        """Login `user` for the `client`"""
        if username is None:
            username = self.env.user_name

        self.env.user_name = username

        if password is None:
            password = '{}-{}'.format(username, 'password')

        try:
            child = self.expect(self.login_user_command,
                                (username, '-c', self.env.controller.name),
                                include_e=False)
            child.expect('(?i)password')
            child.sendline(password)
            self._end_pexpect_session(child)
        except pexpect.TIMEOUT:
            log.error('Buffer: {}'.format(child.buffer))
            log.error('Before: {}'.format(child.before))
            raise Exception(
                'FAIL Login user failed: pexpect session timed out')

    def register_host(self, host, email, password):
        child = self.expect('register', ('--no-browser-login', host),
                            include_e=False)
        try:
            child.logfile = sys.stdout
            child.expect('E-Mail:|Enter a name for this controller:')
            if child.match.group(0) == 'E-Mail:':
                child.sendline(email)
                child.expect('Password:')
                child.logfile = None
                try:
                    child.sendline(password)
                finally:
                    child.logfile = sys.stdout
                child.expect(r'Two-factor auth \(Enter for none\):')
                child.sendline()
                child.expect('Enter a name for this controller:')
            child.sendline(self.env.controller.name)
            self._end_pexpect_session(child)
        except pexpect.TIMEOUT:
            log.error('Buffer: {}'.format(child.buffer))
            log.error('Before: {}'.format(child.before))
            raise Exception(
                'Registering host failed: pexpect session timed out')

    def remove_user(self, username):
        self.juju('remove-user', (username, '-y'), include_e=False)

    def create_cloned_environment(
            self, cloned_juju_home, controller_name, user_name=None):
        """Create a cloned environment.

        If `user_name` is passed ensures that the cloned environment is updated
        to match.

        """
        user_client = self.clone(env=self.env.clone())
        user_client.env.juju_home = cloned_juju_home
        if user_name is not None and user_name != self.env.user_name:
            user_client.env.user_name = user_name
            user_client.env.environment = qualified_model_name(
                user_client.env.environment, self.env.user_name)
        user_client.env.dump_yaml(user_client.env.juju_home, None)
        # New user names the controller.
        user_client.env.controller = Controller(controller_name)
        return user_client

    def grant(self, user_name, permission, model=None):
        """Grant the user with model or controller permission."""
        if permission in self.controller_permissions:
            self.juju(
                'grant',
                (user_name, permission, '-c', self.env.controller.name),
                include_e=False)
        elif permission in self.model_permissions:
            if model is None:
                model = self.model_name
            self.juju(
                'grant',
                (user_name, permission, model, '-c', self.env.controller.name),
                include_e=False)
        else:
            raise ValueError('Unknown permission {}'.format(permission))

    def list_clouds(self, format='json'):
        """List all the available clouds."""
        return self.get_juju_output('list-clouds', '--format',
                                    format, include_e=False)

    def generate_tool(self, source_dir, stream=None):
        args = ('generate-tools', '-d', source_dir)
        if stream is not None:
            args += ('--stream', stream)
        retvar, ct = self.juju('metadata', args, include_e=False)
        return retvar, CommandComplete(NoopCondition(), ct)

    def add_cloud(self, cloud_name, cloud_file):
        retvar, ct = self.juju(
            'add-cloud', ("--replace", cloud_name, cloud_file),
            include_e=False)
        return retvar, CommandComplete(NoopCondition(), ct)

    def add_cloud_interactive(self, cloud_name, cloud):
        child = self.expect('add-cloud', include_e=False)
        try:
            child.logfile = sys.stdout
            child.expect('Select cloud type:')
            child.sendline(cloud['type'])
            child.expect('(Enter a name for your .* cloud:)|'
                         '(Select cloud type:)')
            if child.match.group(2) is not None:
                raise TypeNotAccepted('Cloud type not accepted.')
            child.sendline(cloud_name)
            if cloud['type'] == 'maas':
                child.expect('Enter the API endpoint url:')
                child.sendline(cloud['endpoint'])
            if cloud['type'] == 'manual':
                child.expect(
                    "(Enter the controller's hostname or IP address:)|"
                    "(Enter a name for your .* cloud:)")
                if child.match.group(2) is not None:
                    raise NameNotAccepted('Cloud name not accepted.')
                child.sendline(cloud['endpoint'])
            if cloud['type'] == 'openstack':
                child.expect('Enter the API endpoint url for the cloud:')
                child.sendline(cloud['endpoint'])
                child.expect(
                    "(Select one or more auth types separated by commas:)|"
                    "(Can't validate endpoint)")
                if child.match.group(2) is not None:
                    raise InvalidEndpoint()
                child.sendline(','.join(cloud['auth-types']))
                for num, (name, values) in enumerate(cloud['regions'].items()):
                    child.expect(
                        '(Enter region name:)|(Select one or more auth types'
                        ' separated by commas:)')
                    if child.match.group(2) is not None:
                        raise AuthNotAccepted('Auth was not compatible.')
                    child.sendline(name)
                    child.expect(self.REGION_ENDPOINT_PROMPT)
                    child.sendline(values['endpoint'])
                    child.expect("(Enter another region\? \(Y/n\):)|"
                                 "(Can't validate endpoint)")
                    if child.match.group(2) is not None:
                        raise InvalidEndpoint()
                    if num + 1 < len(cloud['regions']):
                        child.sendline('y')
                    else:
                        child.sendline('n')
            if cloud['type'] == 'vsphere':
                child.expect('Enter the API endpoint url for the cloud:')
                child.sendline(cloud['endpoint'])
                for num, (name, values) in enumerate(cloud['regions'].items()):
                    child.expect("(Enter region name:)|"
                                 "(Can't validate endpoint)")
                    if child.match.group(2) is not None:
                        raise InvalidEndpoint()
                    child.sendline(name)
                    child.expect('Enter another region\? \(Y/n\):')
                    if num + 1 < len(cloud['regions']):
                        child.sendline('y')
                    else:
                        child.sendline('n')

            child.expect([pexpect.EOF, "Can't validate endpoint"])
            if child.match != pexpect.EOF:
                if child.match.group(0) == "Can't validate endpoint":
                    raise InvalidEndpoint()
        except pexpect.TIMEOUT:
            raise Exception(
                'Adding cloud failed: pexpect session timed out')

    def show_controller(self, format='json'):
        """Show controller's status."""
        return self.get_juju_output('show-controller', '--format',
                                    format, include_e=False)

    def show_machine(self, machine):
        """Return data on a machine as a dict."""
        text = self.get_juju_output('show-machine', machine,
                                    '--format', 'yaml')
        return yaml.safe_load(text)

    def ssh_keys(self, full=False):
        """Give the ssh keys registered for the current model."""
        args = []
        if full:
            args.append('--full')
        return self.get_juju_output('ssh-keys', *args)

    def add_ssh_key(self, *keys):
        """Add one or more ssh keys to the current model."""
        return self.get_juju_output('add-ssh-key', *keys, merge_stderr=True)

    def remove_ssh_key(self, *keys):
        """Remove one or more ssh keys from the current model."""
        return self.get_juju_output('remove-ssh-key', *keys, merge_stderr=True)

    def import_ssh_key(self, *keys):
        """Import ssh keys from one or more identities to the current model."""
        return self.get_juju_output('import-ssh-key', *keys, merge_stderr=True)

    def list_disabled_commands(self):
        """List all the commands disabled on the model."""
        raw = self.get_juju_output('list-disabled-commands',
                                   '--format', 'yaml')
        return yaml.safe_load(raw)

    def disable_command(self, command_set, message=''):
        """Disable a command-set."""
        retvar, ct = self.juju('disable-command', (command_set, message))
        return retvar, CommandComplete(NoopCondition(), ct)

    def enable_command(self, args):
        """Enable a command-set."""
        retvar, ct = self.juju('enable-command', args)
        return CommandComplete(NoopCondition(), ct)

    def sync_tools(self, local_dir=None, stream=None, source=None):
        """Copy tools into a local directory or model."""
        args = ()
        if stream is not None:
            args += ('--stream', stream)
        if source is not None:
            args += ('--source', source)
        if local_dir is None:
            retvar, ct = self.juju('sync-tools', args)
            return retvar, CommandComplete(NoopCondition(), ct)
        else:
            args += ('--local-dir', local_dir)
            retvar, ct = self.juju('sync-tools', args, include_e=False)
            return retvar, CommandComplete(NoopCondition(), ct)

    def switch(self, model=None, controller=None):
        """Switch between models."""
        args = [x for x in [controller, model] if x]
        if not args:
            raise ValueError('No target to switch to has been given.')
        self.juju('switch', (':'.join(args),), include_e=False)


def get_local_root(juju_home, env):
    return os.path.join(juju_home, env.environment)


def bootstrap_from_env(juju_home, client):
    with temp_bootstrap_env(juju_home, client):
        client.bootstrap()


def quickstart_from_env(juju_home, client, bundle):
    with temp_bootstrap_env(juju_home, client):
        client.quickstart(bundle)


def uniquify_local(env):
    """Ensure that local environments have unique port settings.

    This allows local environments to be duplicated despite
    https://bugs.launchpad.net/bugs/1382131
    """
    if not env.local:
        return
    port_defaults = {
        'api-port': 17070,
        'state-port': 37017,
        'storage-port': 8040,
        'syslog-port': 6514,
    }
    new_config = {}
    for key, default in port_defaults.items():
        new_config[key] = env.get_option(key, default) + 1
    env.update_config(new_config)


def dump_environments_yaml(juju_home, config):
    """Dump yaml data to the environment file.

    :param juju_home: Path to the JUJU_HOME directory.
    :param config: Dictionary repersenting yaml data to dump."""
    environments_path = get_environments_path(juju_home)
    with open(environments_path, 'w') as config_file:
        yaml.safe_dump(config, config_file)


@contextmanager
def _temp_env(new_config, parent=None, set_home=True):
    """Use the supplied config as juju environment.

    This is not a fully-formed version for bootstrapping.  See
    temp_bootstrap_env.
    """
    with temp_dir(parent) as temp_juju_home:
        dump_environments_yaml(temp_juju_home, new_config)
        if set_home:
            with scoped_environ():
                os.environ['JUJU_HOME'] = temp_juju_home
                os.environ['JUJU_DATA'] = temp_juju_home
                yield temp_juju_home
        else:
            yield temp_juju_home


def jes_home_path(juju_home, dir_name):
    return os.path.join(juju_home, 'jes-homes', dir_name)


def get_cache_path(juju_home, models=False):
    if models:
        root = os.path.join(juju_home, 'models')
    else:
        root = os.path.join(juju_home, 'environments')
    return os.path.join(root, 'cache.yaml')


def make_safe_config(client):
    config = client.env.make_config_copy()
    if 'agent-version' in client.bootstrap_replaces:
        config.pop('agent-version', None)
    else:
        config['agent-version'] = client.get_matching_agent_version()
    # AFAICT, we *always* want to set test-mode to True.  If we ever find a
    # use-case where we don't, we can make this optional.
    config['test-mode'] = True
    # Explicitly set 'name', which Juju implicitly sets to env.environment to
    # ensure MAASAccount knows what the name will be.
    config['name'] = unqualified_model_name(client.env.environment)
    if config['type'] == 'local':
        config.setdefault('root-dir', get_local_root(client.env.juju_home,
                          client.env))
        # MongoDB requires a lot of free disk space, and the only
        # visible error message is from "juju bootstrap":
        # "cannot initiate replication set" if disk space is low.
        # What "low" exactly means, is unclear, but 8GB should be
        # enough.
        ensure_dir(config['root-dir'])
        check_free_disk_space(config['root-dir'], 8000000, "MongoDB files")
        if client.env.kvm:
            check_free_disk_space(
                "/var/lib/uvtool/libvirt/images", 2000000,
                "KVM disk files")
        else:
            check_free_disk_space(
                "/var/lib/lxc", 2000000, "LXC containers")
    return config


@contextmanager
def temp_bootstrap_env(juju_home, client, set_home=True, permanent=False):
    """Create a temporary environment for bootstrapping.

    This involves creating a temporary juju home directory and returning its
    location.

    :param juju_home: The current JUJU_HOME value.
    :param client: The client being prepared for bootstrapping.
    :param set_home: Set JUJU_HOME to match the temporary home in this
        context.  If False, juju_home should be supplied to bootstrap.
    :param permanent: If permanent, the environment is kept afterwards.
        Otherwise the environment is deleted when exiting the context.
    """
    new_config = {
        'environments': {client.env.environment: make_safe_config(client)}}
    # Always bootstrap a matching environment.
    jenv_path = get_jenv_path(juju_home, client.env.environment)
    if permanent:
        context = client.env.make_jes_home(
            juju_home, client.env.environment, new_config)
    else:
        context = _temp_env(new_config, juju_home, set_home)
    with context as temp_juju_home:
        if os.path.lexists(jenv_path):
            raise Exception('%s already exists!' % jenv_path)
        new_jenv_path = get_jenv_path(temp_juju_home, client.env.environment)
        # Create a symlink to allow access while bootstrapping, and to reduce
        # races.  Can't use a hard link because jenv doesn't exist until
        # partway through bootstrap.
        ensure_dir(os.path.join(juju_home, 'environments'))
        # Skip creating symlink where not supported (i.e. Windows).
        if not permanent and getattr(os, 'symlink', None) is not None:
            os.symlink(new_jenv_path, jenv_path)
        old_juju_home = client.env.juju_home
        client.env.juju_home = temp_juju_home
        try:
            yield temp_juju_home
        finally:
            if not permanent:
                # replace symlink with file before deleting temp home.
                try:
                    os.rename(new_jenv_path, jenv_path)
                except OSError as e:
                    if e.errno != errno.ENOENT:
                        raise
                    # Remove dangling symlink
                    with skip_on_missing_file():
                        os.unlink(jenv_path)
                client.env.juju_home = old_juju_home


def get_machine_dns_name(client, machine, timeout=600):
    """Wait for dns-name on a juju machine."""
    for status in client.status_until(timeout=timeout):
        try:
            return _dns_name_for_machine(status, machine)
        except KeyError:
            log.debug("No dns-name yet for machine %s", machine)


def _dns_name_for_machine(status, machine):
    host = status.status['machines'][machine]['dns-name']
    if is_ipv6_address(host):
        log.warning("Selected IPv6 address for machine %s: %r", machine, host)
    return host


class Controller:
    """Represents the controller for a model or models."""

    def __init__(self, name):
        self.name = name
        self.explicit_region = False


class GroupReporter:

    def __init__(self, stream, expected):
        self.stream = stream
        self.expected = expected
        self.last_group = None
        self.ticks = 0
        self.wrap_offset = 0
        self.wrap_width = 79

    def _write(self, string):
        self.stream.write(string)
        self.stream.flush()

    def finish(self):
        if self.last_group:
            self._write("\n")

    def update(self, group):
        if group == self.last_group:
            if (self.wrap_offset + self.ticks) % self.wrap_width == 0:
                self._write("\n")
            self._write("." if self.ticks or not self.wrap_offset else " .")
            self.ticks += 1
            return
        value_listing = []
        for value, entries in sorted(group.items()):
            if value == self.expected:
                continue
            value_listing.append('%s: %s' % (value, ', '.join(entries)))
        string = ' | '.join(value_listing)
        lead_length = len(string) + 1
        if self.last_group:
            string = "\n" + string
        self._write(string)
        self.last_group = group
        self.ticks = 0
        self.wrap_offset = lead_length if lead_length < self.wrap_width else 0<|MERGE_RESOLUTION|>--- conflicted
+++ resolved
@@ -1990,13 +1990,9 @@
         retvar, ct = self.juju(
             'kill-controller', (self.env.controller.name, '-y'),
             include_e=False, check=check, timeout=get_teardown_timeout(self))
-<<<<<<< HEAD
         # Already satisfied as this is a sync, operation.
         return retvar, CommandComplete(
-            BaseCondition(already_satisfied=True), ct)
-=======
-        return retvar, CommandComplete(NoopCondition(), ct)
->>>>>>> aba5506f
+            NoopCondition(already_satisfied=True), ct)
 
     def destroy_controller(self, all_models=False):
         """Destroy a controller and its models. Soft kill option.
@@ -2012,13 +2008,9 @@
         retvar, ct = self.juju(
             'destroy-controller', args, include_e=False,
             timeout=get_teardown_timeout(self))
-<<<<<<< HEAD
         # Already satisfied as this is a sync, operation.
         return retvar, CommandComplete(
-            BaseCondition(already_satisfied=True), ct)
-=======
-        return retvar, CommandComplete(NoopCondition(), ct)
->>>>>>> aba5506f
+            NoopCondition(already_satisfied=True), ct)
 
     def tear_down(self):
         """Tear down the client as cleanly as possible.
@@ -2256,11 +2248,7 @@
         if alias is not None:
             args.extend([alias])
         retvar, ct = self.juju('deploy', tuple(args))
-<<<<<<< HEAD
         return retvar, CommandComplete(WaitAgentsStarted(), ct)
-=======
-        return CommandComplete(NoopCondition(), ct)
->>>>>>> aba5506f
 
     def attach(self, service, resource):
         args = (service, resource)
