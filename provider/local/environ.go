--- conflicted
+++ resolved
@@ -448,221 +448,4 @@
 // Provider is specified in the Environ interface.
 func (env *localEnviron) Provider() environs.EnvironProvider {
 	return providerInstance
-<<<<<<< HEAD
-}
-
-// setupLocalMongoService returns the cert and key if there was no error.
-func (env *localEnviron) setupLocalMongoService() ([]byte, []byte, error) {
-	journalDir := filepath.Join(env.config.mongoDir(), "journal")
-	logger.Debugf("create mongo journal dir: %v", journalDir)
-	if err := os.MkdirAll(journalDir, 0755); err != nil {
-		logger.Errorf("failed to make mongo journal dir %s: %v", journalDir, err)
-		return nil, nil, err
-	}
-
-	logger.Debugf("generate server cert")
-	cert, key, err := env.config.GenerateStateServerCertAndKey()
-	if err != nil {
-		logger.Errorf("failed to generate server cert: %v", err)
-		return nil, nil, err
-	}
-	if err := ioutil.WriteFile(
-		env.config.configFile("server.pem"),
-		append(cert, key...),
-		0600); err != nil {
-		logger.Errorf("failed to write server.pem: %v", err)
-		return nil, nil, err
-	}
-
-	mongo := upstart.MongoUpstartService(
-		env.mongoServiceName(),
-		env.config.rootDir(),
-		env.config.mongoDir(),
-		env.config.StatePort())
-	mongo.InitDir = upstartScriptLocation
-	logger.Infof("installing service %s to %s", env.mongoServiceName(), mongo.InitDir)
-	if err := mongo.Install(); err != nil {
-		logger.Errorf("could not install mongo service: %v", err)
-		return nil, nil, err
-	}
-	return cert, key, nil
-}
-
-func (env *localEnviron) setupLocalMachineAgent(cons constraints.Value, possibleTools tools.List, privateKey string) error {
-	dataDir := env.config.rootDir()
-	// unpack the first tools into the agent dir.
-	agentTools := possibleTools[0]
-	logger.Debugf("tools: %#v", agentTools)
-	// save the system identity file
-	systemIdentityFilename := filepath.Join(dataDir, cloudinit.SystemIdentity)
-	logger.Debugf("writing system identity to %s", systemIdentityFilename)
-	if err := ioutil.WriteFile(systemIdentityFilename, []byte(privateKey), 0600); err != nil {
-		return fmt.Errorf("failed to write system identity: %v", err)
-	}
-
-	// brutally abuse our knowledge of storage to directly open the file
-	toolsUrl, err := url.Parse(agentTools.URL)
-	if err != nil {
-		return err
-	}
-	toolsLocation := filepath.Join(env.config.storageDir(), toolsUrl.Path)
-	logger.Infof("tools location: %v", toolsLocation)
-	toolsFile, err := os.Open(toolsLocation)
-	defer toolsFile.Close()
-	// Again, brutally abuse our knowledge here.
-
-	// The tools that possible bootstrap tools are based on the
-	// default series in the config.  However we are running potentially on a
-	// different series.  When the machine agent is started, it will be
-	// looking based on the current series, so we need to override the series
-	// returned in the tools to be the current series.
-	agentTools.Version.Series = version.Current.Series
-	err = agenttools.UnpackTools(dataDir, agentTools, toolsFile)
-
-	machineId := "0" // Always machine 0
-	tag := names.MachineTag(machineId)
-
-	// make sure we create the symlink so we have it for the upstart config to use
-	if _, err := agenttools.ChangeAgentTools(dataDir, tag, agentTools.Version); err != nil {
-		logger.Errorf("could not create tools directory symlink: %v", err)
-		return err
-	}
-
-	toolsDir := agenttools.ToolsDir(dataDir, tag)
-
-	logDir := env.config.logDir()
-	machineEnvironment := map[string]string{
-		"USER": env.config.user,
-		"HOME": osenv.Home(),
-	}
-	agentService := upstart.MachineAgentUpstartService(
-		env.machineAgentServiceName(),
-		toolsDir, dataDir, logDir, tag, machineId, machineEnvironment)
-
-	agentService.InitDir = upstartScriptLocation
-	logger.Infof("installing service %s to %s", env.machineAgentServiceName(), agentService.InitDir)
-	if err := agentService.Install(); err != nil {
-		logger.Errorf("could not install machine agent service: %v", err)
-		return err
-	}
-	return nil
-}
-
-func (env *localEnviron) findBridgeAddress(networkBridge string) (string, error) {
-	return getAddressForInterface(networkBridge)
-}
-
-func (env *localEnviron) writeBootstrapAgentConfFile(secret string, cert, key []byte) (agent.Config, error) {
-	tag := names.MachineTag("0")
-	passwordHash := utils.UserPasswordHash(secret, utils.CompatSalt)
-	// We don't check the existance of the CACert here as if it wasn't set, we
-	// wouldn't get this far.
-	cfg := env.config.Config
-	caCert, _ := cfg.CACert()
-	agentValues := map[string]string{
-		agent.ProviderType:      env.config.Type(),
-		agent.Namespace:         env.config.namespace(),
-		agent.StorageDir:        env.config.storageDir(),
-		agent.StorageAddr:       env.config.storageAddr(),
-		agent.SharedStorageDir:  env.config.sharedStorageDir(),
-		agent.SharedStorageAddr: env.config.sharedStorageAddr(),
-		agent.AgentServiceName:  env.machineAgentServiceName(),
-		agent.MongoServiceName:  env.mongoServiceName(),
-	}
-	// NOTE: the state address HAS to be localhost, otherwise the mongo
-	// initialization fails.  There is some magic code somewhere in the mongo
-	// connection code that treats connections from localhost as special, and
-	// will raise unauthorized errors during the initialization if the caller
-	// is not connected from localhost.
-	stateAddress := fmt.Sprintf("localhost:%d", cfg.StatePort())
-	apiAddress := fmt.Sprintf("localhost:%d", cfg.APIPort())
-	config, err := agent.NewStateMachineConfig(
-		agent.StateMachineConfigParams{
-			AgentConfigParams: agent.AgentConfigParams{
-				DataDir:        env.config.rootDir(),
-				Tag:            tag,
-				Password:       passwordHash,
-				Nonce:          state.BootstrapNonce,
-				StateAddresses: []string{stateAddress},
-				APIAddresses:   []string{apiAddress},
-				CACert:         caCert,
-				Values:         agentValues,
-			},
-			StateServerCert: cert,
-			StateServerKey:  key,
-			StatePort:       cfg.StatePort(),
-			APIPort:         cfg.APIPort(),
-		})
-	if err != nil {
-		return nil, err
-	}
-	if err := config.Write(); err != nil {
-		logger.Errorf("failed to write bootstrap agent file: %v", err)
-		return nil, err
-	}
-	return config, nil
-}
-
-func (env *localEnviron) initializeState(agentConfig agent.Config, cons constraints.Value) error {
-	bootstrapCfg, err := environs.BootstrapConfig(env.config.Config)
-	if err != nil {
-		return err
-	}
-	st, m, err := agentConfig.InitializeState(bootstrapCfg, agent.BootstrapMachineConfig{
-		Constraints: cons,
-		Jobs: []state.MachineJob{
-			state.JobManageEnviron,
-		},
-		InstanceId: bootstrapInstanceId,
-	}, state.DialOpts{
-		Timeout: 60 * time.Second,
-	})
-	if err != nil {
-		return err
-	}
-	defer st.Close()
-	addr, err := env.findBridgeAddress(env.config.networkBridge())
-	if err != nil {
-		return fmt.Errorf("failed to get bridge address: %v", err)
-	}
-	err = m.SetAddresses([]instance.Address{{
-		NetworkScope: instance.NetworkPublic,
-		Type:         instance.HostName,
-		Value:        "localhost",
-	}, {
-		NetworkScope: instance.NetworkCloudLocal,
-		Type:         instance.Ipv4Address,
-		Value:        addr,
-	}})
-	if err != nil {
-		return fmt.Errorf("cannot set addresses on bootstrap instance: %v", err)
-	}
-	return nil
-}
-
-func (env *localEnviron) configureLocalSyslog() error {
-	tag := names.MachineTag("0")
-	syslogConfigRenderer := syslog.NewAccumulateConfig(tag, env.config.SyslogPort(), env.config.namespace())
-	syslogConfigRenderer.ConfigDir = syslogConfigDir
-	syslogConfigRenderer.ConfigFileName = env.syslogFilename()
-	syslogConfigRenderer.LogDir = env.config.logDir()
-	if err := syslogConfigRenderer.Write(); err != nil {
-		return err
-	}
-	if err := syslog.Restart(); err != nil {
-		logger.Warningf("cannot restart syslog daemon: %v", err)
-	}
-	return nil
-}
-
-func (env *localEnviron) removeLocalSyslog() {
-	// Don't fail if we have issues, but warn the user.
-	if err := os.Remove(filepath.Join(syslogConfigDir, env.syslogFilename())); err != nil {
-		logger.Warningf("could not remove local syslog config: %v", err)
-	}
-	if err := syslog.Restart(); err != nil {
-		logger.Warningf("cannot restart syslog daemon: %v", err)
-	}
-=======
->>>>>>> b255685c
 }