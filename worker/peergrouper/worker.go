--- conflicted
+++ resolved
@@ -547,7 +547,6 @@
 			delete(members, id)
 		}
 	}
-<<<<<<< HEAD
 	for _, removedTracker := range removed {
 		if removedTracker.stm.Life() != state.Alive {
 			logger.Debugf("removing dying controller machine %s", removedTracker.Id())
@@ -558,9 +557,6 @@
 			logger.Debugf("vote removed from %v but machine is %s", removedTracker.Id(), state.Alive)
 		}
 	}
-=======
-
->>>>>>> 6d41053e
 	return members, nil
 }
 
