--- conflicted
+++ resolved
@@ -26,7 +26,7 @@
 	"github.com/juju/version"
 
 	"github.com/juju/juju/caas"
-	"github.com/juju/juju/caas/kubernetes"
+	k8s "github.com/juju/juju/caas/kubernetes"
 	k8sprovider "github.com/juju/juju/caas/kubernetes/provider"
 	k8sconstants "github.com/juju/juju/caas/kubernetes/provider/constants"
 	jujucloud "github.com/juju/juju/cloud"
@@ -978,21 +978,14 @@
 		}
 	}
 
-<<<<<<< HEAD
-	if cloud.Type == k8sconstants.CAASProviderType &&
-		cloud.HostCloudRegion == kubernetes.K8sCloudOther &&
-		bootstrapParams.ControllerServiceType == "" {
-		logger.Warningf("bootstrapping to an unknown kubernetes cluster should be used with option --config controller-service-type. See juju help bootstrap")
-=======
 	if cloud.Type == k8sconstants.CAASProviderType {
-		if cloud.HostCloudRegion == caas.K8sCloudOther {
+		if cloud.HostCloudRegion == k8s.K8sCloudOther {
 			ctx.Infof("Bootstrap to generic Kubernetes cluster")
 		} else {
 			ctx.Infof("Bootstrap to Kubernetes cluster identified as %s",
 				cloud.HostCloudRegion)
 		}
 
->>>>>>> 6836b156
 	}
 
 	bootstrapFuncs := getBootstrapFuncs()
