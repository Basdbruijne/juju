# DO NOT EDIT, will be overwritten, use "juju update-clouds" to refresh.
clouds:
  aws:
    type: ec2
    description: Amazon Web Services
    auth-types: [ access-key ]
    regions:
      us-east-1:
        endpoint: https://ec2.us-east-1.amazonaws.com
      us-east-2:
        endpoint: https://ec2.us-east-2.amazonaws.com
      us-west-1:
        endpoint: https://ec2.us-west-1.amazonaws.com
      us-west-2:
        endpoint: https://ec2.us-west-2.amazonaws.com
      ca-central-1:
        endpoint: https://ec2.ca-central-1.amazonaws.com
      eu-west-1:
        endpoint: https://ec2.eu-west-1.amazonaws.com
      eu-west-2:
        endpoint: https://ec2.eu-west-2.amazonaws.com
      eu-west-3:
        endpoint: https://ec2.eu-west-3.amazonaws.com
      eu-central-1:
        endpoint: https://ec2.eu-central-1.amazonaws.com
      eu-north-1:
        endpoint: https://ec2.eu-north-1.amazonaws.com
      eu-south-1:
        endpoint: https://ec2.eu-south-1.amazonaws.com
<<<<<<< HEAD
=======
      af-south-1:
        endpoint: https://ec2.af-south-1.amazonaws.com
>>>>>>> 444f84a7
      ap-east-1:
        endpoint: https://ec2.ap-east-1.amazonaws.com
      ap-south-1:
        endpoint: https://ec2.ap-south-1.amazonaws.com
      ap-southeast-1:
        endpoint: https://ec2.ap-southeast-1.amazonaws.com
      ap-southeast-2:
        endpoint: https://ec2.ap-southeast-2.amazonaws.com
      ap-northeast-1:
        endpoint: https://ec2.ap-northeast-1.amazonaws.com
      ap-northeast-2:
        endpoint: https://ec2.ap-northeast-2.amazonaws.com
      ap-northeast-3:
        endpoint: https://ec2.ap-northeast-3.amazonaws.com
      me-south-1:
        endpoint: https://ec2.me-south-1.amazonaws.com
      sa-east-1:
        endpoint: https://ec2.sa-east-1.amazonaws.com
      af-south-1:
        endpoint: https://ec2.af-south-1.amazonaws.com
  aws-china:
    type: ec2
    description: Amazon China
    auth-types: [ access-key ]
    regions:
      cn-north-1:
        endpoint: https://ec2.cn-north-1.amazonaws.com.cn
      cn-northwest-1:
        endpoint: https://ec2.cn-northwest-1.amazonaws.com.cn
  aws-gov:
    type: ec2
    description: Amazon (USA Government)
    auth-types: [ access-key ]
    regions:
      us-gov-west-1:
        endpoint: https://ec2.us-gov-west-1.amazonaws.com
      us-gov-east-1:
        endpoint: https://ec2.us-gov-east-1.amazonaws.com
  google:
    type: gce
    description: Google Cloud Platform
    auth-types: [ jsonfile, oauth2 ]
    regions:
      us-east1:
        endpoint: https://www.googleapis.com
      us-east4:
        endpoint: https://www.googleapis.com
      us-central1:
        endpoint: https://www.googleapis.com
      us-west1:
        endpoint: https://www.googleapis.com
      us-west2:
        endpoint: https://www.googleapis.com
      us-west3:
        endpoint: https://www.googleapis.com
      us-west4:
        endpoint: https://www.googleapis.com
      asia-east1:
        endpoint: https://www.googleapis.com
      asia-east2:
        endpoint: https://www.googleapis.com
      asia-northeast1:
        endpoint: https://www.googleapis.com
      asia-northeast2:
        endpoint: https://www.googleapis.com
      asia-northeast3:
        endpoint: https://www.googleapis.com
      asia-south1:
        endpoint: https://www.googleapis.com
      asia-southeast1:
        endpoint: https://www.googleapis.com
      asia-southeast2:
        endpoint: https://www.googleapis.com
      australia-southeast1:
        endpoint: https://www.googleapis.com
      europe-north1:
        endpoint: https://www.googleapis.com
      europe-west1:
        endpoint: https://www.googleapis.com
      europe-west2:
        endpoint: https://www.googleapis.com
      europe-west3:
        endpoint: https://www.googleapis.com
      europe-west4:
        endpoint: https://www.googleapis.com
      europe-west6:
        endpoint: https://www.googleapis.com
      northamerica-northeast1:
        endpoint: https://www.googleapis.com
      southamerica-east1:
        endpoint: https://www.googleapis.com
  azure:
    type: azure
    description: Microsoft Azure
    auth-types: [ interactive, service-principal-secret ]
    regions:
      centralus:
        endpoint: https://management.azure.com
        storage-endpoint: https://core.windows.net
        identity-endpoint: https://graph.windows.net
      eastus:
        endpoint: https://management.azure.com
        storage-endpoint: https://core.windows.net
        identity-endpoint: https://graph.windows.net
      eastus2:
        endpoint: https://management.azure.com
        storage-endpoint: https://core.windows.net
        identity-endpoint: https://graph.windows.net
      northcentralus:
        endpoint: https://management.azure.com
        storage-endpoint: https://core.windows.net
        identity-endpoint: https://graph.windows.net
      southcentralus:
        endpoint: https://management.azure.com
        storage-endpoint: https://core.windows.net
        identity-endpoint: https://graph.windows.net
      westcentralus:
        endpoint: https://management.azure.com
        storage-endpoint: https://core.windows.net
        identity-endpoint: https://graph.windows.net
      westus:
        endpoint: https://management.azure.com
        storage-endpoint: https://core.windows.net
        identity-endpoint: https://graph.windows.net
      westus2:
        endpoint: https://management.azure.com
        storage-endpoint: https://core.windows.net
        identity-endpoint: https://graph.windows.net
      northeurope:
        endpoint: https://management.azure.com
        storage-endpoint: https://core.windows.net
        identity-endpoint: https://graph.windows.net
      westeurope:
        endpoint: https://management.azure.com
        storage-endpoint: https://core.windows.net
        identity-endpoint: https://graph.windows.net
      eastasia:
        endpoint: https://management.azure.com
        storage-endpoint: https://core.windows.net
        identity-endpoint: https://graph.windows.net
      southeastasia:
        endpoint: https://management.azure.com
        storage-endpoint: https://core.windows.net
        identity-endpoint: https://graph.windows.net
      japaneast:
        endpoint: https://management.azure.com
        storage-endpoint: https://core.windows.net
        identity-endpoint: https://graph.windows.net
      japanwest:
        endpoint: https://management.azure.com
        storage-endpoint: https://core.windows.net
        identity-endpoint: https://graph.windows.net
      brazilsouth:
        endpoint: https://management.azure.com
        storage-endpoint: https://core.windows.net
        identity-endpoint: https://graph.windows.net
      australiacentral:
        endpoint: https://management.azure.com
        storage-endpoint: https://core.windows.net
        identity-endpoint: https://graph.windows.net
      australiacentral2:
        endpoint: https://management.azure.com
        storage-endpoint: https://core.windows.net
        identity-endpoint: https://graph.windows.net
      australiaeast:
        endpoint: https://management.azure.com
        storage-endpoint: https://core.windows.net
        identity-endpoint: https://graph.windows.net
      australiasoutheast:
        endpoint: https://management.azure.com
        storage-endpoint: https://core.windows.net
        identity-endpoint: https://graph.windows.net
      centralindia:
        endpoint: https://management.azure.com
        storage-endpoint: https://core.windows.net
        identity-endpoint: https://graph.windows.net
      southindia:
        endpoint: https://management.azure.com
        storage-endpoint: https://core.windows.net
        identity-endpoint: https://graph.windows.net
      westindia:
        endpoint: https://management.azure.com
        storage-endpoint: https://core.windows.net
        identity-endpoint: https://graph.windows.net
      canadacentral:
        endpoint: https://management.azure.com
        storage-endpoint: https://core.windows.net
        identity-endpoint: https://graph.windows.net
      canadaeast:
        endpoint: https://management.azure.com
        storage-endpoint: https://core.windows.net
        identity-endpoint: https://graph.windows.net
      uksouth:
        endpoint: https://management.azure.com
        storage-endpoint: https://core.windows.net
        identity-endpoint: https://graph.windows.net
      ukwest:
        endpoint: https://management.azure.com
        storage-endpoint: https://core.windows.net
        identity-endpoint: https://graph.windows.net
      koreacentral:
        endpoint: https://management.azure.com
        storage-endpoint: https://core.windows.net
        identity-endpoint: https://graph.windows.net        
      koreasouth:
        endpoint: https://management.azure.com
        storage-endpoint: https://core.windows.net
        identity-endpoint: https://graph.windows.net
      francecentral:
        endpoint: https://management.azure.com
        storage-endpoint: https://core.windows.net
        identity-endpoint: https://graph.windows.net
      francesouth:
        endpoint: https://management.azure.com
        storage-endpoint: https://core.windows.net
        identity-endpoint: https://graph.windows.net
      southafricanorth:
        endpoint: https://management.azure.com
        storage-endpoint: https://core.windows.net
        identity-endpoint: https://graph.windows.net
      southafricawest:
        endpoint: https://management.azure.com
        storage-endpoint: https://core.windows.net
        identity-endpoint: https://graph.windows.net
      germanynorth:
        endpoint: https://management.azure.com
        storage-endpoint: https://core.windows.net
        identity-endpoint: https://graph.windows.net
      germanywestcentral:
        endpoint: https://management.azure.com
        storage-endpoint: https://core.windows.net
        identity-endpoint: https://graph.windows.net
      uaecentral:
        endpoint: https://management.azure.com
        storage-endpoint: https://core.windows.net
        identity-endpoint: https://graph.windows.net
      uaenorth:
        endpoint: https://management.azure.com
        storage-endpoint: https://core.windows.net
        identity-endpoint: https://graph.windows.net
      norwayeast:
        endpoint: https://management.azure.com
        storage-endpoint: https://core.windows.net
        identity-endpoint: https://graph.windows.net
      norwaywest:
        endpoint: https://management.azure.com
        storage-endpoint: https://core.windows.net
        identity-endpoint: https://graph.windows.net
      switzerlandnorth:
        endpoint: https://management.azure.com
        storage-endpoint: https://core.windows.net
        identity-endpoint: https://graph.windows.net
      switzerlandwest:
        endpoint: https://management.azure.com
        storage-endpoint: https://core.windows.net
        identity-endpoint: https://graph.windows.net
  azure-china:
    type: azure
    description: Microsoft Azure China
    auth-types: [ interactive, service-principal-secret ]
    regions:
      chinaeast:
        endpoint: https://management.chinacloudapi.cn
        storage-endpoint: https://core.chinacloudapi.cn
        identity-endpoint: https://graph.chinacloudapi.cn
      chinaeast2:
        endpoint: https://management.chinacloudapi.cn
        storage-endpoint: https://core.chinacloudapi.cn
        identity-endpoint: https://graph.chinacloudapi.cn
      chinanorth:
        endpoint: https://management.chinacloudapi.cn
        storage-endpoint: https://core.chinacloudapi.cn
        identity-endpoint: https://graph.chinacloudapi.cn
      chinanorth2:
        endpoint: https://management.chinacloudapi.cn
        storage-endpoint: https://core.chinacloudapi.cn
        identity-endpoint: https://graph.chinacloudapi.cn
  rackspace:
    type: rackspace
    description: Rackspace Cloud
    auth-types: [ userpass ]
    endpoint: https://identity.api.rackspacecloud.com/v2.0
    regions:
      dfw:
        endpoint: https://identity.api.rackspacecloud.com/v2.0
      ord:
        endpoint: https://identity.api.rackspacecloud.com/v2.0
      iad:
        endpoint: https://identity.api.rackspacecloud.com/v2.0
      lon:
        endpoint: https://lon.identity.api.rackspacecloud.com/v2.0
      syd:
        endpoint: https://identity.api.rackspacecloud.com/v2.0
      hkg:
        endpoint: https://identity.api.rackspacecloud.com/v2.0
  cloudsigma:
    type: cloudsigma
    description: CloudSigma Cloud
    auth-types: [ userpass ]
    regions:
      dub:
        endpoint: https://dub.cloudsigma.com/api/2.0/
      fra:
        endpoint: https://fra.cloudsigma.com/api/2.0/
      hnl:
        endpoint: https://hnl.cloudsigma.com/api/2.0/
      mel:
        endpoint: https://mel.cloudsigma.com/api/2.0/
      mia:
        endpoint: https://mia.cloudsigma.com/api/2.0/
      mnl:
        endpoint: https://mnl.cloudsigma.com/api/2.0/
      per:
        endpoint: https://per.cloudsigma.com/api/2.0/
      ruh:
        endpoint: https://ruh.cloudsigma.com/api/2.0/
      sjc:
        endpoint: https://sjc.cloudsigma.com/api/2.0/
      waw:
        endpoint: https://waw.cloudsigma.com/api/2.0/
      wdc:
        endpoint: https://wdc.cloudsigma.com/api/2.0/
      zrh:
        endpoint: https://zrh.cloudsigma.com/api/2.0/
  oracle:
    type: oci
    description: Oracle Cloud Infrastructure
    auth-types: [ httpsig ]
    regions:
      us-phoenix-1:
        endpoint: https://iaas.us-phoenix-1.oraclecloud.com
      us-ashburn-1:
        endpoint: https://iaas.us-ashburn-1.oraclecloud.com
      eu-frankfurt-1:
        endpoint: https://iaas.eu-frankfurt-1.oraclecloud.com
      uk-london-1:
        endpoint: https://iaas.uk-london-1.oraclecloud.com<|MERGE_RESOLUTION|>--- conflicted
+++ resolved
@@ -27,11 +27,8 @@
         endpoint: https://ec2.eu-north-1.amazonaws.com
       eu-south-1:
         endpoint: https://ec2.eu-south-1.amazonaws.com
-<<<<<<< HEAD
-=======
       af-south-1:
         endpoint: https://ec2.af-south-1.amazonaws.com
->>>>>>> 444f84a7
       ap-east-1:
         endpoint: https://ec2.ap-east-1.amazonaws.com
       ap-south-1:
@@ -50,8 +47,6 @@
         endpoint: https://ec2.me-south-1.amazonaws.com
       sa-east-1:
         endpoint: https://ec2.sa-east-1.amazonaws.com
-      af-south-1:
-        endpoint: https://ec2.af-south-1.amazonaws.com
   aws-china:
     type: ec2
     description: Amazon China
