--- conflicted
+++ resolved
@@ -45,21 +45,16 @@
 
 def parse_args(args=None):
     parser = ArgumentParser('Check if a branch is blocked from landing')
-<<<<<<< HEAD
-    parser.add_argument('branch', default='master', nargs='?',
-        help='The branch to merge into.')
-    parser.add_argument('pull_request', default=None, nargs='?',
-        help='The pull request to be merged')
-=======
     parser.add_argument(
         "-c", "--credentials-file", default=None,
         help="Launchpad credentials file.")
     subparsers = parser.add_subparsers(help='sub-command help', dest="command")
     check_parser = subparsers.add_parser(
         'check', help='Check if merges are blocked for a branch.')
-    check_parser.add_argument('branch', help='The branch to merge into.')
-    check_parser.add_argument(
-        'pull_request', help='The pull request to be merged')
+    check_parser.add_argument('branch', default='master', nargs='?',
+        help='The branch to merge into.')
+    check_parser.add_argument('pull_request', default=None, nargs='?',
+        help='The pull request to be merged')
     update_parser = subparsers.add_parser(
         'update', help='Update blocking for a branch that passed CI.')
     update_parser.add_argument(
@@ -68,7 +63,6 @@
     update_parser.add_argument('branch', help='The branch that passed.')
     update_parser.add_argument(
         'build', help='The build-revision build number.')
->>>>>>> c609b712
     return parser.parse_args(args)
 
 
