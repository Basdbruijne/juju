// Copyright 2012, 2013 Canonical Ltd.
// Licensed under the AGPLv3, see LICENCE file for details.

package main

import (
	"fmt"
	"os"
	"path/filepath"
	"time"

	"launchpad.net/gnuflag"
	"launchpad.net/loggo"
	"launchpad.net/tomb"

	"launchpad.net/juju-core/agent"
	"launchpad.net/juju-core/charm"
	"launchpad.net/juju-core/cmd"
	"launchpad.net/juju-core/instance"
	"launchpad.net/juju-core/log"
	"launchpad.net/juju-core/names"
	"launchpad.net/juju-core/provider"
	"launchpad.net/juju-core/state"
	"launchpad.net/juju-core/state/api/params"
	"launchpad.net/juju-core/state/apiserver"
	"launchpad.net/juju-core/upstart"
	"launchpad.net/juju-core/worker"
	"launchpad.net/juju-core/worker/cleaner"
	"launchpad.net/juju-core/worker/deployer"
	"launchpad.net/juju-core/worker/firewaller"
	"launchpad.net/juju-core/worker/localstorage"
	"launchpad.net/juju-core/worker/logger"
	"launchpad.net/juju-core/worker/machiner"
	"launchpad.net/juju-core/worker/minunitsworker"
	"launchpad.net/juju-core/worker/provisioner"
	"launchpad.net/juju-core/worker/resumer"
	"launchpad.net/juju-core/worker/upgrader"
)

type workerRunner interface {
	worker.Worker
	StartWorker(id string, startFunc func() (worker.Worker, error)) error
	StopWorker(id string) error
}

var newRunner = func(isFatal func(error) bool, moreImportant func(e0, e1 error) bool) workerRunner {
	return worker.NewRunner(isFatal, moreImportant)
}

const bootstrapMachineId = "0"

var retryDelay = 3 * time.Second

// MachineAgent is a cmd.Command responsible for running a machine agent.
type MachineAgent struct {
	cmd.CommandBase
	tomb      tomb.Tomb
	Conf      AgentConf
	MachineId string
	runner    workerRunner
}

// Info returns usage information for the command.
func (a *MachineAgent) Info() *cmd.Info {
	return &cmd.Info{
		Name:    "machine",
		Purpose: "run a juju machine agent",
	}
}

func (a *MachineAgent) SetFlags(f *gnuflag.FlagSet) {
	a.Conf.addFlags(f)
	f.StringVar(&a.MachineId, "machine-id", "", "id of the machine to run")
}

// Init initializes the command for running.
func (a *MachineAgent) Init(args []string) error {
	if !names.IsMachine(a.MachineId) {
		return fmt.Errorf("--machine-id option must be set, and expects a non-negative integer")
	}
	if err := a.Conf.checkArgs(args); err != nil {
		return err
	}
	a.runner = newRunner(isFatal, moreImportant)
	return nil
}

// Wait waits for the machine agent to finish.
func (a *MachineAgent) Wait() error {
	return a.tomb.Wait()
}

// Stop stops the machine agent.
func (a *MachineAgent) Stop() error {
	a.runner.Kill()
	return a.tomb.Wait()
}

// Run runs a machine agent.
func (a *MachineAgent) Run(_ *cmd.Context) error {
	// Due to changes in the logging, and needing to care about old
	// environments that have been upgraded, we need to explicitly remove the
	// file writer if one has been added, otherwise we will get duplicate
	// lines of all logging in the log file.
	loggo.RemoveWriter("logfile")
	defer a.tomb.Done()
	log.Infof("machine agent %v start", a.Tag())
	if err := a.Conf.read(a.Tag()); err != nil {
		return err
	}
	charm.CacheDir = filepath.Join(a.Conf.dataDir, "charmcache")

	// ensureStateWorker ensures that there is a worker that
	// connects to the state that runs within itself all the workers
	// that need a state connection Unless we're bootstrapping, we
	// need to connect to the API server to find out if we need to
	// call this, so we make the APIWorker call it when necessary if
	// the machine requires it.  Note that ensureStateWorker can be
	// called many times - StartWorker does nothing if there is
	// already a worker started with the given name.
	ensureStateWorker := func() {
		a.runner.StartWorker("state", a.StateWorker)
	}
	if a.MachineId == bootstrapMachineId {
		// If we're bootstrapping, we don't have an API
		// server to connect to, so start the state worker regardless.

		// TODO(rog) When we have HA, we only want to do this
		// when we really are bootstrapping - once other
		// instances of the API server have been started, we
		// should follow the normal course of things and ignore
		// the fact that this was once the bootstrap machine.
		log.Infof("Starting StateWorker for machine-0")
		ensureStateWorker()
	}
	a.runner.StartWorker("api", func() (worker.Worker, error) {
		return a.APIWorker(ensureStateWorker)
	})
	err := a.runner.Wait()
	if err == worker.ErrTerminateAgent {
		err = a.uninstallAgent()
	}
	err = agentDone(err)
	a.tomb.Kill(err)
	return err
}

var stateJobs = map[params.MachineJob]bool{
	params.JobHostUnits:     true,
	params.JobManageEnviron: true,
	params.JobManageState:   true,
}

// APIWorker returns a Worker that connects to the API and starts any
// workers that need an API connection.
//
// If a state worker is necessary, APIWorker calls ensureStateWorker.
func (a *MachineAgent) APIWorker(ensureStateWorker func()) (worker.Worker, error) {
	agentConfig := a.Conf.config
	st, entity, err := openAPIState(agentConfig, a)
	if err != nil {
		// There was an error connecting to the API,
		// https://launchpad.net/bugs/1199915 means that we may just
		// not have an API password set. So force a state connection at
		// this point.
		// TODO(jam): Once we can reliably trust that we have API
		//            passwords set, and we no longer need state
		//            connections (and possibly agents will be blocked
		//            from connecting directly to state) we can remove
		//            this. Currently needed because 1.10 does not set
		//            the API password and 1.11 requires it
		ensureStateWorker()
		return nil, err
	}
	needsStateWorker := false
	for _, job := range entity.Jobs() {
		needsStateWorker = needsStateWorker || stateJobs[job]
	}
	if needsStateWorker {
		ensureStateWorker()
	}
	runner := newRunner(connectionIsFatal(st), moreImportant)
	runner.StartWorker("machiner", func() (worker.Worker, error) {
		return machiner.NewMachiner(st.Machiner(), agentConfig), nil
	})
	runner.StartWorker("upgrader", func() (worker.Worker, error) {
		return upgrader.NewUpgrader(st.Upgrader(), agentConfig), nil
	})
	runner.StartWorker("logger", func() (worker.Worker, error) {
		return logger.NewLogger(st.Logger(), agentConfig), nil
	})
	// At this stage, since we don't embed LXC containers, just start an lxc
	// provisioner task for non-lxc containers.  Since we have only LXC
	// containers and normal machines, this effectively means that we only
	// have an LXC provisioner when we have a normally provisioned machine
	// (through the environ-provisioner).  With the upcoming advent of KVM
	// containers, it is likely that we will want an LXC provisioner on a KVM
	// machine, and once we get nested LXC containers, we can remove this
	// check.
	//
	// TODO(dimitern) 2013-09-25 bug #1230289
	// Create jobs for container providers, rather than
	// using the provider and container type like this.
	providerType := agentConfig.Value(agent.ProviderType)
	if providerType != provider.Local && entity.ContainerType() != instance.LXC {
		workerName := fmt.Sprintf("%s-provisioner", provisioner.LXC)
		runner.StartWorker(workerName, func() (worker.Worker, error) {
			return provisioner.NewProvisioner(provisioner.LXC, st.Provisioner(), agentConfig), nil
		})
	}
	for _, job := range entity.Jobs() {
		switch job {
		case params.JobHostUnits:
			runner.StartWorker("deployer", func() (worker.Worker, error) {
				apiDeployer := st.Deployer()
				context := newDeployContext(apiDeployer, agentConfig)
				return deployer.NewDeployer(apiDeployer, context), nil
			})
		case params.JobManageEnviron:
			runner.StartWorker("environ-provisioner", func() (worker.Worker, error) {
				return provisioner.NewProvisioner(provisioner.ENVIRON, st.Provisioner(), agentConfig), nil
			})
			// TODO(dimitern): Add firewaller here, when using the API.
		case params.JobManageState:
			// Not yet implemented with the API.
		default:
			// TODO(dimitern): Once all workers moved over to using
			// the API, report "unknown job type" here.
		}
	}
	return newCloseWorker(runner, st), nil // Note: a worker.Runner is itself a worker.Worker.
}

// StateJobs returns a worker running all the workers that require
// a *state.State cofnnection.
func (a *MachineAgent) StateWorker() (worker.Worker, error) {
	agentConfig := a.Conf.config
	st, entity, err := openState(agentConfig, a)
	if err != nil {
		return nil, err
	}
	reportOpenedState(st)
	m := entity.(*state.Machine)

	runner := newRunner(connectionIsFatal(st), moreImportant)
	// Take advantage of special knowledge here in that we will only ever want
	// the storage provider on one machine, and that is the "bootstrap" node.
<<<<<<< HEAD
	if (providerType == provider.Local || providerType == provider.Null) && m.Id() == bootstrapMachineId {
=======
	providerType := agentConfig.Value(agent.ProviderType)
	if providerType == provider.Local && m.Id() == bootstrapMachineId {
>>>>>>> 7b071d37
		runner.StartWorker("local-storage", func() (worker.Worker, error) {
			// TODO(axw) 2013-09-24 bug #1229507
			// Make another job to enable storage.
			// There's nothing special about this.
			return localstorage.NewWorker(agentConfig), nil
		})
	}
	for _, job := range m.Jobs() {
		switch job {
		case state.JobHostUnits:
			// Implemented in APIWorker.
		case state.JobManageEnviron:
<<<<<<< HEAD
			runner.StartWorker("environ-provisioner", func() (worker.Worker, error) {
				return provisioner.NewProvisioner(provisioner.ENVIRON, st, a.MachineId, agentConfig), nil
			})
			// TODO(axw) 2013-09-24 bug #1229506
			// Make another job to enable the firewaller. Not all environments
			// are capable of managing ports centrally.
=======
>>>>>>> 7b071d37
			runner.StartWorker("firewaller", func() (worker.Worker, error) {
				return firewaller.NewFirewaller(st), nil
			})
		case state.JobManageState:
			runner.StartWorker("apiserver", func() (worker.Worker, error) {
				// If the configuration does not have the required information,
				// it is currently not a recoverable error, so we kill the whole
				// agent, potentially enabling human intervention to fix
				// the agent's configuration file. In the future, we may retrieve
				// the state server certificate and key from the state, and
				// this should then change.
				port, cert, key := a.Conf.config.APIServerDetails()
				if len(cert) == 0 || len(key) == 0 {
					return nil, &fatalError{"configuration does not have state server cert/key"}
				}
				return apiserver.NewServer(st, fmt.Sprintf(":%d", port), cert, key)
			})
			runner.StartWorker("cleaner", func() (worker.Worker, error) {
				return cleaner.NewCleaner(st), nil
			})
			runner.StartWorker("resumer", func() (worker.Worker, error) {
				// The action of resumer is so subtle that it is not tested,
				// because we can't figure out how to do so without brutalising
				// the transaction log.
				return resumer.NewResumer(st), nil
			})
			runner.StartWorker("minunitsworker", func() (worker.Worker, error) {
				return minunitsworker.NewMinUnitsWorker(st), nil
			})
		default:
			log.Warningf("ignoring unknown job %q", job)
		}
	}
	return newCloseWorker(runner, st), nil
}

func (a *MachineAgent) Entity(st *state.State) (AgentState, error) {
	m, err := st.Machine(a.MachineId)
	if err != nil {
		return nil, err
	}
	// Check the machine nonce as provisioned matches the agent.Conf value.
	if !m.CheckProvisioned(a.Conf.config.Nonce()) {
		// The agent is running on a different machine to the one it
		// should be according to state. It must stop immediately.
		log.Errorf("running machine %v agent on inappropriate instance", m)
		return nil, worker.ErrTerminateAgent
	}
	return m, nil
}

func (a *MachineAgent) Tag() string {
	return names.MachineTag(a.MachineId)
}

func (m *MachineAgent) uninstallAgent() error {
	// TODO(axw) get this from agent config when it's available
	name := os.Getenv("UPSTART_JOB")
	if name != "" {
		return upstart.NewService(name).Remove()
	}
	return nil
}

// Below pieces are used for testing,to give us access to the *State opened
// by the agent, and allow us to trigger syncs without waiting 5s for them
// to happen automatically.

var stateReporter chan<- *state.State

func reportOpenedState(st *state.State) {
	select {
	case stateReporter <- st:
	default:
	}
}

func sendOpenedStates(dst chan<- *state.State) (undo func()) {
	var original chan<- *state.State
	original, stateReporter = stateReporter, dst
	return func() { stateReporter = original }
}<|MERGE_RESOLUTION|>--- conflicted
+++ resolved
@@ -245,12 +245,8 @@
 	runner := newRunner(connectionIsFatal(st), moreImportant)
 	// Take advantage of special knowledge here in that we will only ever want
 	// the storage provider on one machine, and that is the "bootstrap" node.
-<<<<<<< HEAD
+	providerType := agentConfig.Value(agent.ProviderType)
 	if (providerType == provider.Local || providerType == provider.Null) && m.Id() == bootstrapMachineId {
-=======
-	providerType := agentConfig.Value(agent.ProviderType)
-	if providerType == provider.Local && m.Id() == bootstrapMachineId {
->>>>>>> 7b071d37
 		runner.StartWorker("local-storage", func() (worker.Worker, error) {
 			// TODO(axw) 2013-09-24 bug #1229507
 			// Make another job to enable storage.
@@ -263,15 +259,9 @@
 		case state.JobHostUnits:
 			// Implemented in APIWorker.
 		case state.JobManageEnviron:
-<<<<<<< HEAD
-			runner.StartWorker("environ-provisioner", func() (worker.Worker, error) {
-				return provisioner.NewProvisioner(provisioner.ENVIRON, st, a.MachineId, agentConfig), nil
-			})
 			// TODO(axw) 2013-09-24 bug #1229506
 			// Make another job to enable the firewaller. Not all environments
 			// are capable of managing ports centrally.
-=======
->>>>>>> 7b071d37
 			runner.StartWorker("firewaller", func() (worker.Worker, error) {
 				return firewaller.NewFirewaller(st), nil
 			})
