--- conflicted
+++ resolved
@@ -42,11 +42,7 @@
 	"github.com/juju/juju/api/application"
 	"github.com/juju/juju/api/base"
 	apicharms "github.com/juju/juju/api/charms"
-<<<<<<< HEAD
 	apicommoncharms "github.com/juju/juju/api/common/charms"
-=======
-	commoncharm "github.com/juju/juju/api/common/charm"
->>>>>>> 0189bcb6
 	"github.com/juju/juju/api/modelconfig"
 	apitesting "github.com/juju/juju/api/testing"
 	"github.com/juju/juju/apiserver/params"
@@ -756,14 +752,14 @@
 	deployURL.Series = "bionic"
 	s.fakeAPI.Call("Deploy", application.DeployArgs{
 		CharmID:         jjcharmstore.CharmID{URL: &deployURL},
-		CharmOrigin:     commoncharm.Origin{Source: commoncharm.OriginCharmStore},
+		CharmOrigin:     apicommoncharms.Origin{Source: apicommoncharms.OriginCharmStore},
 		ApplicationName: inURL.Name,
 		Series:          "bionic",
 		ConfigYAML:      "aws-integrator:\n  trust: \"true\"\n",
 	}).Returns(error(nil))
 	s.fakeAPI.Call("Deploy", application.DeployArgs{
 		CharmID:         jjcharmstore.CharmID{URL: &deployURL},
-		CharmOrigin:     commoncharm.Origin{Source: commoncharm.OriginCharmStore},
+		CharmOrigin:     apicommoncharms.Origin{Source: apicommoncharms.OriginCharmStore},
 		ApplicationName: inURL.Name,
 		Series:          "bionic",
 	}).Returns(errors.New("expected Deploy for aws-integrator to be called with 'trust: true'"))
@@ -1443,7 +1439,7 @@
 	withCharmRepoResolvable(s.fakeAPI, curl)
 	deployURL := *curl
 	deployURL.Revision = 1
-	origin := commoncharm.Origin{Source: "charm-store"}
+	origin := apicommoncharms.Origin{Source: "charm-store"}
 	s.fakeAPI.Call("AddCharm", &deployURL, origin, false).Returns(origin, error(termsRequiredError))
 	deploy := s.deployCommand()
 
@@ -1454,7 +1450,7 @@
 
 func (s *DeploySuite) TestDeployWithChannel(c *gc.C) {
 	curl := charm.MustParseURL("cs:bionic/dummy-1")
-	origin := commoncharm.Origin{Source: commoncharm.OriginCharmStore, Risk: "beta"}
+	origin := apicommoncharms.Origin{Source: apicommoncharms.OriginCharmStore, Risk: "beta"}
 	s.fakeAPI.Call("ResolveCharm", curl, origin).Returns(
 		curl,
 		origin,
@@ -2015,7 +2011,7 @@
 	withCharmDeployable(s.fakeAPI, curl, "bionic", charmDir.Meta(), charmDir.Metrics(), true, false, 1, nil, nil)
 	s.fakeAPI.Call("Deploy", application.DeployArgs{
 		CharmID:         jjcharmstore.CharmID{URL: curl},
-		CharmOrigin:     commoncharm.Origin{Source: commoncharm.OriginCharmStore},
+		CharmOrigin:     apicommoncharms.Origin{Source: apicommoncharms.OriginCharmStore},
 		ApplicationName: curl.Name,
 		Series:          "bionic",
 		NumUnits:        1,
@@ -2463,42 +2459,42 @@
 	return results[0].(map[string]interface{}), jujutesting.TypeAssertError(results[1])
 }
 
-func (f *fakeDeployAPI) ResolveCharm(url *charm.URL, preferredChannel commoncharm.Origin) (
+func (f *fakeDeployAPI) ResolveCharm(url *charm.URL, preferredChannel apicommoncharms.Origin) (
 	*charm.URL,
-	commoncharm.Origin,
+	apicommoncharms.Origin,
 	[]string,
 	error,
 ) {
 	results := f.MethodCall(f, "ResolveCharm", url, preferredChannel)
 	if results == nil {
 		if url.Schema == "cs" || url.Schema == "ch" {
-			return nil, commoncharm.Origin{}, nil, errors.Errorf(
+			return nil, apicommoncharms.Origin{}, nil, errors.Errorf(
 				"cannot resolve URL %q: charm or bundle not found", url)
 		}
-		return nil, commoncharm.Origin{}, nil, errors.Errorf(
+		return nil, apicommoncharms.Origin{}, nil, errors.Errorf(
 			"unknown schema for charm URL %q", url)
 	}
 	return results[0].(*charm.URL),
-		results[1].(commoncharm.Origin),
+		results[1].(apicommoncharms.Origin),
 		results[2].([]string),
 		jujutesting.TypeAssertError(results[3])
 }
 
-func (f *fakeDeployAPI) ResolveBundleURL(url *charm.URL, preferredChannel commoncharm.Origin) (
+func (f *fakeDeployAPI) ResolveBundleURL(url *charm.URL, preferredChannel apicommoncharms.Origin) (
 	*charm.URL,
-	commoncharm.Origin,
+	apicommoncharms.Origin,
 	error,
 ) {
 	results := f.MethodCall(f, "ResolveBundleURL", url, preferredChannel)
 	if results == nil {
 		if url.Series == "bundle" {
-			return nil, commoncharm.Origin{}, errors.Errorf(
+			return nil, apicommoncharms.Origin{}, errors.Errorf(
 				"cannot resolve URL %q: bundle not found", url)
 		}
-		return nil, commoncharm.Origin{}, errors.NotValidf("charmstore bundle %q", url)
+		return nil, apicommoncharms.Origin{}, errors.NotValidf("charmstore bundle %q", url)
 	}
 	return results[0].(*charm.URL),
-		results[1].(commoncharm.Origin),
+		results[1].(apicommoncharms.Origin),
 		jujutesting.TypeAssertError(results[2])
 }
 
@@ -2530,19 +2526,19 @@
 	return results[0].(*charm.URL), jujutesting.TypeAssertError(results[1])
 }
 
-func (f *fakeDeployAPI) AddCharm(url *charm.URL, origin commoncharm.Origin, force bool) (commoncharm.Origin, error) {
+func (f *fakeDeployAPI) AddCharm(url *charm.URL, origin apicommoncharms.Origin, force bool) (apicommoncharms.Origin, error) {
 	results := f.MethodCall(f, "AddCharm", url, origin, force)
-	return results[0].(commoncharm.Origin), jujutesting.TypeAssertError(results[1])
+	return results[0].(apicommoncharms.Origin), jujutesting.TypeAssertError(results[1])
 }
 
 func (f *fakeDeployAPI) AddCharmWithAuthorization(
 	url *charm.URL,
-	origin commoncharm.Origin,
+	origin apicommoncharms.Origin,
 	macaroon *macaroon.Macaroon,
 	force bool,
-) (commoncharm.Origin, error) {
+) (apicommoncharms.Origin, error) {
 	results := f.MethodCall(f, "AddCharmWithAuthorization", url, origin, macaroon, force)
-	return results[0].(commoncharm.Origin), jujutesting.TypeAssertError(results[1])
+	return results[0].(apicommoncharms.Origin), jujutesting.TypeAssertError(results[1])
 }
 
 func (f *fakeDeployAPI) CharmInfo(url string) (*apicommoncharms.CharmInfo, error) {
@@ -2895,7 +2891,7 @@
 		resolveURLs = append(resolveURLs, &inURL)
 	}
 	for _, url := range resolveURLs {
-		origin := commoncharm.Origin{Source: commoncharm.OriginCharmStore}
+		origin := apicommoncharms.Origin{Source: apicommoncharms.OriginCharmStore}
 		fakeAPI.Call("ResolveCharm", url, origin).Returns(
 			&resultURL,
 			origin,
