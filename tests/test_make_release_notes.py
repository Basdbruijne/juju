from datetime import datetime
from mock import (
    Mock,
    patch,
)
import os
from StringIO import StringIO
from unittest import TestCase

from make_release_notes import (
    DEVEL,
    get_bugs,
    get_lp_bug_tasks,
    get_purpose,
    make_notes,
    make_resolved_text,
    make_release_date,
    main,
    parse_args,
    PROPOSED,
    save_notes,
)
from utils import temp_dir


class FakeBug(object):

    def __init__(self, id, title, tags):
        self.id = id
        self.title = title
        self.tags = tags


class FakeBugTask(object):

        def __init__(self, bug):
            self.bug = bug


def make_fake_lp(project_name, milestone_name, bugs):
    """Return a fake Lp lib object based on Mocks"""
    milestone = Mock(spec=['searchTasks'], name=milestone_name)
    milestone.searchTasks.return_value = bugs
    project = Mock(spec=['getMilestone'])
    project.getMilestone.return_value = milestone
    lp = Mock(projects={project_name: project})
    return lp


class MakeReleaseNotes(TestCase):

    def test_get_lp_bug_tasks_1(self):
        bug = FakeBug(3, 'three', [])
        task = FakeBugTask(bug)
        lp = make_fake_lp('juju-core', '1.25.3', [task])
        with patch('make_release_notes.Launchpad.login_with', return_value=lp):
            tasks = get_lp_bug_tasks('my-script', '1.25.3')
        lp.projects['juju-core'].getMilestone.assert_called_once_with(
            name='1.25.3')
        milestone = lp.projects['juju-core'].getMilestone('1.25.3')
        milestone.searchTasks.assert_called_once_with(status=['Fix Committed'])
        self.assertEqual([task], tasks)

    def test_get_lp_bug_tasks_2(self):
        bug = FakeBug(4, 'four', [])
        task = FakeBugTask(bug)
        lp = make_fake_lp('juju', '2.0.0', [task])
        with patch('make_release_notes.Launchpad.login_with', return_value=lp):
            tasks = get_lp_bug_tasks('my-script', '2.0.0')
        lp.projects['juju'].getMilestone.assert_called_once_with(name='2.0.0')
        milestone = lp.projects['juju'].getMilestone('2.0.0')
        milestone.searchTasks.assert_called_once_with(status=['Fix Committed'])
        self.assertEqual([task], tasks)

    def test_get_purpose(self):
        self.assertEqual(PROPOSED, get_purpose('1.20.0'))
        self.assertEqual(DEVEL, get_purpose('1.21-alpha1'))

    def test_get_bugs(self):
        tasks = [
            FakeBugTask(FakeBug('1', 'one one', ['tech-debt'])),
            FakeBugTask(FakeBug(2, 'two two', ['ui']))]
        with patch('make_release_notes.get_lp_bug_tasks',
                   return_value=tasks) as mock:
            bugs = get_bugs('script', '1.20.1')
            mock.assert_called_with('script', '1.20.1')
            self.assertEqual([(2, 'Two two')], bugs)

    def test_make_resolved_text(self):
        text = make_resolved_text([('1', 'One'), ('2', 'Long text ' * 10)])
        expected = (
            '  * One\n'
            '    Lp 1\n'
            '\n'
            '  * Long text Long text Long text Long text Long text Long text '
            'Long\n'
            '    text Long text Long text Long text\n'
            '    Lp 2'
        )
        self.assertEqual(expected, text)

    def test_make_release_date(self):
        now = datetime.strptime('2015-03-01', '%Y-%m-%d')
        release_date = make_release_date(now=now)
        self.assertEqual('Sunday March 08', release_date)

    def test_make_notes_with_proposed_purpose(self):
        # Proposed purpose points to the proposed PPA without a warning.
        text = make_notes('1.20.0', PROPOSED, "  * One\n    Lp 1")
        self.assertIn(
            'A new proposed stable release of Juju, 1.20.0, is here!', text)
        self.assertIn(
            'sudo add-apt-repository ppa:juju/proposed', text)
        self.assertIn('  * One\n    Lp 1', text)

    def test_make_notes_with_devel_purpose(self):
        # Devel purpose points to the devel PPA and a warning is included.
        text = make_notes('1.21-alpha1', DEVEL, "  * One\n    Lp 1")
        self.assertIn(
            'A new development release of Juju, 1.21-alpha1, is here!',
            text)
<<<<<<< HEAD
        self.assertIn('sudo apt-add-repository ppa:juju/devel', text)
=======
        self.assertIn('sudo add-apt-repository ppa:juju/devel', text)
>>>>>>> c451619c
        self.assertIn(
            'https://jujucharms.com/docs/devel/temp-release-notes', text)
        self.assertIn('snap install juju --beta --devmode', text)
                
    def test_make_notes_with_notable(self):
        # The default value of None implies a stable bug fix release.
        text = make_notes('1.20.1', DEVEL, "* One\n  Lp 1", notable=None)
        self.assertIn(
            'This releases addresses stability and performance issues.', text)
        text = make_notes('1.20.1', DEVEL, "* One\n  Lp 1", notable='')
        # When notable is an empty string, a reminder is added to the text.
        self.assertIn('[[Add the notable changes here.]]', text)
        # The notable text is inserted into the document.
        text = make_notes(
            '1.20.1', DEVEL, "* One\n  Lp 1", notable='New stuff')
        self.assertIn('New stuff', text)

    def test_save_notes(self):
        # The notes are written to file when file_name is not None.
        with temp_dir() as base:
            file_name = '{0}/foo.txt'.format(base)
            save_notes('bar', file_name)
            self.assertTrue(os.path.exists(file_name))
            with open(file_name) as rn:
                content = rn.read()
            self.assertEqual('bar', content)
        # When the file-name  is None, the notes are written to stdout.
        with patch('sys.stdout', new_callable=StringIO) as so_mock:
            save_notes('bar', None)
            self.assertEqual('bar\n', so_mock.getvalue())

    def test_parse_args(self):
        # Only the milestone is required.
        args = parse_args(['foo'])
        self.assertEqual('foo', args.milestone)
        self.assertEqual(None, args.file_name)
        self.assertEqual(None, args.previous)
        # A file_name can be passed to save the release notes too.
        args = parse_args(['--file-name', 'bar', 'foo'])
        # The previous release can be passed for the release notes.
        args = parse_args(['--previous', 'baz', 'foo'])
        self.assertEqual('baz', args.previous)

    def test_main(self):
        with patch('make_release_notes.get_lp_bug_tasks') as lp_mock:
            with patch('make_release_notes.save_notes') as save_mock:
                return_code = main(['script', '--file-name', 'foo', '1.20.0'])
                self.assertEqual(0, return_code)
                lp_mock.assert_called_with('script', '1.20.0')
                text = make_notes('1.20.0', PROPOSED, '')
                save_mock.assert_called_with(text, 'foo')<|MERGE_RESOLUTION|>--- conflicted
+++ resolved
@@ -119,11 +119,7 @@
         self.assertIn(
             'A new development release of Juju, 1.21-alpha1, is here!',
             text)
-<<<<<<< HEAD
-        self.assertIn('sudo apt-add-repository ppa:juju/devel', text)
-=======
         self.assertIn('sudo add-apt-repository ppa:juju/devel', text)
->>>>>>> c451619c
         self.assertIn(
             'https://jujucharms.com/docs/devel/temp-release-notes', text)
         self.assertIn('snap install juju --beta --devmode', text)
