#!/usr/bin/env python
from __future__ import print_function
__metaclass__ = type


from argparse import ArgumentParser
from contextlib import contextmanager
import glob
import logging
import os
import random
import re
import string
import subprocess
import sys
import time
import json
import shutil

import get_ami
from jujuconfig import (
    get_jenv_path,
    get_juju_home,
    translate_to_env,
)
from jujupy import (
    EnvJujuClient,
    get_local_root,
    SimpleEnvironment,
    temp_bootstrap_env,
)
from substrate import (
    LIBVIRT_DOMAIN_RUNNING,
    start_libvirt_domain,
    stop_libvirt_domain,
    verify_libvirt_domain,
)
from utility import (
    configure_logging,
    ensure_deleted,
    PortTimeoutError,
    print_now,
    until_timeout,
    wait_for_port,
)


def prepare_environment(client, already_bootstrapped, machines):
    """Prepare an environment for deployment.

    As well as bootstrapping, this ensures the correct agent version is in
    use.

    :param client: An EnvJujuClient to prepare the environment of.
    :param already_bootstrapped: If true, the environment is already
        bootstrapped.
    :param machines: A list of machines to add to the environment.
    """
    if sys.platform == 'win32':
        # Ensure OpenSSH is never in the path for win tests.
        sys.path = [p for p in sys.path if 'OpenSSH' not in p]
    if not already_bootstrapped:
        client.bootstrap()
    agent_version = client.get_matching_agent_version()
    for ignored in until_timeout(30):
        agent_versions = client.get_status().get_agent_versions()
        if 'unknown' not in agent_versions and len(agent_versions) == 1:
            break
    if agent_versions.keys() != [agent_version]:
        print("Current versions: %s" % ', '.join(agent_versions.keys()))
        client.juju('upgrade-juju', ('--version', agent_version))
    client.wait_for_version(client.get_matching_agent_version())
    for machine in machines:
        client.juju('add-machine', ('ssh:' + machine,))
    return client


def destroy_environment(client, instance_tag):
    client.destroy_environment()
    if (client.env.config['type'] == 'manual'
            and 'AWS_ACCESS_KEY' in os.environ):
        destroy_job_instances(instance_tag)


def destroy_job_instances(job_name):
    instances = list(get_job_instances(job_name))
    if len(instances) == 0:
        return
    subprocess.check_call(['euca-terminate-instances'] + instances)


def parse_euca(euca_output):
    for line in euca_output.splitlines():
        fields = line.split('\t')
        if fields[0] != 'INSTANCE':
            continue
        yield fields[1], fields[3]


def run_instances(count, job_name):
    environ = dict(os.environ)
    ami = get_ami.query_ami("precise", "amd64")
    command = [
        'euca-run-instances', '-k', 'id_rsa', '-n', '%d' % count,
        '-t', 'm1.large', '-g', 'manual-juju-test', ami]
    run_output = subprocess.check_output(command, env=environ).strip()
    machine_ids = dict(parse_euca(run_output)).keys()
    for remaining in until_timeout(300):
        try:
            names = dict(describe_instances(machine_ids, env=environ))
            if '' not in names.values():
                subprocess.check_call(
                    ['euca-create-tags', '--tag', 'job_name=%s' % job_name]
                    + machine_ids, env=environ)
                return names.items()
        except subprocess.CalledProcessError:
            subprocess.call(['euca-terminate-instances'] + machine_ids)
            raise
        time.sleep(1)


def deploy_dummy_stack(client, charm_prefix):
    """"Deploy a dummy stack in the specified environment.
    """
    client.deploy(charm_prefix + 'dummy-source')
    token = get_random_string()
    client.juju('set', ('dummy-source', 'token=%s' % token))
    client.deploy(charm_prefix + 'dummy-sink')
    client.juju('add-relation', ('dummy-source', 'dummy-sink'))
    client.juju('expose', ('dummy-sink',))
    if client.env.kvm:
        # A single virtual machine may need up to 30 minutes before
        # "apt-get update" and other initialisation steps are
        # finished; two machines initializing concurrently may
        # need even 40 minutes.
        client.wait_for_started(3600)
    else:
        client.wait_for_started()
    check_token(client, token)


GET_TOKEN_SCRIPT = """
        for x in $(seq 120); do
          if [ -f /var/run/dummy-sink/token ]; then
            if [ "$(cat /var/run/dummy-sink/token)" != "" ]; then
              break
            fi
          fi
          sleep 1
        done
        cat /var/run/dummy-sink/token
    """


def check_token(client, token):
    # Wait up to 120 seconds for token to be created.
    # Utopic is slower, maybe because the devel series gets more
    # package updates.
    logging.info('Retrieving token.')
    fallback = False
    start = time.time()
    while True:
        if not fallback:
            try:
                result = client.get_juju_output('ssh', 'dummy-sink/0',
                                                GET_TOKEN_SCRIPT)
            except subprocess.CalledProcessError as err:
                print("WARNING: juju ssh failed: {}".format(str(err)))
                print("Falling back to ssh.")
                fallback = True
        if fallback:
            dummy_sink = client.get_status().status['services']['dummy-sink']
            address = dummy_sink['units']['dummy-sink/0']['public-address']
            user_at_host = 'ubuntu@{}'.format(address)
            result = subprocess.check_output(
                ['ssh', user_at_host,
                 '-o', 'UserKnownHostsFile /dev/null',
                 '-o', 'StrictHostKeyChecking no',
                 'cat /var/run/dummy-sink/token'])
        result = re.match(r'([^\n\r]*)\r?\n?', result).group(1)
        if result == token:
            logging.info("Token matches expected %r", result)
            return
        if time.time() - start > 120:
            raise ValueError('Token is %r' % result)
        logging.info("Found token %r expected %r", result, token)
        time.sleep(5)


def get_random_string():
    allowed_chars = string.ascii_uppercase + string.digits
    return ''.join(random.choice(allowed_chars) for n in range(20))


def dump_env_logs(client, bootstrap_host, directory, host_id=None,
                  jenv_path=None):
    machine_addrs = get_machines_for_logs(client, bootstrap_host)

    for machine_id, addr in machine_addrs.iteritems():
        logging.info("Retrieving logs for machine-%s", machine_id)
<<<<<<< HEAD
        machine_directory = os.path.join(directory,
                                         "machine-%s" % (machine_id,))
=======
        machine_directory = os.path.join(directory, "machine-%s" % machine_id)
>>>>>>> f2b83890
        os.mkdir(machine_directory)
        local_state_server = client.env.local and machine_id == '0'
        dump_logs(client, addr, machine_directory,
                  local_state_server=local_state_server)

    dump_euca_console(host_id, directory)
    retain_jenv(jenv_path, directory)


def retain_jenv(jenv_path, log_directory):
    if not jenv_path:
        return False

    try:
        shutil.copy(jenv_path, log_directory)
        return True
    except IOError:
        print_now("Failed to copy jenv file. Source: %s Destination: %s" %
                  (jenv_path, log_directory))
    return False


def get_machines_for_logs(client, bootstrap_host):
    # Try to get machine details from environment if possible.
    machine_addrs = dict(get_machine_addrs(client))

    # The bootstrap host always overrides the status output if
    # provided.
    if bootstrap_host:
        machine_addrs['0'] = bootstrap_host
    return machine_addrs


def get_machine_addrs(client):
    try:
        status = client.get_status()
    except Exception as err:
        logging.warning("Failed to retrieve status for dumping logs: %s", err)
        return
    for machine_id, machine in status.iter_machines():
        hostname = machine.get('dns-name')
        if hostname:
            yield machine_id, hostname


def dump_logs(client, host, directory, local_state_server=False):
    try:
        if local_state_server:
            copy_local_logs(directory, client)
        else:
            copy_remote_logs(host, directory)
        subprocess.check_call(
            ['gzip', '-f'] +
            glob.glob(os.path.join(directory, '*.log')))
    except Exception as e:
        print_now("Failed to retrieve logs")
        print_now(str(e))


lxc_template_glob = '/var/lib/juju/containers/juju-*-lxc-template/*.log'


def copy_local_logs(directory, client):
    local = get_local_root(get_juju_home(), client.env)
    log_names = [os.path.join(local, 'cloud-init-output.log')]
    log_names.extend(glob.glob(os.path.join(local, 'log', '*.log')))
    log_names.extend(glob.glob(lxc_template_glob))

    subprocess.check_call(['sudo', 'chmod', 'go+r'] + log_names)
    subprocess.check_call(['cp'] + log_names + [directory])


def copy_remote_logs(host, directory):
    """Copy as many logs from the remote host as possible to the directory."""
    # This list of names must be in the order of creation to ensure they
    # are retrieved.
    log_names = [
        'cloud-init*.log',
        'juju/*.log',
    ]
    source = 'ubuntu@%s:/var/log/{%s}' % (host, ','.join(log_names))

    try:
        wait_for_port(host, 22, timeout=60)
    except PortTimeoutError:
        logging.warning("Could not dump logs because port 22 was closed.")
        return

    try:
        subprocess.check_call([
            'timeout', '5m', 'ssh',
            '-o', 'UserKnownHostsFile /dev/null',
            '-o', 'StrictHostKeyChecking no',
            'ubuntu@' + host,
            'sudo chmod go+r /var/log/juju/*',
        ])
    except subprocess.CalledProcessError as e:
        # The juju log dir is not created until after cloud-init succeeds.
        logging.warning("Could not change the permission of the juju logs:")
        logging.warning(e.output)

    try:
        subprocess.check_call([
            'timeout', '5m', 'scp', '-C',
            '-o', 'UserKnownHostsFile /dev/null',
            '-o', 'StrictHostKeyChecking no',
            source, directory,
        ])
    except subprocess.CalledProcessError as e:
        # The juju logs will not exist if cloud-init failed.
        logging.warning("Could not retrieve some or all logs:")
        logging.warning(e.output)


def dump_euca_console(host_id, directory):
    if host_id is None:
        return
    with open(os.path.join(directory, 'console.log'), 'w') as console_file:
        subprocess.Popen(['euca-get-console-output', host_id],
                         stdout=console_file)


def assess_juju_run(client):
    responses = client.get_juju_output('run', '--format', 'json', '--machine',
                                       '1,2', 'uname')
    responses = json.loads(responses)
    for machine in responses:
        if machine.get('ReturnCode', 0) != 0:
            raise ValueError('juju run on machine %s returned %d: %s' % (
                             machine.get('MachineId'),
                             machine.get('ReturnCode'),
                             machine.get('Stderr')))
    logging.info(
        "juju run succeeded on machines: %r",
        [str(machine.get("MachineId")) for machine in responses])
    return responses


def assess_upgrade(old_client, juju_path):
    client = EnvJujuClient.by_version(old_client.env, juju_path,
                                      old_client.debug)
    upgrade_juju(client)
    if client.env.config['type'] == 'maas':
        timeout = 1200
    else:
        timeout = 600
    client.wait_for_version(client.get_matching_agent_version(), timeout)
    assess_juju_run(client)
    token = get_random_string()
    client.juju('set', ('dummy-source', 'token=%s' % token))
    check_token(client, token)


def upgrade_juju(client):
    client.set_testing_tools_metadata_url()
    tools_metadata_url = client.get_env_option('tools-metadata-url')
    print(
        'The tools-metadata-url is %s' % tools_metadata_url)
    client.upgrade_juju()


def describe_instances(instances=None, running=False, job_name=None,
                       env=None):
    command = ['euca-describe-instances']
    if job_name is not None:
        command.extend(['--filter', 'tag:job_name=%s' % job_name])
    if running:
        command.extend(['--filter', 'instance-state-name=running'])
    if instances is not None:
        command.extend(instances)
    logging.info(' '.join(command))
    return parse_euca(subprocess.check_output(command, env=env))


def get_job_instances(job_name):
    description = describe_instances(job_name=job_name, running=True)
    return (machine_id for machine_id, name in description)


def add_path_args(parser):
    parser.add_argument('--new-juju-bin', default=None,
                        help='Dirctory containing the new Juju binary.')


def add_output_args(parser):
    parser.add_argument('--debug', action="store_true", default=False,
                        help='Use --debug juju logging.')
    parser.add_argument('--verbose', '-v', action="store_true", default=False,
                        help='Increase logging verbosity.')


def add_juju_args(parser):
    parser.add_argument('--agent-url', default=None,
                        help='URL to use for retrieving agent binaries.')
    parser.add_argument('--agent-stream', default=None,
                        help='stream name for retrieving agent binaries.')
    parser.add_argument('--series',
                        help='Name of the Ubuntu series to use.')


def get_juju_path(args):
    juju_path = os.path.join(args.new_juju_bin, 'juju')
    return juju_path


def get_log_level(args):
    log_level = logging.INFO
    if args.verbose:
        log_level = logging.DEBUG
    return log_level


def deploy_job_parse_args(argv=None):
    parser = ArgumentParser('deploy_job')
    parser.add_argument('env', help='Base Juju environment.')
    parser.add_argument('logs', help='log directory.')
    parser.add_argument('job_name', help='Name of the Jenkins job.')
    parser.add_argument('--upgrade', action="store_true", default=False,
                        help='Perform an upgrade test.')
    parser.add_argument('--bootstrap-host',
                        help='The host to use for bootstrap.')
    parser.add_argument('--machine', help='A machine to add or when used with '
                        'KVM based MaaS, a KVM image to start.',
                        action='append', default=[])
    parser.add_argument('--keep-env', action='store_true', default=False,
                        help='Keep the Juju environment after the test'
                        ' completes.')
    parser.add_argument(
        '--upload-tools', action='store_true', default=False,
        help='upload local version of tools before bootstrapping')
    add_juju_args(parser)
    add_output_args(parser)
    add_path_args(parser)
    return parser.parse_args(argv)


def deploy_job():
    args = deploy_job_parse_args()
    configure_logging(get_log_level(args))
    juju_path = get_juju_path(args)
    series = args.series
    if series is None:
        series = 'precise'
    charm_prefix = 'local:{}/'.format(series)
    return _deploy_job(args.job_name, args.env, args.upgrade,
                       charm_prefix, args.bootstrap_host, args.machine,
                       args.series, args.logs, args.debug, juju_path,
                       args.agent_url, args.agent_stream,
                       args.keep_env, args.upload_tools)


def update_env(env, new_env_name, series=None, bootstrap_host=None,
               agent_url=None, agent_stream=None):
    # Rename to the new name.
    env.environment = new_env_name
    if series is not None:
        env.config['default-series'] = series
    if bootstrap_host is not None:
        env.config['bootstrap-host'] = bootstrap_host
    if agent_url is not None:
        env.config['tools-metadata-url'] = agent_url
    if agent_stream is not None:
        env.config['agent-stream'] = agent_stream


@contextmanager
def boot_context(job_name, client, bootstrap_host, machines, series,
                 agent_url, agent_stream, log_dir, keep_env, upload_tools):
    created_machines = False
    bootstrap_id = None
    running_domains = dict()
    try:
        if client.env.config['type'] == 'manual' and bootstrap_host is None:
            instances = run_instances(3, job_name)
            created_machines = True
            bootstrap_host = instances[0][1]
            bootstrap_id = instances[0][0]
            machines.extend(i[1] for i in instances[1:])
        if client.env.config['type'] == 'maas':
            for machine in machines:
                name, URI = machine.split('@')
                # Record already running domains, so they can be left running,
                # when finished with the test.
                if verify_libvirt_domain(URI, name, LIBVIRT_DOMAIN_RUNNING):
                    running_domains = {machine: True}
                    logging.info("%s is already running" % name)
                else:
                    running_domains = {machine: False}
                    logging.info("Attempting to start %s at %s" % (name, URI))
                    status_msg = start_libvirt_domain(URI, name)
                    logging.info("%s" % status_msg)
            # No further handling of machines down the line is required.
            machines = []

        update_env(client.env, job_name, series=series,
                   bootstrap_host=bootstrap_host, agent_url=agent_url,
                   agent_stream=agent_stream)
        try:
            host = bootstrap_host
            ssh_machines = [] + machines
            if host is not None:
                ssh_machines.append(host)
            for machine in ssh_machines:
                logging.info('Waiting for port 22 on %s' % machine)
                wait_for_port(machine, 22, timeout=120)
            juju_home = get_juju_home()
            jenv_path = get_jenv_path(juju_home, client.env.environment)
            ensure_deleted(jenv_path)
            try:
                with temp_bootstrap_env(juju_home, client) as temp_juju_home:
                    client.bootstrap(upload_tools, temp_juju_home)
            except:
                if host is not None:
                    dump_logs(client, host, log_dir, bootstrap_id)
                raise
            try:
                if host is None:
                    host = get_machine_dns_name(client, 0)
                if host is None:
                    raise Exception('Could not get machine 0 host')
                try:
                    yield
                except BaseException as e:
                    logging.exception(e)
                    if host is not None:
                        dump_env_logs(
                            client, host, log_dir, host_id=bootstrap_id,
                            jenv_path=jenv_path)
                    sys.exit(1)
            finally:
                safe_print_status(client)
                if not keep_env:
                    client.destroy_environment()
        finally:
            if created_machines and not keep_env:
                destroy_job_instances(job_name)
    finally:
        if client.env.config['type'] == 'maas' and not keep_env:
            logging.info("Waiting for destroy-environment to complete")
            time.sleep(90)
            for machine, running in running_domains.items():
                name, URI = machine.split('@')
                if running:
                    logging.warning("%s at %s was running when deploy_job "
                                    "started. Shutting it down to ensure a "
                                    "clean environment." % (name, URI))
                logging.info("Attempting to stop %s at %s" % (name, URI))
                status_msg = stop_libvirt_domain(URI, name)
                logging.info("%s" % status_msg)


def _deploy_job(job_name, base_env, upgrade, charm_prefix, bootstrap_host,
                machines, series, log_dir, debug, juju_path, agent_url,
                agent_stream, keep_env, upload_tools):
    start_juju_path = None if upgrade else juju_path
    if sys.platform == 'win32':
        # Ensure OpenSSH is never in the path for win tests.
        sys.path = [p for p in sys.path if 'OpenSSH' not in p]
    client = EnvJujuClient.by_version(
        SimpleEnvironment.from_config(base_env), start_juju_path, debug)
    with boot_context(job_name, client, bootstrap_host, machines,
                      series, agent_url, agent_stream, log_dir, keep_env,
                      upload_tools):
        prepare_environment(
            client, already_bootstrapped=True, machines=machines)
        if sys.platform in ('win32', 'darwin'):
            # The win and osx client tests only verify the client
            # can bootstrap and call the state-server.
            return
        client.juju('status', ())
        deploy_dummy_stack(client, charm_prefix)
        assess_juju_run(client)
        if upgrade:
            client.juju('status', ())
            assess_upgrade(client, juju_path)


def run_deployer():
    parser = ArgumentParser('Test with deployer')
    parser.add_argument('bundle_path',
                        help='URL or path to a bundle')
    parser.add_argument('env',
                        help='The juju environment to test')
    parser.add_argument('logs', help='log directory.')
    parser.add_argument('job_name', help='Name of the Jenkins job.')
    parser.add_argument('--bundle-name', default=None,
                        help='Name of the bundle to deploy.')
    add_juju_args(parser)
    add_output_args(parser)
    add_path_args(parser)
    args = parser.parse_args()
    juju_path = get_juju_path(args)
    configure_logging(get_log_level(args))
    env = SimpleEnvironment.from_config(args.env)
    update_env(env, args.job_name, series=args.series,
               agent_url=args.agent_url, agent_stream=args.agent_stream)
    client = EnvJujuClient.by_version(env, juju_path, debug=args.debug)
    juju_home = get_juju_home()
    with temp_bootstrap_env(
            get_juju_home(), client, set_home=False) as juju_home:
        client.bootstrap(juju_home=juju_home)
    host = get_machine_dns_name(client, 0)
    if host is None:
        raise Exception('Could not get machine 0 host')
    try:
        client.wait_for_started()
        safe_print_status(client)
        client.deployer(args.bundle_path, args.bundle_name)
    except BaseException as e:
        logging.exception(e)
        if host is not None:
            dump_env_logs(
                client, host, args.logs, host_id=None, jenv_path=None)
        sys.exit(1)
    finally:
        safe_print_status(client)
        client.destroy_environment()


def safe_print_status(client):
    """Show the output of juju status without raising exceptions."""
    try:
        client.juju('status', ())
    except Exception as e:
        logging.exception(e)


def get_machine_dns_name(client, machine):
    timeout = 600
    for remaining in until_timeout(timeout):
        bootstrap = client.get_status(
            timeout=timeout).status['machines'][str(machine)]
        host = bootstrap.get('dns-name')
        if host is not None and not host.startswith('172.'):
            return host


def wait_for_state_server_to_shutdown(host, client, instance_id):
    print_now("Waiting for port to close on %s" % host)
    wait_for_port(host, 17070, closed=True)
    print_now("Closed.")
    provider_type = client.env.config.get('type')
    if provider_type == 'openstack':
        environ = dict(os.environ)
        environ.update(translate_to_env(client.env.config))
        for ignored in until_timeout(300):
            output = subprocess.check_output(['nova', 'list'], env=environ)
            if instance_id not in output:
                print_now('{} was removed from nova list'.format(instance_id))
                break
        else:
            raise Exception(
                '{} was not deleted:\n{}'.format(instance_id, output))


def main():
    parser = ArgumentParser('Deploy a WordPress stack')
    parser.add_argument('--charm-prefix', help='A prefix for charm urls.',
                        default='')
    parser.add_argument('--already-bootstrapped',
                        help='The environment is already bootstrapped.',
                        action='store_true')
    parser.add_argument('--machine', help='A machine to add or when used with '
                        'KVM based MaaS, a KVM image to start.',
                        action='append', default=[])
    parser.add_argument('--dummy', help='Use dummy charms.',
                        action='store_true')
    parser.add_argument('env', help='The environment to deploy on.')
    args = parser.parse_args()
    try:
        client = EnvJujuClient.by_version(
            SimpleEnvironment.from_config(args.env))
        prepare_environment(client, args.already_bootstrapped, args.machine)
        if sys.platform in ('win32', 'darwin'):
            # The win and osx client tests only verify the client to
            # the state-server.
            return
        deploy_dummy_stack(client, args.charm_prefix)
    except Exception as e:
        print('%s (%s)' % (e, type(e).__name__))
        sys.exit(1)


if __name__ == '__main__':
    main()<|MERGE_RESOLUTION|>--- conflicted
+++ resolved
@@ -198,12 +198,7 @@
 
     for machine_id, addr in machine_addrs.iteritems():
         logging.info("Retrieving logs for machine-%s", machine_id)
-<<<<<<< HEAD
-        machine_directory = os.path.join(directory,
-                                         "machine-%s" % (machine_id,))
-=======
         machine_directory = os.path.join(directory, "machine-%s" % machine_id)
->>>>>>> f2b83890
         os.mkdir(machine_directory)
         local_state_server = client.env.local and machine_id == '0'
         dump_logs(client, addr, machine_directory,
