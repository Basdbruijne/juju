--- conflicted
+++ resolved
@@ -228,7 +228,7 @@
 	if err != nil {
 		return nil, err
 	}
-	m1 := m0.(schema.MapType)
+	m1 := m0.(map[string]interface{})
 	ecfg := &environConfig{
 		Config:    cfg,
 		zookeeper: m1["zookeeper"].(bool),
@@ -237,7 +237,6 @@
 	return ecfg, nil
 }
 
-<<<<<<< HEAD
 func (p *environProvider) Open(cfg *config.Config) (environs.Environ, error) {
 	p.mu.Lock()
 	defer p.mu.Unlock()
@@ -254,12 +253,6 @@
 		state = newState(name, p.ops)
 		p.state[name] = state
 	}
-=======
-func (e *environProvider) Open(name string, attributes interface{}) (environs.Environ, error) {
-	e.mu.Lock()
-	defer e.mu.Unlock()
-	cfg := attributes.(schema.StringMapType)
->>>>>>> 30822e4a
 	env := &environ{
 		state:  state,
 		config: ecfg,
