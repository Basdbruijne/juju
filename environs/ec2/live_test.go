--- conflicted
+++ resolved
@@ -29,23 +29,6 @@
 }
 
 func registerAmazonTests() {
-<<<<<<< HEAD
-	envs, err := environs.ReadEnvironsBytes([]byte(amazonConfig))
-	if err != nil {
-		panic(fmt.Errorf("cannot parse amazon tests config data: %v", err))
-	}
-	for _, name := range envs.Names() {
-		Suite(&LiveTests{
-			LiveTests: jujutest.LiveTests{
-				Environs:         envs,
-				Name:             name,
-				Attempt:          *ec2.ShortAttempt,
-				CanOpenState:     true,
-				HasProvisioner:   true,
-				ServerCertAndKey: []byte("fake cert"), // TODO
-			},
-		})
-=======
 	// The following attributes hold the environment configuration
 	// for running the amazon EC2 integration tests.
 	//
@@ -59,7 +42,6 @@
 		"control-bucket": "juju-test-" + uniqueName,
 		"public-bucket":  "juju-public-test-" + uniqueName,
 		"admin-secret":   "for real",
->>>>>>> cd7386de
 	}
 	Suite(&LiveTests{
 		LiveTests: jujutest.LiveTests{
@@ -67,6 +49,7 @@
 			Attempt:        *ec2.ShortAttempt,
 			CanOpenState:   true,
 			HasProvisioner: true,
+			ServerCertAndKey: []byte("fake cert"), // TODO
 		},
 	})
 }
