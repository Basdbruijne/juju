--- conflicted
+++ resolved
@@ -189,10 +189,10 @@
 				Result: &params.GoalState{
 					Units: expectedUnitWordpress,
 					Relations: map[string]params.UnitsGoalState{
-						"db": params.UnitsGoalState{
+						"db": {
 							"wordpress": expectedRelationStatus,
 						},
-						"server": params.UnitsGoalState{
+						"server": {
 							"mysql": expectedRelationStatus,
 						},
 					},
@@ -224,10 +224,10 @@
 				Result: &params.GoalState{
 					Units: expected2UnitsWordPress,
 					Relations: map[string]params.UnitsGoalState{
-						"db": params.UnitsGoalState{
+						"db": {
 							"wordpress": expectedRelationStatus,
 						},
-						"server": params.UnitsGoalState{
+						"server": {
 							"mysql": expectedRelationStatus,
 						},
 					},
@@ -246,10 +246,10 @@
 						"wordpress/0": expectedUnitStatus,
 					},
 					Relations: map[string]params.UnitsGoalState{
-						"db": params.UnitsGoalState{
+						"db": {
 							"wordpress": expectedRelationStatus,
 						},
-						"server": params.UnitsGoalState{
+						"server": {
 							"mysql": expectedRelationStatus,
 						},
 					},
@@ -301,10 +301,10 @@
 				Result: &params.GoalState{
 					Units: expected2UnitsWordPress,
 					Relations: map[string]params.UnitsGoalState{
-						"db": params.UnitsGoalState{
+						"db": {
 							"wordpress": expectedRelationStatus,
 						},
-						"server": params.UnitsGoalState{
+						"server": {
 							"mysql": expectedRelationStatus,
 						},
 					},
@@ -328,10 +328,10 @@
 						},
 					},
 					Relations: map[string]params.UnitsGoalState{
-						"db": params.UnitsGoalState{
+						"db": {
 							"wordpress": expectedRelationStatus,
 						},
-						"server": params.UnitsGoalState{
+						"server": {
 							"mysql": expectedRelationStatus,
 						},
 					},
@@ -356,10 +356,10 @@
 					"wordpress/0": expectedUnitStatus,
 				},
 				Relations: map[string]params.UnitsGoalState{
-					"db": params.UnitsGoalState{
+					"db": {
 						"wordpress": expectedRelationStatus,
 					},
-					"server": params.UnitsGoalState{
+					"server": {
 						"mysql": expectedRelationStatus,
 					},
 				},
@@ -389,10 +389,10 @@
 					"wordpress/0": expectedUnitStatus,
 				},
 				Relations: map[string]params.UnitsGoalState{
-					"db": params.UnitsGoalState{
+					"db": {
 						"wordpress": expectedRelationStatus,
 					},
-					"server": params.UnitsGoalState{
+					"server": {
 						"mysql":                     expectedRelationStatus,
 						"ctrl1:admin/default.mysql": expectedRelationStatus,
 					},
@@ -440,18 +440,12 @@
 				Result: &params.GoalState{
 					Units: expected2UnitsWordPress,
 					Relations: map[string]params.UnitsGoalState{
-<<<<<<< HEAD
 						"db": {
-							"wordpress/0":  charmStatusWaiting,
-							"wordpress1/0": charmStatusWaiting,
-=======
-						"db": params.UnitsGoalState{
 							"wordpress": expectedRelationStatus,
 						},
-						"server": params.UnitsGoalState{
+						"server": {
 							"mysql":  expectedRelationStatus,
 							"mysql1": expectedRelationStatus,
->>>>>>> f8373223
 						},
 					},
 				},
