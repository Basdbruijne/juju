// Copyright 2013 Canonical Ltd.
// Licensed under the AGPLv3, see LICENCE file for details.

package osenv

import (
	"os"
	"path/filepath"
	"runtime"
)

const (
<<<<<<< HEAD
	JujuEnv        = "JUJU_ENV"
	JujuHome       = "JUJU_HOME"
	JujuRepository = "JUJU_REPOSITORY"
	// TODO(thumper): 2013-09-02 bug 1219630
	// As much as I'd like to remove JujuContainerType now, it is still
	// needed as MAAS still needs it at this stage, and we can't fix
	// everything at once.
	JujuContainerType = "JUJU_CONTAINER_TYPE"
)
=======
	JujuEnv               = "JUJU_ENV"
	JujuHome              = "JUJU_HOME"
	JujuRepository        = "JUJU_REPOSITORY"
	JujuLxcBridge         = "JUJU_LXC_BRIDGE"
	JujuProviderType      = "JUJU_PROVIDER_TYPE"
	JujuContainerType     = "JUJU_CONTAINER_TYPE"
	JujuStorageDir        = "JUJU_STORAGE_DIR"
	JujuStorageAddr       = "JUJU_STORAGE_ADDR"
	JujuSharedStorageDir  = "JUJU_SHARED_STORAGE_DIR"
	JujuSharedStorageAddr = "JUJU_SHARED_STORAGE_ADDR"
)

// JujuHome returns the directory where juju should store application-specific files
func JujuHomeDir() string {
	jujuHome := os.Getenv(JujuHome)
	if jujuHome == "" {
		if runtime.GOOS == "windows" {
			jujuHome = jujuHomeWin()
		} else {
			jujuHome = jujuHomeLinux()
		}
	}
	return jujuHome
}

// jujuHomeLinux returns the directory where juju should store application-specific files on Linux.
func jujuHomeLinux() string {
	home := Home()
	if home == "" {
		return ""
	}
	return filepath.Join(home, ".juju")
}

// jujuHomeWin returns the directory where juju should store application-specific files on Windows.
func jujuHomeWin() string {
	appdata := os.Getenv("APPDATA")
	if appdata == "" {
		return ""
	}
	return filepath.Join(appdata, "Juju")
}
>>>>>>> 0d98db41
<|MERGE_RESOLUTION|>--- conflicted
+++ resolved
@@ -10,7 +10,6 @@
 )
 
 const (
-<<<<<<< HEAD
 	JujuEnv        = "JUJU_ENV"
 	JujuHome       = "JUJU_HOME"
 	JujuRepository = "JUJU_REPOSITORY"
@@ -19,18 +18,6 @@
 	// needed as MAAS still needs it at this stage, and we can't fix
 	// everything at once.
 	JujuContainerType = "JUJU_CONTAINER_TYPE"
-)
-=======
-	JujuEnv               = "JUJU_ENV"
-	JujuHome              = "JUJU_HOME"
-	JujuRepository        = "JUJU_REPOSITORY"
-	JujuLxcBridge         = "JUJU_LXC_BRIDGE"
-	JujuProviderType      = "JUJU_PROVIDER_TYPE"
-	JujuContainerType     = "JUJU_CONTAINER_TYPE"
-	JujuStorageDir        = "JUJU_STORAGE_DIR"
-	JujuStorageAddr       = "JUJU_STORAGE_ADDR"
-	JujuSharedStorageDir  = "JUJU_SHARED_STORAGE_DIR"
-	JujuSharedStorageAddr = "JUJU_SHARED_STORAGE_ADDR"
 )
 
 // JujuHome returns the directory where juju should store application-specific files
@@ -62,5 +49,4 @@
 		return ""
 	}
 	return filepath.Join(appdata, "Juju")
-}
->>>>>>> 0d98db41
+}