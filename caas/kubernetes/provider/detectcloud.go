--- conflicted
+++ resolved
@@ -6,13 +6,9 @@
 import (
 	"github.com/juju/errors"
 
-<<<<<<< HEAD
 	k8s "github.com/juju/juju/caas/kubernetes"
-=======
-	"github.com/juju/juju/caas"
 	"github.com/juju/juju/caas/kubernetes/clientconfig"
 	k8scloud "github.com/juju/juju/caas/kubernetes/cloud"
->>>>>>> 8334bb50
 	"github.com/juju/juju/cloud"
 )
 
@@ -54,17 +50,12 @@
 
 // DetectCloud implements environs.CloudDetector.
 func (p kubernetesEnvironProvider) DetectCloud(name string) (cloud.Cloud, error) {
-<<<<<<< HEAD
-	if name != k8s.K8sCloudMicrok8s {
-		return cloud.Cloud{}, errors.NotFoundf("cloud %s", name)
-=======
 	mk8sCloud, err := p.builtinCloudGetter(p.cmdRunner)
-	if err == nil && name == caas.K8sCloudMicrok8s {
+	if err == nil && name == k8s.K8sCloudMicrok8s {
 		return mk8sCloud, nil
 	}
 	if !errors.IsNotFound(err) && err != nil {
 		return cloud.Cloud{}, errors.Trace(err)
->>>>>>> 8334bb50
 	}
 
 	localKubeConfigClouds, err := localKubeConfigClouds()
