--- conflicted
+++ resolved
@@ -51,7 +51,7 @@
 	isPeerRelation  map[int]bool
 	stateMgr        StateManager
 	logger          Logger
-	newRelationer   func(RelationUnit, StateManager, Logger) Relationer
+	newRelationer   func(RelationUnit, StateManager, UnitGetter, Logger) Relationer
 }
 
 // NewRelationStateTracker returns a new RelationStateTracker instance.
@@ -67,7 +67,7 @@
 	)
 
 	r := &relationStateTracker{
-		st:              &StateTrackerStateShim{cfg.State},
+		st:              &stateTrackerStateShim{cfg.State},
 		unit:            &unitShim{cfg.Unit},
 		leaderCtx:       leadershipContext,
 		subordinate:     subordinate,
@@ -81,7 +81,7 @@
 		logger:          cfg.Logger,
 		newRelationer:   NewRelationer,
 	}
-	r.stateMgr, err = NewStateManager(r.unit)
+	r.stateMgr, err = NewStateManager(r.unit, r.logger)
 	if err != nil {
 		return nil, errors.Trace(err)
 	}
@@ -99,14 +99,6 @@
 		return errors.Trace(err)
 	}
 
-<<<<<<< HEAD
-=======
-	r.stateMgr, err = NewStateManager(r.unit, r.logger)
-	if err != nil {
-		return errors.Trace(err)
-	}
-
->>>>>>> 09b8cf66
 	// Keep the relations ordered for reliable testing.
 	var orderedIds []int
 	activeRelations := make(map[int]Relation)
@@ -168,11 +160,7 @@
 	if err != nil {
 		return errors.Trace(err)
 	}
-<<<<<<< HEAD
-	relationer := r.newRelationer(ru, r.stateMgr, r.logger)
-=======
-	relationer := NewRelationer(ru, r.stateMgr, r.st, r.logger)
->>>>>>> 09b8cf66
+	relationer := r.newRelationer(ru, r.stateMgr, r.st, r.logger)
 	unitWatcher, err := r.unit.Watch()
 	if err != nil {
 		return errors.Trace(err)
