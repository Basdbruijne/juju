// Copyright 2012, 2013 Canonical Ltd.
// Licensed under the AGPLv3, see LICENCE file for details.

package upgrader

import (
	"context"
	"fmt"
	"net/http"
	"os"
	"time"

	"github.com/juju/errors"
	"github.com/juju/names/v4"
	"github.com/juju/os/v2/series"
	"github.com/juju/utils/v2/arch"
	"github.com/juju/version"
	"github.com/juju/worker/v2/catacomb"

	jujuhttp "github.com/juju/http"
	"github.com/juju/juju/agent"
	agenttools "github.com/juju/juju/agent/tools"
	"github.com/juju/juju/api/upgrader"
	agenterrors "github.com/juju/juju/cmd/jujud/agent/errors"
	coretools "github.com/juju/juju/tools"
	"github.com/juju/juju/upgrades"
	jujuversion "github.com/juju/juju/version"
	"github.com/juju/juju/worker/gate"
)

const (
	// shortDelay is the time we normally sleep for in the main loop
	// when polling for changes to the model's version.
	shortDelay = 5 * time.Second

	// notEnoughSpaceDelay is how long we sleep when there's a new
	// version of the agent that we need to download but there isn't
	// enough available space to download and unpack it. Sleeping
	// longer in that situation means we don't spam the log with disk
	// space errors every 3 seconds, but still bring the message up
	// regularly.
	notEnoughSpaceDelay = time.Minute
)

// logger is here to stop the desire of creating a package level logger.
// Don't do this, instead pass one through as config to the worker.
var logger interface{}

// Upgrader represents a worker that watches the state for upgrade
// requests.
type Upgrader struct {
	catacomb catacomb.Catacomb
	st       *upgrader.State
	dataDir  string
	tag      names.Tag
	config   Config
}

// Config contains the items the worker needs to start.
type Config struct {
	Clock                       Clock
	Logger                      Logger
	State                       *upgrader.State
	AgentConfig                 agent.Config
	OrigAgentVersion            version.Number
	UpgradeStepsWaiter          gate.Waiter
	InitialUpgradeCheckComplete gate.Unlocker
	CheckDiskSpace              func(string, uint64) error
}

// NewAgentUpgrader returns a new upgrader worker. It watches changes to the
// current version of the current agent (with the given tag) and tries to
// download the tools for any new version into the given data directory.  If
// an upgrade is needed, the worker will exit with an UpgradeReadyError
// holding details of the requested upgrade. The tools will have been
// downloaded and unpacked.
func NewAgentUpgrader(config Config) (*Upgrader, error) {
	u := &Upgrader{
		st:      config.State,
		dataDir: config.AgentConfig.DataDir(),
		tag:     config.AgentConfig.Tag(),
		config:  config,
	}
	err := catacomb.Invoke(catacomb.Plan{
		Site: &u.catacomb,
		Work: u.loop,
	})
	if err != nil {
		return nil, errors.Trace(err)
	}
	return u, nil
}

// Kill implements worker.Worker.Kill.
func (u *Upgrader) Kill() {
	u.catacomb.Kill(nil)
}

// Wait implements worker.Worker.Wait.
func (u *Upgrader) Wait() error {
	return u.catacomb.Wait()
}

// AllowedTargetVersion checks if targetVersion is too different from
// curVersion to allow a downgrade.
func AllowedTargetVersion(
	origAgentVersion version.Number,
	curVersion version.Number,
	targetVersion version.Number,
) bool {
	// Don't allow downgrading from higher versions to version 1.x
	if curVersion.Major >= 2 && targetVersion.Major == 1 {
		return false
	}
	return true
}

func (u *Upgrader) loop() error {
	logger := u.config.Logger
	// Start by reporting current tools (which includes arch/series, and is
	// used by the controller in communicating the desired version below).
	hostSeries, err := series.HostSeries()
	if err != nil {
		return errors.Trace(err)
	}
	if err := u.st.SetVersion(u.tag.String(), toBinaryVersion(jujuversion.Current, hostSeries)); err != nil {
		return errors.Annotate(err, "cannot set agent version")
	}

	if u.config.UpgradeStepsWaiter == nil {
		u.config.Logger.Infof("no waiter, upgrader is done")
		return nil
	}

	// We don't read on the dying channel until we have received the
	// initial event from the API version watcher, thus ensuring
	// that we attempt an upgrade even if other workers are dying
	// all around us. Similarly, we don't want to bind the watcher
	// to the catacomb's lifetime (yet!) lest we wait forever for a
	// stopped watcher.
	//
	// However, that absolutely depends on versionWatcher's guaranteed
	// initial event, and we should assume that it'll break its contract
	// sometime. So we allow the watcher to wait patiently for the event
	// for a full minute; but after that we proceed regardless.
	versionWatcher, err := u.st.WatchAPIVersion(u.tag.String())
	if err != nil {
		return errors.Trace(err)
	}
	logger.Infof("abort check blocked until version event received")
	mustProceed := u.config.Clock.After(time.Minute)
	var dying <-chan struct{}
	allowDying := func() {
		if dying == nil {
			logger.Infof("unblocking abort check")
			mustProceed = nil
			dying = u.catacomb.Dying()
			if err := u.catacomb.Add(versionWatcher); err != nil {
				u.catacomb.Kill(err)
			}
		}
	}

	var retry <-chan time.Time
	for {
		select {
		// NOTE: retry and dying both start out nil, so they can't be chosen
		// first time round the loop. However...
		case <-retry:
		case <-dying:
			return u.catacomb.ErrDying()
		// ...*every* other case *must* allowDying(), before doing anything
		// else, lest an error cause us to leak versionWatcher.
		case <-mustProceed:
			logger.Infof("version event not received after one minute")
			allowDying()
		case _, ok := <-versionWatcher.Changes():
			allowDying()
			if !ok {
				return errors.New("version watcher closed")
			}
		}

		wantVersion, err := u.st.DesiredVersion(u.tag.String())
		if err != nil {
			return err
		}
		logger.Infof("desired agent binary version: %v", wantVersion)

		// If we have a desired version of Juju without the build number, ie it is
		// not a user compiled version, reset the build number of the current version
		// to remove the Jenkins build number. We don't care about the Jenkins build
		// number when doing an upgrade check.
		haveVersion := jujuversion.Current
		if wantVersion.Build == 0 {
			haveVersion.Build = 0
		}

		if wantVersion == haveVersion {
			u.config.InitialUpgradeCheckComplete.Unlock()
			continue
		} else if !AllowedTargetVersion(
			u.config.OrigAgentVersion,
			haveVersion,
			wantVersion,
		) {
			// Don't allow downgrading to v1.x - we don't support
			// restoring from a 1.x backup.
			logger.Infof("desired agent binary version: %s is older than 2.0.0, refusing to downgrade",
				wantVersion)
			u.config.InitialUpgradeCheckComplete.Unlock()
			continue
		}
		direction := "upgrade"
		if wantVersion.Compare(haveVersion) == -1 {
			direction = "downgrade"
		}
		logger.Infof("%s requested from %v to %v", direction, haveVersion, wantVersion)

		// Check if tools have already been downloaded.
		wantVersionBinary := toBinaryVersion(wantVersion, hostSeries)
		if u.toolsAlreadyDownloaded(wantVersionBinary) {
			return u.newUpgradeReadyError(haveVersion, wantVersionBinary, hostSeries)
		}

		// Check if tools are available for download.
		wantToolsList, err := u.st.Tools(u.tag.String())
		if err != nil {
			// Not being able to lookup Tools is considered fatal
			return err
		}
		// The worker cannot be stopped while we're downloading
		// the tools - this means that even if the API is going down
		// repeatedly (causing the agent to be stopped), as long
		// as we have got as far as this, we will still be able to
		// upgrade the agent.
		delay := shortDelay
		for _, wantTools := range wantToolsList {
			if err := u.checkForSpace(); err != nil {
				logger.Errorf("%s", err.Error())
				delay = notEnoughSpaceDelay
				break
			}
			err = u.ensureTools(wantTools)
			if err == nil {
				return u.newUpgradeReadyError(haveVersion, wantTools.Version, hostSeries)
			}
			logger.Errorf("failed to fetch agent binaries from %q: %v", wantTools.URL, err)
		}
		retry = u.config.Clock.After(delay)
	}
}

func toBinaryVersion(vers version.Number, hostSeries string) version.Binary {
	outVers := version.Binary{
		Number: vers,
		Arch:   arch.HostArch(),
		Series: hostSeries,
	}
	return outVers
}

func (u *Upgrader) toolsAlreadyDownloaded(wantVersion version.Binary) bool {
	_, err := agenttools.ReadTools(u.dataDir, wantVersion)
	return err == nil
}

<<<<<<< HEAD
func (u *Upgrader) newUpgradeReadyError(haveVersion version.Number, newVersion version.Binary) *agenterrors.UpgradeReadyError {
	return &agenterrors.UpgradeReadyError{
		OldTools:  toBinaryVersion(haveVersion),
=======
func (u *Upgrader) newUpgradeReadyError(haveVersion version.Number, newVersion version.Binary, hostSeries string) *UpgradeReadyError {
	return &UpgradeReadyError{
		OldTools:  toBinaryVersion(haveVersion, hostSeries),
>>>>>>> eb7556ac
		NewTools:  newVersion,
		AgentName: u.tag.String(),
		DataDir:   u.dataDir,
	}
}

func (u *Upgrader) ensureTools(agentTools *coretools.Tools) error {
	u.config.Logger.Infof("fetching agent binaries from %q", agentTools.URL)
	// The reader MUST verify the tools' hash, so there is no
	// need to validate the peer. We cannot anyway: see http://pad.lv/1261780.
	client := jujuhttp.NewClient(jujuhttp.Config{SkipHostnameVerification: true})
	resp, err := client.Get(context.TODO(), agentTools.URL)
	if err != nil {
		return err
	}
	defer func() { _ = resp.Body.Close() }()
	if resp.StatusCode != http.StatusOK {
		return fmt.Errorf("bad HTTP response: %v", resp.Status)
	}
	err = agenttools.UnpackTools(u.dataDir, agentTools, resp.Body)
	if err != nil {
		return fmt.Errorf("cannot unpack agent binaries: %v", err)
	}
	u.config.Logger.Infof("unpacked agent binaries %s to %s", agentTools.Version, u.dataDir)
	return nil
}

func (u *Upgrader) checkForSpace() error {
	u.config.Logger.Debugf("checking available space before downloading")
	err := u.config.CheckDiskSpace(u.dataDir, upgrades.MinDiskSpaceMib)
	if err != nil {
		return errors.Trace(err)
	}
	err = u.config.CheckDiskSpace(os.TempDir(), upgrades.MinDiskSpaceMib)
	if err != nil {
		return errors.Trace(err)
	}
	return nil
}<|MERGE_RESOLUTION|>--- conflicted
+++ resolved
@@ -265,15 +265,9 @@
 	return err == nil
 }
 
-<<<<<<< HEAD
-func (u *Upgrader) newUpgradeReadyError(haveVersion version.Number, newVersion version.Binary) *agenterrors.UpgradeReadyError {
+func (u *Upgrader) newUpgradeReadyError(haveVersion version.Number, newVersion version.Binary, hostSeries string) *agenterrors.UpgradeReadyError {
 	return &agenterrors.UpgradeReadyError{
-		OldTools:  toBinaryVersion(haveVersion),
-=======
-func (u *Upgrader) newUpgradeReadyError(haveVersion version.Number, newVersion version.Binary, hostSeries string) *UpgradeReadyError {
-	return &UpgradeReadyError{
 		OldTools:  toBinaryVersion(haveVersion, hostSeries),
->>>>>>> eb7556ac
 		NewTools:  newVersion,
 		AgentName: u.tag.String(),
 		DataDir:   u.dataDir,
