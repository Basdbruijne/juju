--- conflicted
+++ resolved
@@ -1170,7 +1170,14 @@
 	return nil
 }
 
-<<<<<<< HEAD
+type ConfigWatcher struct {
+	*settingsWatcher
+}
+
+func (s *Service) WatchConfig() *ConfigWatcher {
+	return &ConfigWatcher{newSettingsWatcher(s.st, "s/"+s.Name())}
+}
+
 type RelationUnitsWatcher struct {
 	commonWatcher
 }
@@ -1182,12 +1189,4 @@
 
 func (ru *RelationUnit) Watch() *RelationUnitsWatcher {
 	return nil
-=======
-type ConfigWatcher struct {
-	*settingsWatcher
-}
-
-func (s *Service) WatchConfig() *ConfigWatcher {
-	return &ConfigWatcher{newSettingsWatcher(s.st, "s/"+s.Name())}
->>>>>>> 1cd5d656
 }