// Copyright 2017 Canonical Ltd.
// Licensed under the AGPLv3, see LICENCE file for details.

package upgrades

import (
	"github.com/juju/juju/cloud"
	"github.com/juju/juju/environs"
	"github.com/juju/juju/environs/config"
	"github.com/juju/juju/state"
	"github.com/juju/juju/state/stateenvirons"
)

// StateBackend provides an interface for upgrading the global state database.
type StateBackend interface {
	ControllerUUID() string

	StripLocalUserDomain() error
	RenameAddModelPermission() error
	AddMigrationAttempt() error
	AddLocalCharmSequences() error
	UpdateLegacyLXDCloudCredentials(string, cloud.Credential) error
	UpgradeNoProxyDefaults() error
	AddNonDetachableStorageMachineId() error
	RemoveNilValueApplicationSettings() error
	AddControllerLogCollectionsSizeSettings() error
	AddStatusHistoryPruneSettings() error
	AddActionPruneSettings() error
	AddStorageInstanceConstraints() error
	SplitLogCollections() error
	AddUpdateStatusHookSettings() error
	CorrectRelationUnitCounts() error
	AddModelEnvironVersion() error
	AddModelType() error
	MigrateLeasesToGlobalTime() error
<<<<<<< HEAD
	MoveOldAuditLog() error
=======
	AddRelationStatus() error
>>>>>>> f18dbb48
}

// Model is an interface providing access to the details of a model within the
// controller.
type Model interface {
	Config() (*config.Config, error)
	CloudSpec() (environs.CloudSpec, error)
}

// NewStateBackend returns a new StateBackend using a *state.State object.
func NewStateBackend(st *state.State) StateBackend {
	return stateBackend{st}
}

type stateBackend struct {
	st *state.State
}

func (s stateBackend) ControllerUUID() string {
	return s.st.ControllerUUID()
}

func (s stateBackend) StripLocalUserDomain() error {
	return state.StripLocalUserDomain(s.st)
}

func (s stateBackend) RenameAddModelPermission() error {
	return state.RenameAddModelPermission(s.st)
}

func (s stateBackend) AddMigrationAttempt() error {
	return state.AddMigrationAttempt(s.st)
}

func (s stateBackend) AddLocalCharmSequences() error {
	return state.AddLocalCharmSequences(s.st)
}

func (s stateBackend) UpdateLegacyLXDCloudCredentials(endpoint string, credential cloud.Credential) error {
	return state.UpdateLegacyLXDCloudCredentials(s.st, endpoint, credential)
}

func (s stateBackend) UpgradeNoProxyDefaults() error {
	return state.UpgradeNoProxyDefaults(s.st)
}

func (s stateBackend) AddNonDetachableStorageMachineId() error {
	return state.AddNonDetachableStorageMachineId(s.st)
}

func (s stateBackend) RemoveNilValueApplicationSettings() error {
	return state.RemoveNilValueApplicationSettings(s.st)
}

func (s stateBackend) AddControllerLogCollectionsSizeSettings() error {
	return state.AddControllerLogCollectionsSizeSettings(s.st)
}

func (s stateBackend) AddStatusHistoryPruneSettings() error {
	return state.AddStatusHistoryPruneSettings(s.st)
}

func (s stateBackend) AddActionPruneSettings() error {
	return state.AddActionPruneSettings(s.st)
}

func (s stateBackend) AddUpdateStatusHookSettings() error {
	return state.AddUpdateStatusHookSettings(s.st)
}

func (s stateBackend) AddStorageInstanceConstraints() error {
	return state.AddStorageInstanceConstraints(s.st)
}

func (s stateBackend) SplitLogCollections() error {
	return state.SplitLogCollections(s.st)
}

func (s stateBackend) CorrectRelationUnitCounts() error {
	return state.CorrectRelationUnitCounts(s.st)
}

func (s stateBackend) AddModelEnvironVersion() error {
	return state.AddModelEnvironVersion(s.st)
}

func (s stateBackend) AddModelType() error {
	return state.AddModelType(s.st)
}

func (s stateBackend) MigrateLeasesToGlobalTime() error {
	return state.MigrateLeasesToGlobalTime(s.st)
}

<<<<<<< HEAD
func (s stateBackend) MoveOldAuditLog() error {
	return state.MoveOldAuditLog(s.st)
=======
func (s stateBackend) AddRelationStatus() error {
	return state.AddRelationStatus(s.st)
>>>>>>> f18dbb48
}

type modelShim struct {
	st *state.State
	m  *state.Model
}

func (m *modelShim) Config() (*config.Config, error) {
	return m.m.Config()
}

func (m *modelShim) CloudSpec() (environs.CloudSpec, error) {
	cloudName := m.m.Cloud()
	regionName := m.m.CloudRegion()
	credentialTag, _ := m.m.CloudCredential()
	return stateenvirons.CloudSpec(m.st, cloudName, regionName, credentialTag)
}<|MERGE_RESOLUTION|>--- conflicted
+++ resolved
@@ -33,11 +33,8 @@
 	AddModelEnvironVersion() error
 	AddModelType() error
 	MigrateLeasesToGlobalTime() error
-<<<<<<< HEAD
 	MoveOldAuditLog() error
-=======
 	AddRelationStatus() error
->>>>>>> f18dbb48
 }
 
 // Model is an interface providing access to the details of a model within the
@@ -132,13 +129,12 @@
 	return state.MigrateLeasesToGlobalTime(s.st)
 }
 
-<<<<<<< HEAD
 func (s stateBackend) MoveOldAuditLog() error {
 	return state.MoveOldAuditLog(s.st)
-=======
+}
+
 func (s stateBackend) AddRelationStatus() error {
 	return state.AddRelationStatus(s.st)
->>>>>>> f18dbb48
 }
 
 type modelShim struct {
