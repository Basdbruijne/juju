--- conflicted
+++ resolved
@@ -7,7 +7,6 @@
 	"fmt"
 	"labix.org/v2/mgo"
 	"labix.org/v2/mgo/bson"
-	"labix.org/v2/mgo/txn"
 	"launchpad.net/juju-core/charm"
 	"launchpad.net/juju-core/trivial"
 	"launchpad.net/juju-core/version"
@@ -20,56 +19,6 @@
 	URL string
 }
 
-<<<<<<< HEAD
-type Life int8
-
-const (
-	Alive Life = iota
-	Dying
-	Dead
-	nLife
-)
-
-var lifeStrings = [nLife]string{
-	Alive: "alive",
-	Dying: "dying",
-	Dead:  "dead",
-}
-
-func (l Life) String() string {
-	return lifeStrings[l]
-}
-
-// ensureLife changes the lifecycle state of the entity with
-// the id in the collection.
-func ensureLife(id interface{}, st *State, coll *mgo.Collection, descr string, life Life) error {
-	sel := bson.D{
-		{"_id", id},
-		// $lte is used so that we don't overwrite a previous
-		// change we don't know about. 
-		{"life", bson.D{{"$lte", life}}},
-	}
-	change := bson.D{{"$set", bson.D{
-		{"life", life},
-	}}}
-	ops := []txn.Op{{
-		C:      coll.Name,
-		Id:     id,
-		Assert: sel,
-		Update: change,
-	}}
-	err := st.runner.Run(ops, "", nil)
-	if err == txn.ErrAborted {
-		return nil
-	}
-	if err != nil {
-		return fmt.Errorf("cannot set life to %q for %s %q: %v", life, descr, id, err)
-	}
-	return nil
-}
-
-=======
->>>>>>> 68ebcd84
 // State represents the state of an environment
 // managed by juju.
 type State struct {
@@ -78,13 +27,8 @@
 	machines  *mgo.Collection
 	relations *mgo.Collection
 	services  *mgo.Collection
-<<<<<<< HEAD
-	txns      *mgo.Collection
-=======
 	settings  *mgo.Collection
->>>>>>> 68ebcd84
 	units     *mgo.Collection
-	runner    *txn.Runner
 }
 
 // EnvironConfig returns the current configuration of the environment.
@@ -103,13 +47,7 @@
 		Id:   id,
 		Life: Alive,
 	}
-	op := []txn.Op{{
-		C:      s.machines.Name,
-		Id:     id,
-		Assert: txn.DocMissing,
-		Insert: mdoc,
-	}}
-	err = s.runner.Run(op, "", nil)
+	err = s.machines.Insert(mdoc)
 	if err != nil {
 		return nil, err
 	}
@@ -117,20 +55,9 @@
 }
 
 // RemoveMachine removes the machine with the the given id.
-<<<<<<< HEAD
-func (s *State) RemoveMachine(id int) error {
-	op := []txn.Op{{
-		C:      s.machines.Name,
-		Id:     id,
-		Assert: bson.D{{"life", Alive}},
-		Update: bson.D{{"$set", bson.D{{"life", Dying}}}},
-	}}
-	err := s.runner.Run(op, "", nil)
-=======
 func (s *State) RemoveMachine(id int) (err error) {
 	defer trivial.ErrorContextf(&err, "cannot remove machine %d", id)
 	m, err := s.Machine(id)
->>>>>>> 68ebcd84
 	if err != nil {
 		return err
 	}
@@ -184,13 +111,7 @@
 		BundleURL:    bundleURL,
 		BundleSha256: bundleSha256,
 	}
-	op := []txn.Op{{
-		C:      s.charms.Name,
-		Id:     curl,
-		Assert: txn.DocMissing,
-		Insert: cdoc,
-	}}
-	err = s.runner.Run(op, "", nil)
+	err = s.charms.Insert(cdoc)
 	if err != nil {
 		return nil, fmt.Errorf("cannot add charm %q: %v", curl, err)
 	}
@@ -216,13 +137,7 @@
 		CharmURL: ch.URL(),
 		Life:     Alive,
 	}
-	op := []txn.Op{{
-		C:      s.services.Name,
-		Id:     name,
-		Assert: txn.DocMissing,
-		Insert: sdoc,
-	}}
-	err = s.runner.Run(op, "", nil)
+	err = s.services.Insert(sdoc)
 	if err != nil {
 		return nil, fmt.Errorf("cannot add service %q:", name, err)
 	}
@@ -235,25 +150,6 @@
 	// TODO Integrate with txn and do lifecycle properly.
 	defer trivial.ErrorContextf(&err, "cannot remove service %q", svc)
 
-<<<<<<< HEAD
-	op := []txn.Op{{
-		C:      s.services.Name,
-		Id:     svc.doc.Name,
-		Assert: bson.D{{"_id", svc.doc.Name}, {"life", Alive}},
-		Update: bson.D{{"$set", bson.D{{"life", Dying}}}},
-	}}
-	err = s.runner.Run(op, "", nil)
-	if err != nil {
-		return err
-	}
-
-	// BUG(aram): units should monitor their service and set themselves
-	// to dead. this requires watchers.
-	sel := bson.D{{"service", svc.doc.Name}}
-	change := bson.D{{"$set", bson.D{{"life", Dying}}}}
-	_, err = s.units.UpdateAll(sel, change)
-	return err
-=======
 	if svc.doc.Life != Dead {
 		panic(fmt.Errorf("service %q is not dead", svc))
 	}
@@ -296,7 +192,6 @@
 		return err
 	}
 	return nil
->>>>>>> 68ebcd84
 }
 
 // Service returns a service state by name.
@@ -362,18 +257,12 @@
 		return nil, err
 	}
 	doc := relationDoc{
+		Id:        id,
 		Key:       relationKey(endpoints),
-		Id:        id,
 		Endpoints: endpoints,
 		Life:      Alive,
 	}
-	op := []txn.Op{{
-		C:      s.relations.Name,
-		Id:     doc.Key,
-		Assert: txn.DocMissing,
-		Insert: doc,
-	}}
-	err = s.runner.Run(op, "", nil)
+	err = s.relations.Insert(doc)
 	if err != nil {
 		return nil, err
 	}
@@ -385,7 +274,7 @@
 	defer trivial.ErrorContextf(&err, "cannot get relation %q", relationKey(endpoints))
 
 	doc := relationDoc{}
-	err = s.relations.Find(bson.D{{"_id", relationKey(endpoints)}}).One(&doc)
+	err = s.relations.Find(bson.D{{"key", relationKey(endpoints)}}).One(&doc)
 	if err != nil {
 		return nil, err
 	}
@@ -399,13 +288,11 @@
 	if r.doc.Life != Dead {
 		panic(fmt.Errorf("relation %q is not dead", r))
 	}
-	op := []txn.Op{{
-		C:      s.relations.Name,
-		Id:     r.doc.Key,
-		Assert: bson.D{{"_id", r.doc.Key}, {"life", Dead}},
-		Remove: true,
-	}}
-	err = s.runner.Run(op, "", nil)
+	sel := bson.D{
+		{"_id", r.doc.Id},
+		{"life", Dead},
+	}
+	err = s.relations.Remove(sel)
 	if err != nil {
 		return err
 	}
