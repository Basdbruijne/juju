// Copyright 2012, 2013 Canonical Ltd.
// Licensed under the AGPLv3, see LICENCE file for details.

package operation_test

import (
	"path/filepath"

	jc "github.com/juju/testing/checkers"
	"github.com/juju/utils"
	gc "gopkg.in/check.v1"
	"gopkg.in/juju/charm.v4"
	"gopkg.in/juju/charm.v4/hooks"

	"github.com/juju/juju/worker/uniter/hook"
	"github.com/juju/juju/worker/uniter/operation"
)

type StateFileSuite struct{}

var _ = gc.Suite(&StateFileSuite{})

var stcurl = charm.MustParseURL("cs:quantal/service-name-123")
var relhook = &hook.Info{
	Kind:       hooks.RelationJoined,
	RemoteUnit: "some-thing/123",
}

var stateTests = []struct {
	st  operation.State
	err string
}{
	// Invalid op/step.
	{
		st:  operation.State{Kind: operation.Kind("bloviate")},
		err: `unknown operation "bloviate"`,
	}, {
		st: operation.State{
			Kind: operation.Continue,
			Step: operation.Step("dudelike"),
			Hook: &hook.Info{Kind: hooks.ConfigChanged},
		},
		err: `unknown operation step "dudelike"`,
	},
	// Install operation.
	{
		st: operation.State{
			Kind: operation.Install,
			Step: operation.Pending,
			Hook: &hook.Info{Kind: hooks.ConfigChanged},
		},
		err: `unexpected hook info`,
	}, {
		st: operation.State{
			Kind: operation.Install,
			Step: operation.Pending,
		},
		err: `missing charm URL`,
	}, {
		st: operation.State{
			Kind:     operation.Install,
			Step:     operation.Pending,
			CharmURL: stcurl,
			ActionId: &someActionId,
		},
		err: `unexpected action id`,
	}, {
		st: operation.State{
			Kind:     operation.Install,
			Step:     operation.Pending,
			CharmURL: stcurl,
		},
	},
	// RunAction operation.
	{
		st: operation.State{
			Kind: operation.RunAction,
			Step: operation.Pending,
			Hook: &hook.Info{Kind: hooks.Install},
		},
		err: `missing action id`,
	}, {
		st: operation.State{
			Kind:     operation.RunAction,
			Step:     operation.Pending,
			Hook:     &hook.Info{Kind: hooks.Install},
			CharmURL: stcurl,
		},
		err: `unexpected charm URL`,
	}, {
		st: operation.State{
			Kind:     operation.RunAction,
			Step:     operation.Pending,
			Hook:     &hook.Info{Kind: hooks.Install},
			ActionId: &someActionId,
		},
	},
	// RunHook operation.
	{
		st: operation.State{
			Kind: operation.RunHook,
			Step: operation.Pending,
			Hook: &hook.Info{Kind: hooks.Kind("machine-exploded")},
		},
		err: `unknown hook kind "machine-exploded"`,
	}, {
		st: operation.State{
			Kind: operation.RunHook,
			Step: operation.Pending,
			Hook: &hook.Info{Kind: hooks.RelationJoined},
		},
		err: `"relation-joined" hook requires a remote unit`,
	}, {
		st: operation.State{
			Kind:     operation.RunHook,
			Step:     operation.Pending,
			Hook:     &hook.Info{Kind: hooks.ConfigChanged},
			ActionId: &someActionId,
		},
		err: `unexpected action id`,
	}, {
		st: operation.State{
			Kind:     operation.RunHook,
			Step:     operation.Pending,
			Hook:     &hook.Info{Kind: hooks.ConfigChanged},
			CharmURL: stcurl,
		},
		err: `unexpected charm URL`,
	}, {
		st: operation.State{
			Kind: operation.RunHook,
			Step: operation.Pending,
			Hook: &hook.Info{Kind: hooks.ConfigChanged},
		},
	}, {
		st: operation.State{
			Kind: operation.RunHook,
			Step: operation.Pending,
			Hook: relhook,
		},
	}, {
		st: operation.State{
			Kind: operation.RunHook,
			Step: operation.Pending,
			Hook: &hook.Info{
				Kind:     hooks.Action,
				ActionId: "feedface-dead-4567-beef-123456789012",
			},
		},
	}, {
		st: operation.State{
			Kind: operation.RunHook,
			Step: operation.Pending,
			Hook: &hook.Info{
				Kind:     hooks.Action,
				ActionId: "foo",
			},
		},
		err: `action id "foo" cannot be parsed as an action tag`,
	},
	// Upgrade operation.
	{
		st: operation.State{
			Kind: operation.Upgrade,
			Step: operation.Pending,
		},
		err: `missing charm URL`,
	}, {
		st: operation.State{
			Kind:     operation.Upgrade,
			Step:     operation.Pending,
			CharmURL: stcurl,
			ActionId: &someActionId,
		},
		err: `unexpected action id`,
	}, {
		st: operation.State{
			Kind:     operation.Upgrade,
			Step:     operation.Pending,
			CharmURL: stcurl,
		},
	}, {
		st: operation.State{
			Kind:     operation.Upgrade,
			Step:     operation.Pending,
			Hook:     relhook,
			CharmURL: stcurl,
		},
	},
	// Continue operation.
	{
		st: operation.State{
			Kind: operation.Continue,
			Step: operation.Pending,
		},
		err: `missing hook info`,
	}, {
		st: operation.State{
			Kind:     operation.Continue,
			Step:     operation.Pending,
			Hook:     relhook,
			CharmURL: stcurl,
		},
		err: `unexpected charm URL`,
	}, {
		st: operation.State{
			Kind:     operation.Continue,
			Step:     operation.Pending,
			Hook:     relhook,
			ActionId: &someActionId,
		},
		err: `unexpected action id`,
	}, {
		st: operation.State{
			Kind:               operation.Continue,
			Step:               operation.Pending,
			Hook:               relhook,
			CollectMetricsTime: 98765432,
		},
	},
}

func (s *StateFileSuite) TestStates(c *gc.C) {
	for i, t := range stateTests {
		c.Logf("test %d", i)
		path := filepath.Join(c.MkDir(), "uniter")
		file := operation.NewStateFile(path)
		_, err := file.Read()
		c.Assert(err, gc.Equals, operation.ErrNoStateFile)
		write := func() {
<<<<<<< HEAD
			err := file.Write(&t.st)
			c.Assert(err, gc.IsNil)
=======
			err := file.Write(t.st.Started, t.st.Kind, t.st.Step, t.st.Hook, t.st.CharmURL, t.st.CollectMetricsTime)
			c.Assert(err, jc.ErrorIsNil)
>>>>>>> 91673212
		}
		if t.err != "" {
			c.Assert(write, gc.PanicMatches, "invalid operation state: "+t.err)
			err := utils.WriteYaml(path, &t.st)
			c.Assert(err, jc.ErrorIsNil)
			_, err = file.Read()
			c.Assert(err, gc.ErrorMatches, `cannot read ".*": invalid operation state: `+t.err)
			continue
		}
		write()
		st, err := file.Read()
		c.Assert(err, jc.ErrorIsNil)
		c.Assert(*st, gc.DeepEquals, t.st)
	}
}<|MERGE_RESOLUTION|>--- conflicted
+++ resolved
@@ -228,13 +228,8 @@
 		_, err := file.Read()
 		c.Assert(err, gc.Equals, operation.ErrNoStateFile)
 		write := func() {
-<<<<<<< HEAD
 			err := file.Write(&t.st)
-			c.Assert(err, gc.IsNil)
-=======
-			err := file.Write(t.st.Started, t.st.Kind, t.st.Step, t.st.Hook, t.st.CharmURL, t.st.CollectMetricsTime)
 			c.Assert(err, jc.ErrorIsNil)
->>>>>>> 91673212
 		}
 		if t.err != "" {
 			c.Assert(write, gc.PanicMatches, "invalid operation state: "+t.err)
