--- conflicted
+++ resolved
@@ -280,7 +280,6 @@
 	return nil
 }
 
-<<<<<<< HEAD
 // InterfaceFilterFunc is a function that can be applied to filter a slice of
 // InterfaceInfo instances. Calls to this function should return false if
 // the specified InterfaceInfo should be filtered out.
@@ -300,10 +299,6 @@
 	return out
 }
 
-// GetByHardwareAddress returns a new collection containing any interfaces
-// with the input hardware (MAC) address.
-func (s InterfaceInfos) GetByHardwareAddress(hwAddr string) InterfaceInfos {
-=======
 // GetByNameAndHardwareAddress returns a new collection containing any
 // interfaces with the input device name and hardware (MAC) address.
 // This is intended to uniquely identify devices, accommodating the following
@@ -311,7 +306,6 @@
 // - Bridges have the same MAC address as their child devices.
 // - AWS does not supply device names, but does supply HW address.
 func (s InterfaceInfos) GetByNameAndHardwareAddress(name, hwAddr string) InterfaceInfos {
->>>>>>> 672babec
 	var res InterfaceInfos
 	for _, dev := range s {
 		if dev.InterfaceName == name && dev.MACAddress == hwAddr {
