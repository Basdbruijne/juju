// Copyright 2018 Canonical Ltd.
// Licensed under the AGPLv3, see LICENCE file for details.

package provider_test

import (
	"fmt"
	"time"

	"github.com/golang/mock/gomock"
	jujuclock "github.com/juju/clock"
	"github.com/juju/clock/testclock"
	"github.com/juju/errors"
	jc "github.com/juju/testing/checkers"
	gc "gopkg.in/check.v1"
	core "k8s.io/api/core/v1"
	apiextensionsclientset "k8s.io/apiextensions-apiserver/pkg/client/clientset/clientset"
	k8serrors "k8s.io/apimachinery/pkg/api/errors"
	v1 "k8s.io/apimachinery/pkg/apis/meta/v1"
	"k8s.io/apimachinery/pkg/runtime/schema"
	"k8s.io/apimachinery/pkg/types"
	"k8s.io/apimachinery/pkg/watch"
	"k8s.io/client-go/dynamic"
	"k8s.io/client-go/kubernetes"
	"k8s.io/client-go/rest"
	"k8s.io/client-go/tools/cache"

	"github.com/juju/juju/caas/kubernetes/provider"
	"github.com/juju/juju/caas/kubernetes/provider/mocks"
	k8sspecs "github.com/juju/juju/caas/kubernetes/provider/specs"
	"github.com/juju/juju/caas/kubernetes/provider/utils"
	k8swatcher "github.com/juju/juju/caas/kubernetes/provider/watcher"
	"github.com/juju/juju/cloud"
	environscloudspec "github.com/juju/juju/environs/cloudspec"
	"github.com/juju/juju/environs/config"
	"github.com/juju/juju/testing"
)

type BaseSuite struct {
	testing.BaseSuite

	clock               *testclock.Clock
	broker              *provider.KubernetesClient
	cfg                 *config.Config
	k8sRestConfig       *rest.Config
	k8sWatcherFn        k8swatcher.NewK8sWatcherFunc
	k8sStringsWatcherFn k8swatcher.NewK8sStringsWatcherFunc

	namespace string

	k8sClient                  *mocks.MockInterface
	mockRestClient             *mocks.MockRestClientInterface
	mockNamespaces             *mocks.MockNamespaceInterface
	mockApps                   *mocks.MockAppsV1Interface
<<<<<<< HEAD
	mockExtensions             *mocks.MockExtensionsV1beta1Interface
	mockNetworking             *mocks.MockNetworkingV1Interface
=======
	mockNetworkingV1beta1      *mocks.MockNetworkingV1beta1Interface
>>>>>>> 6bf53cbf
	mockSecrets                *mocks.MockSecretInterface
	mockDeployments            *mocks.MockDeploymentInterface
	mockStatefulSets           *mocks.MockStatefulSetInterface
	mockDaemonSets             *mocks.MockDaemonSetInterface
	mockPods                   *mocks.MockPodInterface
	mockServices               *mocks.MockServiceInterface
	mockConfigMaps             *mocks.MockConfigMapInterface
	mockPersistentVolumes      *mocks.MockPersistentVolumeInterface
	mockPersistentVolumeClaims *mocks.MockPersistentVolumeClaimInterface
	mockStorage                *mocks.MockStorageV1Interface
	mockStorageClass           *mocks.MockStorageClassInterface
<<<<<<< HEAD
	mockIngresses              *mocks.MockIngressInterface
	mockIngressClasses         *mocks.MockIngressClassInterface
=======
	mockIngressV1Beta1         *mocks.MockIngressV1Beta1Interface
>>>>>>> 6bf53cbf
	mockNodes                  *mocks.MockNodeInterface
	mockEvents                 *mocks.MockEventInterface

	mockApiextensionsV1Beta1            *mocks.MockApiextensionsV1beta1Interface
	mockApiextensionsV1                 *mocks.MockApiextensionsV1Interface
	mockApiextensionsClient             *mocks.MockApiExtensionsClientInterface
	mockCustomResourceDefinitionV1Beta1 *mocks.MockCustomResourceDefinitionV1Beta1Interface
	mockCustomResourceDefinitionV1      *mocks.MockCustomResourceDefinitionV1Interface

	mockMutatingWebhookConfigurationV1        *mocks.MockMutatingWebhookConfigurationV1Interface
	mockValidatingWebhookConfigurationV1      *mocks.MockValidatingWebhookConfigurationV1Interface
	mockMutatingWebhookConfigurationV1Beta1   *mocks.MockMutatingWebhookConfigurationV1Beta1Interface
	mockValidatingWebhookConfigurationV1Beta1 *mocks.MockValidatingWebhookConfigurationV1Beta1Interface

	mockDynamicClient               *mocks.MockDynamicInterface
	mockResourceClient              *mocks.MockResourceInterface
	mockNamespaceableResourceClient *mocks.MockNamespaceableResourceInterface

	mockServiceAccounts     *mocks.MockServiceAccountInterface
	mockRoles               *mocks.MockRoleInterface
	mockClusterRoles        *mocks.MockClusterRoleInterface
	mockRoleBindings        *mocks.MockRoleBindingInterface
	mockClusterRoleBindings *mocks.MockClusterRoleBindingInterface

	mockDiscovery *mocks.MockDiscoveryInterface

	watchers []k8swatcher.KubernetesNotifyWatcher
}

type genericMatcher struct {
	description string
	matcher     func(interface{}) (bool, string)
}

func genericMatcherFn(matcher func(interface{}) (bool, string)) *genericMatcher {
	return &genericMatcher{
		matcher: matcher,
	}
}

func (g *genericMatcher) Matches(i interface{}) bool {
	if g.matcher == nil {
		return false
	}
	rval, des := g.matcher(i)
	g.description = des
	return rval
}

func (g *genericMatcher) String() string {
	return g.description
}

func listOptionsFieldSelectorMatcher(fieldSelector string) gomock.Matcher {
	return genericMatcherFn(
		func(i interface{}) (bool, string) {
			lo, ok := i.(v1.ListOptions)
			if !ok {
				return false, "is list options, not a valid corev1.ListOptions"
			}
			return lo.FieldSelector == fieldSelector,
				fmt.Sprintf("is list options field %v == %v", lo.FieldSelector, fieldSelector)
		})
}

func listOptionsLabelSelectorMatcher(labelSelector string) gomock.Matcher {
	return genericMatcherFn(
		func(i interface{}) (bool, string) {
			lo, ok := i.(v1.ListOptions)
			if !ok {
				return false, "is list options, not a valid corev1.ListOptions"
			}
			return lo.LabelSelector == labelSelector,
				fmt.Sprintf("is list options label %v == %v", lo.LabelSelector, labelSelector)
		})
}

func (s *BaseSuite) SetUpTest(c *gc.C) {
	s.BaseSuite.SetUpTest(c)

	cred := cloud.NewCredential(cloud.UserPassAuthType, map[string]string{
		"username":              "fred",
		"password":              "secret",
		"ClientCertificateData": "cert-data",
		"ClientKeyData":         "cert-key",
	})
	cloudSpec := environscloudspec.CloudSpec{
		Endpoint:       "some-host",
		Credential:     &cred,
		CACertificates: []string{testing.CACert},
	}
	var err error
	s.k8sRestConfig, err = provider.CloudSpecToK8sRestConfig(cloudSpec)
	c.Assert(err, jc.ErrorIsNil)

	// init config for each test for easier changing config inside test.
	cfg, err := config.New(config.UseDefaults, testing.FakeConfig().Merge(testing.Attrs{
		config.NameKey:              "test",
		provider.OperatorStorageKey: "",
		provider.WorkloadStorageKey: "",
	}))
	c.Assert(err, jc.ErrorIsNil)
	s.cfg = cfg

	s.namespace = s.cfg.Name()
}

func (s *BaseSuite) TearDownTest(c *gc.C) {
	// ensure previous broker setup all are all cleaned up because it should be re-initialized in setupController or errors.
	s.broker = nil
	s.clock = nil
	s.k8sClient = nil
	s.mockApiextensionsClient = nil
	s.watchers = nil

	s.BaseSuite.TearDownTest(c)
}

func (s *BaseSuite) getNamespace() string {
	if s.broker != nil {
		return s.broker.GetCurrentNamespace()
	}
	return s.namespace
}

func (s *BaseSuite) setupController(c *gc.C) *gomock.Controller {
	ctrl := gomock.NewController(c)

	newK8sClientFunc, newK8sRestFunc := s.setupK8sRestClient(c, ctrl, s.getNamespace())
	randomPrefixFunc := func() (string, error) {
		return "appuuid", nil
	}

	s.mockNamespaces.EXPECT().Get(gomock.Any(), s.getNamespace(), v1.GetOptions{}).
		Return(nil, s.k8sNotFoundError())

	return s.setupBroker(c, ctrl, newK8sClientFunc, newK8sRestFunc, randomPrefixFunc)
}

func (s *BaseSuite) setupBroker(
	c *gc.C, ctrl *gomock.Controller,
	newK8sClientFunc provider.NewK8sClientFunc,
	newK8sRestFunc k8sspecs.NewK8sRestClientFunc,
	randomPrefixFunc utils.RandomPrefixFunc,
) *gomock.Controller {
	s.clock = testclock.NewClock(time.Time{})

	watcherFn := k8swatcher.NewK8sWatcherFunc(func(i cache.SharedIndexInformer, n string, c jujuclock.Clock) (k8swatcher.KubernetesNotifyWatcher, error) {
		if s.k8sWatcherFn == nil {
			return nil, errors.NewNotFound(nil, "undefined k8sWatcherFn for base test")
		}

		w, err := s.k8sWatcherFn(i, n, c)
		if err == nil {
			s.watchers = append(s.watchers, w)
		}
		return w, err
	})

	stringsWatcherFn := k8swatcher.NewK8sStringsWatcherFunc(func(i cache.SharedIndexInformer, n string, c jujuclock.Clock, e []string,
		f k8swatcher.K8sStringsWatcherFilterFunc) (k8swatcher.KubernetesStringsWatcher, error) {
		if s.k8sStringsWatcherFn == nil {
			return nil, errors.NewNotFound(nil, "undefined k8sStringsWatcherFn for base test")
		}
		return s.k8sStringsWatcherFn(i, n, c, e, f)
	})

	var err error
	s.broker, err = provider.NewK8sBroker(testing.ControllerTag.Id(), s.k8sRestConfig, s.cfg, s.getNamespace(), newK8sClientFunc, newK8sRestFunc,
		watcherFn, stringsWatcherFn, randomPrefixFunc, s.clock)
	c.Assert(err, jc.ErrorIsNil)
	return ctrl
}

func (s *BaseSuite) setupK8sRestClient(
	c *gc.C, ctrl *gomock.Controller, namespace string,
) (provider.NewK8sClientFunc, k8sspecs.NewK8sRestClientFunc) {
	s.k8sClient = mocks.NewMockInterface(ctrl)

	// Plug in the various k8s client modules we need.
	// eg namespaces, pods, services, ingress resources, volumes etc.
	// We make the mock and assign it to the corresponding core getter function.
	mockCoreV1 := mocks.NewMockCoreV1Interface(ctrl)
	s.k8sClient.EXPECT().CoreV1().AnyTimes().Return(mockCoreV1)

	s.mockRestClient = mocks.NewMockRestClientInterface(ctrl)
	mockCoreV1.EXPECT().RESTClient().AnyTimes().Return(s.mockRestClient)

	s.mockNamespaces = mocks.NewMockNamespaceInterface(ctrl)
	mockCoreV1.EXPECT().Namespaces().AnyTimes().Return(s.mockNamespaces)

	s.mockPods = mocks.NewMockPodInterface(ctrl)
	mockCoreV1.EXPECT().Pods(namespace).AnyTimes().Return(s.mockPods)

	s.mockServices = mocks.NewMockServiceInterface(ctrl)
	mockCoreV1.EXPECT().Services(namespace).AnyTimes().Return(s.mockServices)

	s.mockConfigMaps = mocks.NewMockConfigMapInterface(ctrl)
	mockCoreV1.EXPECT().ConfigMaps(namespace).AnyTimes().Return(s.mockConfigMaps)

	s.mockPersistentVolumes = mocks.NewMockPersistentVolumeInterface(ctrl)
	mockCoreV1.EXPECT().PersistentVolumes().AnyTimes().Return(s.mockPersistentVolumes)

	s.mockPersistentVolumeClaims = mocks.NewMockPersistentVolumeClaimInterface(ctrl)
	mockCoreV1.EXPECT().PersistentVolumeClaims(namespace).AnyTimes().Return(s.mockPersistentVolumeClaims)

	s.mockSecrets = mocks.NewMockSecretInterface(ctrl)
	mockCoreV1.EXPECT().Secrets(namespace).AnyTimes().Return(s.mockSecrets)

	s.mockNodes = mocks.NewMockNodeInterface(ctrl)
	mockCoreV1.EXPECT().Nodes().AnyTimes().Return(s.mockNodes)

	s.mockEvents = mocks.NewMockEventInterface(ctrl)
	mockCoreV1.EXPECT().Events(namespace).AnyTimes().Return(s.mockEvents)

	s.mockApps = mocks.NewMockAppsV1Interface(ctrl)
<<<<<<< HEAD
	s.mockExtensions = mocks.NewMockExtensionsV1beta1Interface(ctrl)
	s.mockNetworking = mocks.NewMockNetworkingV1Interface(ctrl)
	s.mockStatefulSets = mocks.NewMockStatefulSetInterface(ctrl)
	s.mockDeployments = mocks.NewMockDeploymentInterface(ctrl)
	s.mockDaemonSets = mocks.NewMockDaemonSetInterface(ctrl)
	s.mockIngresses = mocks.NewMockIngressInterface(ctrl)
	s.mockIngressClasses = mocks.NewMockIngressClassInterface(ctrl)
	s.k8sClient.EXPECT().ExtensionsV1beta1().AnyTimes().Return(s.mockExtensions)
	s.k8sClient.EXPECT().NetworkingV1().AnyTimes().Return(s.mockNetworking)
	s.k8sClient.EXPECT().AppsV1().AnyTimes().Return(s.mockApps)
	s.mockApps.EXPECT().StatefulSets(namespace).AnyTimes().Return(s.mockStatefulSets)
	s.mockApps.EXPECT().Deployments(namespace).AnyTimes().Return(s.mockDeployments)
	s.mockApps.EXPECT().DaemonSets(namespace).AnyTimes().Return(s.mockDaemonSets)
	s.mockExtensions.EXPECT().Ingresses(namespace).AnyTimes().Return(s.mockIngresses)
	s.mockNetworking.EXPECT().IngressClasses().AnyTimes().Return(s.mockIngressClasses)
=======
	s.mockStatefulSets = mocks.NewMockStatefulSetInterface(ctrl)
	s.mockDeployments = mocks.NewMockDeploymentInterface(ctrl)
	s.mockDaemonSets = mocks.NewMockDaemonSetInterface(ctrl)
	s.mockApps.EXPECT().StatefulSets(namespace).AnyTimes().Return(s.mockStatefulSets)
	s.mockApps.EXPECT().Deployments(namespace).AnyTimes().Return(s.mockDeployments)
	s.mockApps.EXPECT().DaemonSets(namespace).AnyTimes().Return(s.mockDaemonSets)
	s.k8sClient.EXPECT().AppsV1().AnyTimes().Return(s.mockApps)

	s.mockIngressV1Beta1 = mocks.NewMockIngressV1Beta1Interface(ctrl)
	s.mockNetworkingV1beta1 = mocks.NewMockNetworkingV1beta1Interface(ctrl)
	s.mockNetworkingV1beta1.EXPECT().Ingresses(namespace).AnyTimes().Return(s.mockIngressV1Beta1)
	s.k8sClient.EXPECT().NetworkingV1beta1().AnyTimes().Return(s.mockNetworkingV1beta1)
>>>>>>> 6bf53cbf

	s.mockStorage = mocks.NewMockStorageV1Interface(ctrl)
	s.mockStorageClass = mocks.NewMockStorageClassInterface(ctrl)
	s.k8sClient.EXPECT().StorageV1().AnyTimes().Return(s.mockStorage)
	s.mockStorage.EXPECT().StorageClasses().AnyTimes().Return(s.mockStorageClass)

	s.mockApiextensionsClient = mocks.NewMockApiExtensionsClientInterface(ctrl)
	s.mockApiextensionsV1Beta1 = mocks.NewMockApiextensionsV1beta1Interface(ctrl)
	s.mockApiextensionsV1 = mocks.NewMockApiextensionsV1Interface(ctrl)
	s.mockCustomResourceDefinitionV1Beta1 = mocks.NewMockCustomResourceDefinitionV1Beta1Interface(ctrl)
	s.mockCustomResourceDefinitionV1 = mocks.NewMockCustomResourceDefinitionV1Interface(ctrl)
	s.mockApiextensionsClient.EXPECT().ApiextensionsV1beta1().AnyTimes().Return(s.mockApiextensionsV1Beta1)
	s.mockApiextensionsClient.EXPECT().ApiextensionsV1().AnyTimes().Return(s.mockApiextensionsV1)
	s.mockApiextensionsV1Beta1.EXPECT().CustomResourceDefinitions().AnyTimes().Return(s.mockCustomResourceDefinitionV1Beta1)
	s.mockApiextensionsV1.EXPECT().CustomResourceDefinitions().AnyTimes().Return(s.mockCustomResourceDefinitionV1)

	s.mockDynamicClient = mocks.NewMockDynamicInterface(ctrl)
	s.mockResourceClient = mocks.NewMockResourceInterface(ctrl)
	s.mockNamespaceableResourceClient = mocks.NewMockNamespaceableResourceInterface(ctrl)
	s.mockNamespaceableResourceClient.EXPECT().Namespace(namespace).AnyTimes().Return(s.mockResourceClient)

	s.mockServiceAccounts = mocks.NewMockServiceAccountInterface(ctrl)
	mockCoreV1.EXPECT().ServiceAccounts(namespace).AnyTimes().Return(s.mockServiceAccounts)

	s.mockMutatingWebhookConfigurationV1Beta1 = mocks.NewMockMutatingWebhookConfigurationV1Beta1Interface(ctrl)
	s.mockMutatingWebhookConfigurationV1 = mocks.NewMockMutatingWebhookConfigurationV1Interface(ctrl)
	s.mockValidatingWebhookConfigurationV1Beta1 = mocks.NewMockValidatingWebhookConfigurationV1Beta1Interface(ctrl)
	s.mockValidatingWebhookConfigurationV1 = mocks.NewMockValidatingWebhookConfigurationV1Interface(ctrl)

	mockAdmissionregistrationV1Beta1 := mocks.NewMockAdmissionregistrationV1beta1Interface(ctrl)
	mockAdmissionregistrationV1Beta1.EXPECT().MutatingWebhookConfigurations().AnyTimes().Return(s.mockMutatingWebhookConfigurationV1Beta1)
	mockAdmissionregistrationV1Beta1.EXPECT().ValidatingWebhookConfigurations().AnyTimes().Return(s.mockValidatingWebhookConfigurationV1Beta1)
	mockAdmissionregistrationV1 := mocks.NewMockAdmissionregistrationV1Interface(ctrl)
	mockAdmissionregistrationV1.EXPECT().MutatingWebhookConfigurations().AnyTimes().Return(s.mockMutatingWebhookConfigurationV1)
	mockAdmissionregistrationV1.EXPECT().ValidatingWebhookConfigurations().AnyTimes().Return(s.mockValidatingWebhookConfigurationV1)
	s.k8sClient.EXPECT().AdmissionregistrationV1beta1().AnyTimes().Return(mockAdmissionregistrationV1Beta1)
	s.k8sClient.EXPECT().AdmissionregistrationV1().AnyTimes().Return(mockAdmissionregistrationV1)

	mockRbacV1 := mocks.NewMockRbacV1Interface(ctrl)
	s.k8sClient.EXPECT().RbacV1().AnyTimes().Return(mockRbacV1)

	s.mockRoles = mocks.NewMockRoleInterface(ctrl)
	mockRbacV1.EXPECT().Roles(namespace).AnyTimes().Return(s.mockRoles)
	s.mockClusterRoles = mocks.NewMockClusterRoleInterface(ctrl)
	mockRbacV1.EXPECT().ClusterRoles().AnyTimes().Return(s.mockClusterRoles)
	s.mockRoleBindings = mocks.NewMockRoleBindingInterface(ctrl)
	mockRbacV1.EXPECT().RoleBindings(namespace).AnyTimes().Return(s.mockRoleBindings)
	s.mockClusterRoleBindings = mocks.NewMockClusterRoleBindingInterface(ctrl)
	mockRbacV1.EXPECT().ClusterRoleBindings().AnyTimes().Return(s.mockClusterRoleBindings)

	s.mockDiscovery = mocks.NewMockDiscoveryInterface(ctrl)
	s.k8sClient.EXPECT().Discovery().AnyTimes().Return(s.mockDiscovery)

	return func(cfg *rest.Config) (kubernetes.Interface, apiextensionsclientset.Interface, dynamic.Interface, error) {
			c.Assert(cfg.Username, gc.Equals, "fred")
			c.Assert(cfg.Password, gc.Equals, "secret")
			c.Assert(cfg.Host, gc.Equals, "some-host")
			c.Assert(cfg.TLSClientConfig, jc.DeepEquals, rest.TLSClientConfig{
				CertData: []byte("cert-data"),
				KeyData:  []byte("cert-key"),
				CAData:   []byte(testing.CACert),
			})
			return s.k8sClient, s.mockApiextensionsClient, s.mockDynamicClient, nil
		}, func(cfg *rest.Config) (rest.Interface, error) {
			return s.mockRestClient, nil
		}
}

func (s *BaseSuite) k8sNotFoundError() *k8serrors.StatusError {
	return k8serrors.NewNotFound(schema.GroupResource{}, "test")
}

func (s *BaseSuite) k8sAlreadyExistsError() *k8serrors.StatusError {
	return k8serrors.NewAlreadyExists(schema.GroupResource{}, "test")
}

func (s *BaseSuite) deleteOptions(policy v1.DeletionPropagation, uid types.UID) v1.DeleteOptions {
	ops := v1.DeleteOptions{
		PropagationPolicy: &policy,
	}
	if uid != "" {
		ops.Preconditions = &v1.Preconditions{UID: &uid}
	}
	return ops
}

func (s *BaseSuite) k8sNewFakeWatcher() *watch.RaceFreeFakeWatcher {
	return watch.NewRaceFreeFake()
}

func (s *BaseSuite) ensureJujuNamespaceAnnotations(isController bool, ns *core.Namespace) *core.Namespace {
	annotations := map[string]string{
		"controller.juju.is/id": testing.ControllerTag.Id(),
		"model.juju.is/id":      s.cfg.UUID(),
	}
	if isController {
		annotations["controller.juju.is/is-controller"] = "true"
	}
	ns.SetAnnotations(annotations)
	return ns
}<|MERGE_RESOLUTION|>--- conflicted
+++ resolved
@@ -52,12 +52,8 @@
 	mockRestClient             *mocks.MockRestClientInterface
 	mockNamespaces             *mocks.MockNamespaceInterface
 	mockApps                   *mocks.MockAppsV1Interface
-<<<<<<< HEAD
-	mockExtensions             *mocks.MockExtensionsV1beta1Interface
-	mockNetworking             *mocks.MockNetworkingV1Interface
-=======
 	mockNetworkingV1beta1      *mocks.MockNetworkingV1beta1Interface
->>>>>>> 6bf53cbf
+	mockNetworkingV1      *mocks.MockNetworkingV1Interface
 	mockSecrets                *mocks.MockSecretInterface
 	mockDeployments            *mocks.MockDeploymentInterface
 	mockStatefulSets           *mocks.MockStatefulSetInterface
@@ -69,12 +65,9 @@
 	mockPersistentVolumeClaims *mocks.MockPersistentVolumeClaimInterface
 	mockStorage                *mocks.MockStorageV1Interface
 	mockStorageClass           *mocks.MockStorageClassInterface
-<<<<<<< HEAD
-	mockIngresses              *mocks.MockIngressInterface
 	mockIngressClasses         *mocks.MockIngressClassInterface
-=======
 	mockIngressV1Beta1         *mocks.MockIngressV1Beta1Interface
->>>>>>> 6bf53cbf
+	mockIngressV1         *mocks.MockIngressV1Interface
 	mockNodes                  *mocks.MockNodeInterface
 	mockEvents                 *mocks.MockEventInterface
 
@@ -291,23 +284,7 @@
 	mockCoreV1.EXPECT().Events(namespace).AnyTimes().Return(s.mockEvents)
 
 	s.mockApps = mocks.NewMockAppsV1Interface(ctrl)
-<<<<<<< HEAD
-	s.mockExtensions = mocks.NewMockExtensionsV1beta1Interface(ctrl)
-	s.mockNetworking = mocks.NewMockNetworkingV1Interface(ctrl)
-	s.mockStatefulSets = mocks.NewMockStatefulSetInterface(ctrl)
-	s.mockDeployments = mocks.NewMockDeploymentInterface(ctrl)
-	s.mockDaemonSets = mocks.NewMockDaemonSetInterface(ctrl)
-	s.mockIngresses = mocks.NewMockIngressInterface(ctrl)
-	s.mockIngressClasses = mocks.NewMockIngressClassInterface(ctrl)
-	s.k8sClient.EXPECT().ExtensionsV1beta1().AnyTimes().Return(s.mockExtensions)
-	s.k8sClient.EXPECT().NetworkingV1().AnyTimes().Return(s.mockNetworking)
-	s.k8sClient.EXPECT().AppsV1().AnyTimes().Return(s.mockApps)
-	s.mockApps.EXPECT().StatefulSets(namespace).AnyTimes().Return(s.mockStatefulSets)
-	s.mockApps.EXPECT().Deployments(namespace).AnyTimes().Return(s.mockDeployments)
-	s.mockApps.EXPECT().DaemonSets(namespace).AnyTimes().Return(s.mockDaemonSets)
-	s.mockExtensions.EXPECT().Ingresses(namespace).AnyTimes().Return(s.mockIngresses)
-	s.mockNetworking.EXPECT().IngressClasses().AnyTimes().Return(s.mockIngressClasses)
-=======
+
 	s.mockStatefulSets = mocks.NewMockStatefulSetInterface(ctrl)
 	s.mockDeployments = mocks.NewMockDeploymentInterface(ctrl)
 	s.mockDaemonSets = mocks.NewMockDaemonSetInterface(ctrl)
@@ -320,7 +297,12 @@
 	s.mockNetworkingV1beta1 = mocks.NewMockNetworkingV1beta1Interface(ctrl)
 	s.mockNetworkingV1beta1.EXPECT().Ingresses(namespace).AnyTimes().Return(s.mockIngressV1Beta1)
 	s.k8sClient.EXPECT().NetworkingV1beta1().AnyTimes().Return(s.mockNetworkingV1beta1)
->>>>>>> 6bf53cbf
+	s.mockIngressClasses = mocks.NewMockIngressClassInterface(ctrl)
+	s.mockIngressV1 = mocks.NewMockIngressV1Interface(ctrl)
+	s.mockNetworkingV1 = mocks.NewMockNetworkingV1Interface(ctrl)
+	s.mockNetworkingV1.EXPECT().Ingresses(namespace).AnyTimes().Return(s.mockIngressV1)
+	s.mockNetworkingV1.EXPECT().IngressClasses().AnyTimes().Return(s.mockIngressClasses)
+	s.k8sClient.EXPECT().NetworkingV1().AnyTimes().Return(s.mockNetworkingV1)
 
 	s.mockStorage = mocks.NewMockStorageV1Interface(ctrl)
 	s.mockStorageClass = mocks.NewMockStorageClassInterface(ctrl)
