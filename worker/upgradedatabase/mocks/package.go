// Code generated by MockGen. DO NOT EDIT.
// Source: github.com/juju/juju/worker/upgradedatabase (interfaces: Logger,Pool,UpgradeInfo)

// Package mocks is a generated GoMock package.
package mocks

import (
	reflect "reflect"

	gomock "github.com/golang/mock/gomock"
	status "github.com/juju/juju/core/status"
	state "github.com/juju/juju/state"
	upgradedatabase "github.com/juju/juju/worker/upgradedatabase"
<<<<<<< HEAD
	version "github.com/juju/version"
=======
	version "github.com/juju/version/v2"
	reflect "reflect"
>>>>>>> ddc96a06
)

// MockLogger is a mock of Logger interface
type MockLogger struct {
	ctrl     *gomock.Controller
	recorder *MockLoggerMockRecorder
}

// MockLoggerMockRecorder is the mock recorder for MockLogger
type MockLoggerMockRecorder struct {
	mock *MockLogger
}

// NewMockLogger creates a new mock instance
func NewMockLogger(ctrl *gomock.Controller) *MockLogger {
	mock := &MockLogger{ctrl: ctrl}
	mock.recorder = &MockLoggerMockRecorder{mock}
	return mock
}

// EXPECT returns an object that allows the caller to indicate expected use
func (m *MockLogger) EXPECT() *MockLoggerMockRecorder {
	return m.recorder
}

// Debugf mocks base method
func (m *MockLogger) Debugf(arg0 string, arg1 ...interface{}) {
	m.ctrl.T.Helper()
	varargs := []interface{}{arg0}
	for _, a := range arg1 {
		varargs = append(varargs, a)
	}
	m.ctrl.Call(m, "Debugf", varargs...)
}

// Debugf indicates an expected call of Debugf
func (mr *MockLoggerMockRecorder) Debugf(arg0 interface{}, arg1 ...interface{}) *gomock.Call {
	mr.mock.ctrl.T.Helper()
	varargs := append([]interface{}{arg0}, arg1...)
	return mr.mock.ctrl.RecordCallWithMethodType(mr.mock, "Debugf", reflect.TypeOf((*MockLogger)(nil).Debugf), varargs...)
}

// Errorf mocks base method
func (m *MockLogger) Errorf(arg0 string, arg1 ...interface{}) {
	m.ctrl.T.Helper()
	varargs := []interface{}{arg0}
	for _, a := range arg1 {
		varargs = append(varargs, a)
	}
	m.ctrl.Call(m, "Errorf", varargs...)
}

// Errorf indicates an expected call of Errorf
func (mr *MockLoggerMockRecorder) Errorf(arg0 interface{}, arg1 ...interface{}) *gomock.Call {
	mr.mock.ctrl.T.Helper()
	varargs := append([]interface{}{arg0}, arg1...)
	return mr.mock.ctrl.RecordCallWithMethodType(mr.mock, "Errorf", reflect.TypeOf((*MockLogger)(nil).Errorf), varargs...)
}

// Infof mocks base method
func (m *MockLogger) Infof(arg0 string, arg1 ...interface{}) {
	m.ctrl.T.Helper()
	varargs := []interface{}{arg0}
	for _, a := range arg1 {
		varargs = append(varargs, a)
	}
	m.ctrl.Call(m, "Infof", varargs...)
}

// Infof indicates an expected call of Infof
func (mr *MockLoggerMockRecorder) Infof(arg0 interface{}, arg1 ...interface{}) *gomock.Call {
	mr.mock.ctrl.T.Helper()
	varargs := append([]interface{}{arg0}, arg1...)
	return mr.mock.ctrl.RecordCallWithMethodType(mr.mock, "Infof", reflect.TypeOf((*MockLogger)(nil).Infof), varargs...)
}

// MockPool is a mock of Pool interface
type MockPool struct {
	ctrl     *gomock.Controller
	recorder *MockPoolMockRecorder
}

// MockPoolMockRecorder is the mock recorder for MockPool
type MockPoolMockRecorder struct {
	mock *MockPool
}

// NewMockPool creates a new mock instance
func NewMockPool(ctrl *gomock.Controller) *MockPool {
	mock := &MockPool{ctrl: ctrl}
	mock.recorder = &MockPoolMockRecorder{mock}
	return mock
}

// EXPECT returns an object that allows the caller to indicate expected use
func (m *MockPool) EXPECT() *MockPoolMockRecorder {
	return m.recorder
}

// Close mocks base method
func (m *MockPool) Close() error {
	m.ctrl.T.Helper()
	ret := m.ctrl.Call(m, "Close")
	ret0, _ := ret[0].(error)
	return ret0
}

// Close indicates an expected call of Close
func (mr *MockPoolMockRecorder) Close() *gomock.Call {
	mr.mock.ctrl.T.Helper()
	return mr.mock.ctrl.RecordCallWithMethodType(mr.mock, "Close", reflect.TypeOf((*MockPool)(nil).Close))
}

// EnsureUpgradeInfo mocks base method
func (m *MockPool) EnsureUpgradeInfo(arg0 string, arg1, arg2 version.Number) (upgradedatabase.UpgradeInfo, error) {
	m.ctrl.T.Helper()
	ret := m.ctrl.Call(m, "EnsureUpgradeInfo", arg0, arg1, arg2)
	ret0, _ := ret[0].(upgradedatabase.UpgradeInfo)
	ret1, _ := ret[1].(error)
	return ret0, ret1
}

// EnsureUpgradeInfo indicates an expected call of EnsureUpgradeInfo
func (mr *MockPoolMockRecorder) EnsureUpgradeInfo(arg0, arg1, arg2 interface{}) *gomock.Call {
	mr.mock.ctrl.T.Helper()
	return mr.mock.ctrl.RecordCallWithMethodType(mr.mock, "EnsureUpgradeInfo", reflect.TypeOf((*MockPool)(nil).EnsureUpgradeInfo), arg0, arg1, arg2)
}

// IsPrimary mocks base method
func (m *MockPool) IsPrimary(arg0 string) (bool, error) {
	m.ctrl.T.Helper()
	ret := m.ctrl.Call(m, "IsPrimary", arg0)
	ret0, _ := ret[0].(bool)
	ret1, _ := ret[1].(error)
	return ret0, ret1
}

// IsPrimary indicates an expected call of IsPrimary
func (mr *MockPoolMockRecorder) IsPrimary(arg0 interface{}) *gomock.Call {
	mr.mock.ctrl.T.Helper()
	return mr.mock.ctrl.RecordCallWithMethodType(mr.mock, "IsPrimary", reflect.TypeOf((*MockPool)(nil).IsPrimary), arg0)
}

// SetStatus mocks base method
func (m *MockPool) SetStatus(arg0 string, arg1 status.Status, arg2 string) error {
	m.ctrl.T.Helper()
	ret := m.ctrl.Call(m, "SetStatus", arg0, arg1, arg2)
	ret0, _ := ret[0].(error)
	return ret0
}

// SetStatus indicates an expected call of SetStatus
func (mr *MockPoolMockRecorder) SetStatus(arg0, arg1, arg2 interface{}) *gomock.Call {
	mr.mock.ctrl.T.Helper()
	return mr.mock.ctrl.RecordCallWithMethodType(mr.mock, "SetStatus", reflect.TypeOf((*MockPool)(nil).SetStatus), arg0, arg1, arg2)
}

// MockUpgradeInfo is a mock of UpgradeInfo interface
type MockUpgradeInfo struct {
	ctrl     *gomock.Controller
	recorder *MockUpgradeInfoMockRecorder
}

// MockUpgradeInfoMockRecorder is the mock recorder for MockUpgradeInfo
type MockUpgradeInfoMockRecorder struct {
	mock *MockUpgradeInfo
}

// NewMockUpgradeInfo creates a new mock instance
func NewMockUpgradeInfo(ctrl *gomock.Controller) *MockUpgradeInfo {
	mock := &MockUpgradeInfo{ctrl: ctrl}
	mock.recorder = &MockUpgradeInfoMockRecorder{mock}
	return mock
}

// EXPECT returns an object that allows the caller to indicate expected use
func (m *MockUpgradeInfo) EXPECT() *MockUpgradeInfoMockRecorder {
	return m.recorder
}

// Refresh mocks base method
func (m *MockUpgradeInfo) Refresh() error {
	m.ctrl.T.Helper()
	ret := m.ctrl.Call(m, "Refresh")
	ret0, _ := ret[0].(error)
	return ret0
}

// Refresh indicates an expected call of Refresh
func (mr *MockUpgradeInfoMockRecorder) Refresh() *gomock.Call {
	mr.mock.ctrl.T.Helper()
	return mr.mock.ctrl.RecordCallWithMethodType(mr.mock, "Refresh", reflect.TypeOf((*MockUpgradeInfo)(nil).Refresh))
}

// SetStatus mocks base method
func (m *MockUpgradeInfo) SetStatus(arg0 state.UpgradeStatus) error {
	m.ctrl.T.Helper()
	ret := m.ctrl.Call(m, "SetStatus", arg0)
	ret0, _ := ret[0].(error)
	return ret0
}

// SetStatus indicates an expected call of SetStatus
func (mr *MockUpgradeInfoMockRecorder) SetStatus(arg0 interface{}) *gomock.Call {
	mr.mock.ctrl.T.Helper()
	return mr.mock.ctrl.RecordCallWithMethodType(mr.mock, "SetStatus", reflect.TypeOf((*MockUpgradeInfo)(nil).SetStatus), arg0)
}

// Status mocks base method
func (m *MockUpgradeInfo) Status() state.UpgradeStatus {
	m.ctrl.T.Helper()
	ret := m.ctrl.Call(m, "Status")
	ret0, _ := ret[0].(state.UpgradeStatus)
	return ret0
}

// Status indicates an expected call of Status
func (mr *MockUpgradeInfoMockRecorder) Status() *gomock.Call {
	mr.mock.ctrl.T.Helper()
	return mr.mock.ctrl.RecordCallWithMethodType(mr.mock, "Status", reflect.TypeOf((*MockUpgradeInfo)(nil).Status))
}

// Watch mocks base method
func (m *MockUpgradeInfo) Watch() state.NotifyWatcher {
	m.ctrl.T.Helper()
	ret := m.ctrl.Call(m, "Watch")
	ret0, _ := ret[0].(state.NotifyWatcher)
	return ret0
}

// Watch indicates an expected call of Watch
func (mr *MockUpgradeInfoMockRecorder) Watch() *gomock.Call {
	mr.mock.ctrl.T.Helper()
	return mr.mock.ctrl.RecordCallWithMethodType(mr.mock, "Watch", reflect.TypeOf((*MockUpgradeInfo)(nil).Watch))
}<|MERGE_RESOLUTION|>--- conflicted
+++ resolved
@@ -11,12 +11,7 @@
 	status "github.com/juju/juju/core/status"
 	state "github.com/juju/juju/state"
 	upgradedatabase "github.com/juju/juju/worker/upgradedatabase"
-<<<<<<< HEAD
-	version "github.com/juju/version"
-=======
 	version "github.com/juju/version/v2"
-	reflect "reflect"
->>>>>>> ddc96a06
 )
 
 // MockLogger is a mock of Logger interface
