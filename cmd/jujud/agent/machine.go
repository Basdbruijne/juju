--- conflicted
+++ resolved
@@ -114,17 +114,11 @@
 	newDiskManager           = diskmanager.NewWorker
 	newStorageWorker         = storageprovisioner.NewStorageProvisioner
 	newCertificateUpdater    = certupdater.NewCertificateUpdater
-<<<<<<< HEAD
 	newResumer               = resumer.NewResumer
 	newInstancePoller        = instancepoller.NewWorker
 	reportOpenedState        = func(io.Closer) {}
 	reportOpenedAPI          = func(io.Closer) {}
 	reportClosedMachineAPI   = func(io.Closer) {}
-=======
-	reportOpenedState        = func(io.Closer) {}
-	reportOpenedAPI          = func(io.Closer) {}
-	reportClosedAPI          = func(io.Closer) {}
->>>>>>> 53bad816
 	getMetricAPI             = metricAPI
 )
 
@@ -648,11 +642,7 @@
 	defer func() {
 		if err != nil {
 			st.Close()
-<<<<<<< HEAD
 			reportClosedMachineAPI(st)
-=======
-			reportClosedAPI(st)
->>>>>>> 53bad816
 		}
 	}()
 
@@ -1053,18 +1043,6 @@
 				return statushistorypruner.New(st, statushistorypruner.NewHistoryPrunerParams()), nil
 			})
 
-<<<<<<< HEAD
-			a.startWorkerAfterUpgrade(singularRunner, "txnpruner", func() (worker.Worker, error) {
-				return txnpruner.New(st, time.Hour*2), nil
-=======
-			a.startWorkerAfterUpgrade(singularRunner, "resumer", func() (worker.Worker, error) {
-				// The action of resumer is so subtle that it is not tested,
-				// because we can't figure out how to do so without brutalising
-				// the transaction log.
-				return resumer.NewResumer(st), nil
->>>>>>> 53bad816
-			})
-
 			a.startWorkerAfterUpgrade(singularRunner, "txnpruner", func() (worker.Worker, error) {
 				return txnpruner.New(st, time.Hour*2), nil
 			})
@@ -1343,7 +1321,6 @@
 
 		if err := a.ensureMongoSharedSecret(agentConfig); err != nil {
 			return errors.Trace(err)
-<<<<<<< HEAD
 		}
 		agentConfig = a.CurrentConfig() // ensureMongoSharedSecret may have updated the config
 
@@ -1351,15 +1328,6 @@
 		if !ok {
 			return errors.New("unable to retrieve mongo info to check replicaset")
 		}
-=======
-		}
-		agentConfig = a.CurrentConfig() // ensureMongoSharedSecret may have updated the config
-
-		mongoInfo, ok := agentConfig.MongoInfo()
-		if !ok {
-			return errors.New("unable to retrieve mongo info to check replicaset")
-		}
->>>>>>> 53bad816
 
 		needReplicasetInit, err = isReplicasetInitNeeded(mongoInfo)
 		if err != nil {
